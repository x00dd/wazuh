/* Copyright (C) 2015-2020, Wazuh Inc.
 * Copyright (C) 2009 Trend Micro Inc.
 * All right reserved.
 *
 * This program is free software; you can redistribute it
 * and/or modify it under the terms of the GNU General Public
 * License (version 2) as published by the FSF - Free Software
 * Foundation
 */

/* File monitoring functions */

#include "shared.h"
#include "read-alert.h"

/* ** Alert xyz: email active-response ** */

#define ALERT_BEGIN     "** Alert"
#define ALERT_BEGIN_SZ  8
#define RULE_BEGIN      "Rule: "
#define RULE_BEGIN_SZ   6
#define SRCIP_BEGIN     "Src IP: "
#define SRCIP_BEGIN_SZ  8

#ifdef LIBGEOIP_ENABLED
#define GEOIP_BEGIN_SRC     "Src Location: "
#define GEOIP_BEGIN_SRC_SZ  14
#define GEOIP_BEGIN_DST     "Dst Location: "
#define GEOIP_BEGIN_DST_SZ  14
#endif /* LIBGEOIP_ENABLED */

#define SRCPORT_BEGIN     "Src Port: "
#define SRCPORT_BEGIN_SZ  10
#define DSTIP_BEGIN     "Dst IP: "
#define DSTIP_BEGIN_SZ  8
#define DSTPORT_BEGIN     "Dst Port: "
#define DSTPORT_BEGIN_SZ  10
#define USER_BEGIN      "User: "
#define USER_BEGIN_SZ   6
#define ALERT_MAIL      "mail"
#define ALERT_MAIL_SZ   4
#define OLDMD5_BEGIN      "Old md5sum was: "
#define OLDMD5_BEGIN_SZ   16
#define NEWMD5_BEGIN      "New md5sum is : "
#define NEWMD5_BEGIN_SZ   16
#define OLDSHA1_BEGIN     "Old sha1sum was: "
#define OLDSHA1_BEGIN_SZ  17
#define NEWSHA1_BEGIN     "New sha1sum is : "
#define NEWSHA1_BEGIN_SZ  17
#define OLDSHA256_BEGIN     "Old sha256sum was: "
#define OLDSHA256_BEGIN_SZ  19
#define NEWSHA256_BEGIN     "New sha256sum is : "
#define NEWSHA256_BEGIN_SZ  19
/* "9/19/2016 - Sivakumar Nellurandi - parsing additions" */
#define SIZE_BEGIN        "Size changed from "
#define SIZE_BEGIN_SZ     18
#define OWNER_BEGIN        "Ownership was "
#define OWNER_BEGIN_SZ     14
#define GROUP_BEGIN        "Group ownership was "
#define GROUP_BEGIN_SZ     20
#define PERM_BEGIN        "Permissions changed from "
#define PERM_BEGIN_SZ     25

#define LOG_LIMIT      100
/* "9/19/2016 - Sivakumar Nellurandi - parsing additions" */


void FreeAlertData(alert_data *al_data) {
    char **p;
    os_free(al_data->alertid);
    os_free(al_data->date);
    os_free(al_data->location);
    os_free(al_data->comment);
    os_free(al_data->group);
    os_free(al_data->srcip);
    os_free(al_data->dstip);
    os_free(al_data->user);
    os_free(al_data->filename);
    os_free(al_data->old_md5);
    os_free(al_data->new_md5);
    os_free(al_data->old_sha1);
    os_free(al_data->new_sha1);
    os_free(al_data->old_sha256);
    os_free(al_data->new_sha256);
    os_free(al_data->file_size);
    os_free(al_data->owner_chg);
    os_free(al_data->group_chg);
    os_free(al_data->perm_chg);

/* "9/19/2016 - Sivakumar Nellurandi - parsing additions" */
    if (al_data->log) {
        p = al_data->log;

        while (*(p)) {
            os_free(*(p));
            p++;
        }
        os_free(al_data->log);
    }
#ifdef LIBGEOIP_ENABLED

    os_free(al_data->srcgeoip);
    os_free(al_data->dstgeoip);

#endif
    // al_data can't be NULL
    free(al_data);
    al_data = NULL;
}

/* Return alert data for the file specified */
alert_data *GetAlertData(int flag, FILE *fp) {

    alert_data *al_data;
    os_calloc(1, sizeof(alert_data), al_data);

    int _r = 0, issyscheck = 0;
    size_t log_size = 0;
    char *p;
    char str[OS_MAXSTR + 1];
    str[OS_MAXSTR] = '\0';

    while (fgets(str, OS_MAXSTR, fp) != NULL) {
        /* End of alert */
        if (strncmp(ALERT_BEGIN, str, ALERT_BEGIN_SZ) == 0) {
            char *m;
            size_t z = 0;
            /* End of the alert. */
            if (_r == 2) {
                if (fseek(fp, -strlen(str), SEEK_CUR) != -1) {
                    return (al_data);
                } else {
                    goto l_error;
                }
            }

            p = str + ALERT_BEGIN_SZ + 1;

            m = strstr(p, ":");
            if (!m) {
                continue;
            }

            z = strlen(p) - strlen(m);
            os_realloc(al_data->alertid, (z + 1) * sizeof(char), al_data->alertid);
            strncpy(al_data->alertid, p, z);
            al_data->alertid[z] = '\0';

            /* Search for email flag */
            p = strchr(p, ' ');
            if (!p) {
                continue;
            }

            p++;

            /* Check for the flags */
            if ((flag & CRALERT_MAIL_SET) &&
                    (strncmp(ALERT_MAIL, p, ALERT_MAIL_SZ) != 0)) {
                continue;
            }

            p = strchr(p, '-');
            if (p) {
                p++;
                /* Skip leading spaces */
                while (*p == ' ') {
                        p++;
                }
                os_free(al_data->group);
                os_strdup(p, al_data->group);

                /* Clean newline from group */
                os_clearnl(al_data->group, p);
                if (al_data->group != NULL && strstr(al_data->group, "syscheck") != NULL) {
                    issyscheck = 1;
                }
            }

            /* Search for active-response flag */
            _r = 1;
            continue;
        }

        if (_r < 1) {
            continue;
        }

        /*** Extract information from the event ***/

        /* r1 means: 2006 Apr 13 16:15:17 /var/log/auth.log */
        if (_r == 1) {
            /* Clear newline */
            os_clearnl(str, p);

            p = strchr(str, ':');
            if (p) {
                p = strchr(p, ' ');
                if (p) {
                    *p = '\0';
                    p++;
                } else {
                    /* If p is null it is because strchr failed */
                    merror("date or location not NULL");
                    goto l_error;
                }
            }

            /* If not, str is date and p is the location */
            if (al_data->date || al_data->location || !p) {
                merror("date or location not NULL or p is NULL");
                goto l_error;
            }

            os_strdup(str, al_data->date);
            os_strdup(p, al_data->location);
            _r = 2;
            log_size = 0;
            continue;
        } else if (_r == 2) {
            /* Rule begin */
            if (strncmp(RULE_BEGIN, str, RULE_BEGIN_SZ) == 0) {
                os_clearnl(str, p);

                p = str + RULE_BEGIN_SZ;
                al_data->rule = atoi(p);

                p = strchr(p, ' ');
                if (p) {
                    p++;
                    p = strchr(p, ' ');
                    if (p) {
                        p++;
                    }
                }

                if (!p) {
                    goto l_error;
                }

                al_data->level = atoi(p);

                /* Get the comment */
                p = strchr(p, '\'');
                if (!p) {
                    goto l_error;
                }

                p++;
                os_free(al_data->comment);
                os_strdup(p, al_data->comment);

                /* Must have the closing \' */
                p = strrchr(al_data->comment, '\'');
                if (p) {
                    *p = '\0';
                } else {
                    goto l_error;
                }
            }

            /* srcip */
            else if (strncmp(SRCIP_BEGIN, str, SRCIP_BEGIN_SZ) == 0) {
                os_clearnl(str, p);

                p = str + SRCIP_BEGIN_SZ;
                os_free(al_data->srcip);
                os_strdup(p,al_data->srcip);
            }
#ifdef LIBGEOIP_ENABLED
            /* GeoIP Source Location */
            else if (strncmp(GEOIP_BEGIN_SRC, str, GEOIP_BEGIN_SRC_SZ) == 0) {
                os_clearnl(str, p);
                p = str + GEOIP_BEGIN_SRC_SZ;
<<<<<<< HEAD
                free(alert_data->srcgeoip);
                os_strdup(p, alert_data->srcgeoip);
=======
                os_free(al_data->srcgeoip);
                os_strdup(p, al_data->srcgeoip);
>>>>>>> ad425f6f
            }
#endif
            /* srcport */
            else if (strncmp(SRCPORT_BEGIN, str, SRCPORT_BEGIN_SZ) == 0) {
                os_clearnl(str, p);

                p = str + SRCPORT_BEGIN_SZ;
                al_data->srcport = atoi(p);
            }
            /* dstip */
            else if (strncmp(DSTIP_BEGIN, str, DSTIP_BEGIN_SZ) == 0) {
                os_clearnl(str, p);

                p = str + DSTIP_BEGIN_SZ;
                os_free(al_data->dstip);
                os_strdup(p, al_data->dstip);
            }
#ifdef LIBGEOIP_ENABLED
            /* GeoIP Destination Location */
            else if (strncmp(GEOIP_BEGIN_DST, str, GEOIP_BEGIN_DST_SZ) == 0) {
                os_clearnl(str, p);
                p = str + GEOIP_BEGIN_DST_SZ;
                os_free(al_data->dstgeoip);
                os_strdup(p, al_data->dstgeoip);
            }
#endif
            /* dstport */
            else if (strncmp(DSTPORT_BEGIN, str, DSTPORT_BEGIN_SZ) == 0) {
                os_clearnl(str, p);

                p = str + DSTPORT_BEGIN_SZ;
                al_data->dstport = atoi(p);
            }
            /* username */
            else if (strncmp(USER_BEGIN, str, USER_BEGIN_SZ) == 0) {
                os_clearnl(str, p);

                p = str + USER_BEGIN_SZ;
                os_free(al_data->user);
                os_strdup(p, al_data->user);
            }

         /* "9/19/2016 - Sivakumar Nellurandi - parsing additions" */
            /* It is a log message */
            else if (log_size < LOG_LIMIT) {
                os_clearnl(str, p);
                if (issyscheck == 1) {
                    if (strncmp(str, "Integrity checksum changed for: '", 33) == 0) {
                        al_data->filename = strdup(str + 33);
                        if (al_data->filename) {
                            al_data->filename[strlen(al_data->filename) - 1] = '\0';
                        }
                    }
                    issyscheck = 0;
                }

                os_realloc(al_data->log, (log_size + 2) * sizeof(char *), al_data->log);
                os_strdup(str, al_data->log[log_size]);
                log_size++;
                al_data->log[log_size] = NULL;
            }
        }
    }

    // We reached the end of the alert and the information is saved.
    if (feof(fp) && *str == '\0' && _r == 2) {
        return al_data;
    }

l_error:
    /* Free the memory */
    FreeAlertData(al_data);
    /* We need to clean end of file before returning */
    clearerr(fp);
    return (NULL);
}<|MERGE_RESOLUTION|>--- conflicted
+++ resolved
@@ -272,13 +272,8 @@
             else if (strncmp(GEOIP_BEGIN_SRC, str, GEOIP_BEGIN_SRC_SZ) == 0) {
                 os_clearnl(str, p);
                 p = str + GEOIP_BEGIN_SRC_SZ;
-<<<<<<< HEAD
-                free(alert_data->srcgeoip);
-                os_strdup(p, alert_data->srcgeoip);
-=======
                 os_free(al_data->srcgeoip);
                 os_strdup(p, al_data->srcgeoip);
->>>>>>> ad425f6f
             }
 #endif
             /* srcport */
