/* Copyright (C) 2015-2020, Wazuh Inc.
 * Copyright (C) 2014 Daniel B. Cid
 * All rights reserved.
 *
 * This program is free software; you can redistribute it
 * and/or modify it under the terms of the GNU General Public
 * License (version 2) as published by the FSF - Free Software
 * Foundation.
 *
 */

#include "integrator.h"
#include "shared.h"


void help(const char *prog)
{
    print_out(" ");
    print_out("%s %s - %s (%s)", __ossec_name, __ossec_version, __author, __contact);
    print_out("%s", __site);
    print_out(" ");
    print_out("  %s: -[Vhdt] [-u user] [-g group] [-c config] [-D dir]", prog);
    print_out("    -V          Version and license message");
    print_out("    -h          This help message");
    print_out("    -d          Execute in debug mode");
    print_out("    -t          Test configuration");
    print_out("    -f          Run in foreground");
    print_out("    -u <user>   Run as 'user'");
    print_out("    -g <group>  Run as 'group'");
    print_out("    -c <config> Read the 'config' file");
    print_out("    -D <dir>    Chroot to 'dir'");
    print_out(" ");
    exit(1);
}

int main(int argc, char **argv)
{
    int i = 0;
    int c = 0;
    int test_config = 0;
    int uid = 0;
    int gid = 0;
    int run_foreground = 0;
    int debug_level = 0;

    /* Highly recommended not to run as root. However, some integrations
     * may require it. */
<<<<<<< HEAD
    char *dir  = DEFAULTDIR;
    char *user = USER;
=======
    char *home_path = w_homedir(argv[0]);
    char *user = MAILUSER;
>>>>>>> e2ad99bb
    char *group = GROUPGLOBAL;
    char *cfg = OSSECCONF;

    integrator_config = NULL;

    /* Setting the name */
    OS_SetName(ARGV0);

	/* Change working directory */
    if (chdir(home_path) == -1) {
        merror(CHDIR_ERROR, home_path, errno, strerror(errno));
        os_free(home_path);
        exit(1);
    }

    while((c = getopt(argc, argv, "Vdhtfu:g:")) != -1){
        switch(c){
            case 'V':
                print_version();
                break;
            case 'h':
                help(ARGV0);
                break;
            case 'd':
                nowDebug();
                debug_level = 1;
                break;
            case 'u':
                if(!optarg)
                    merror_exit("-u needs an argument");
                user = optarg;
                break;
            case 'g':
                if(!optarg)
                    merror_exit("-g needs an argument");
                group = optarg;
                break;
            case 't':
                test_config = 1;
                break;
            case 'f':
                run_foreground = 1;
                break;
            default:
                help(ARGV0);
                break;
        }
    }

    if (debug_level == 0) {
        /* Get debug level */
        debug_level = getDefine_Int("integrator", "debug", 0, 2);
        while (debug_level != 0) {
            nowDebug();
            debug_level--;
        }
    }

    /* Check if the user/group given are valid */
    uid = Privsep_GetUser(user);
    gid = Privsep_GetGroup(group);
    if((uid < 0)||(gid < 0))
    {
        merror_exit(USER_ERROR, user, group, strerror(errno), errno);
    }

    /* Reading configuration */
    if(!OS_ReadIntegratorConf(cfg, &integrator_config) || !integrator_config[0])
    {
        if(!test_config) {
            minfo("Remote integrations not configured. Clean exit.");
        }
        exit(0);
    }

    /* Exit here if test config is set */
    if(test_config)
        exit(0);

     /* Pid before going into daemon mode. */
    i = getpid();

    /* Going on daemon mode */
    if (!run_foreground) {
        nowDaemon();
        goDaemonLight();
    }

    if (!integrator_config[0]) {
        /* Not configured */
        minfo("Remote integrations not configured. Clean exit.");
        exit(0);
    }

    /* Creating some randomness  */
    #ifdef __OpenBSD__
    srandomdev();
    #else
    srandom( time(0) + getpid()+ i);
    #endif

    os_random();

    /* Privilege separation */
    if(Privsep_SetGroup(gid) < 0)
        merror_exit(SETGID_ERROR, group, errno, strerror(errno));

    /* Changing user */
    if(Privsep_SetUser(uid) < 0)
        merror_exit(SETUID_ERROR, user, errno, strerror(errno));

    // Start com request thread
    w_create_thread(intgcom_main, NULL);

    /* Basic start up completed. */
    mdebug1(PRIVSEP_MSG, home_path, user);
    os_free(home_path);

    /* Signal manipulation */
    StartSIG(ARGV0);

    /* Creating PID files */
    if(CreatePID(ARGV0, getpid()) < 0)
        merror_exit(PID_ERROR);

    /* Start up message */
    minfo(STARTUP_MSG, (int)getpid());

    /* the real daemon now */
    OS_IntegratorD(integrator_config);

    exit(0);
}<|MERGE_RESOLUTION|>--- conflicted
+++ resolved
@@ -45,13 +45,8 @@
 
     /* Highly recommended not to run as root. However, some integrations
      * may require it. */
-<<<<<<< HEAD
-    char *dir  = DEFAULTDIR;
+    char *home_path = w_homedir(argv[0]);
     char *user = USER;
-=======
-    char *home_path = w_homedir(argv[0]);
-    char *user = MAILUSER;
->>>>>>> e2ad99bb
     char *group = GROUPGLOBAL;
     char *cfg = OSSECCONF;
 
