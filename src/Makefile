# Copyright (C) 2015, Wazuh Inc.
# TODO: mysql and postgresql?
#
# Copyright (C) 2015, Wazuh Inc.
#
# This program is free software; you can redistribute it and/or modify
# it under the terms of the GNU General Public License as published by
# the Free Software Foundation; either version 2 of the License, or
# (at your option) any later version.
#

uname_S := $(shell sh -c 'uname -s 2>/dev/null || echo not')
uname_P := $(shell sh -c 'uname -p 2>/dev/null || echo not')
uname_R := $(shell sh -c 'uname -r 2>/dev/null || echo not')
uname_V := $(shell sh -c 'uname -v 2>/dev/null || echo not')
uname_M := $(shell sh -c 'uname -m 2>/dev/null || echo not')
HAS_CHECKMODULE = $(shell command -v checkmodule > /dev/null && echo YES)
HAS_SEMODULE_PACKAGE = $(shell command -v semodule_package > /dev/null && echo YES)
CHECK_ARCHLINUX := $(shell sh -c 'grep "Arch Linux" /etc/os-release > /dev/null && echo YES || echo not')
CHECK_CENTOS5 := $(shell sh -c 'grep "CentOS release 5." /etc/redhat-release 2>&1 > /dev/null && echo YES || echo not')

ARCH_FLAGS =

ROUTE_PATH := $(shell pwd)
EXTERNAL_JSON=external/cJSON/
EXTERNAL_ZLIB=external/zlib/
EXTERNAL_SQLITE=external/sqlite/
EXTERNAL_OPENSSL=external/openssl/
EXTERNAL_LIBYAML=external/libyaml/
EXTERNAL_CURL=external/curl/
EXTERNAL_AUDIT=external/audit-userspace/
EXTERNAL_LIBFFI=external/libffi/
EXTERNAL_LIBPLIST=external/libplist/
EXTERNAL_CPYTHON=external/cpython/
EXTERNAL_MSGPACK=external/msgpack/
EXTERNAL_BZIP2=external/bzip2/
EXTERNAL_GOOGLE_TEST=external/googletest/
EXTERNAL_LIBPCRE2=external/libpcre2/
ifneq (${TARGET},winagent)
EXTERNAL_PROCPS=external/procps/
EXTERNAL_LIBDB=external/libdb/build_unix/
EXTERNAL_PACMAN=external/pacman/
EXTERNAL_LIBARCHIVE=external/libarchive/
endif
EXTERNAL_JEMALLOC=external/jemalloc/
ifeq (${uname_S},Linux)
EXTERNAL_RPM=external/rpm/
EXTERNAL_POPT=external/popt/
endif
# XXX Becareful NO EXTRA Spaces here
PG_CONFIG?=pg_config
MY_CONFIG?=mysql_config
PRELUDE_CONFIG?=libprelude-config
WAZUH_GROUP?=wazuh
WAZUH_USER?=wazuh
SHARED=so
SELINUX_MODULE=selinux/wazuh.mod
SELINUX_ENFORCEMENT=selinux/wazuh.te
SELINUX_POLICY=selinux/wazuh.pp
SHARED_MODULES=shared_modules/
DBSYNC=${SHARED_MODULES}dbsync/
RSYNC=${SHARED_MODULES}rsync/
SHARED_UTILS_TEST=${SHARED_MODULES}utils/tests/
SYSCOLLECTOR=wazuh_modules/syscollector/
SYSINFO=data_provider/

USE_PRELUDE?=no
USE_ZEROMQ?=no
USE_GEOIP?=no
USE_INOTIFY=no
USE_BIG_ENDIAN=no
USE_AUDIT=no
MINGW_HOST=unknown
USE_MSGPACK_OPT=yes
DISABLE_JEMALLOC?=no
DISABLE_SYSC?=no
DISABLE_CISCAT?=no

ifeq (${TARGET},winagent)
CMAKE_OPTS=-DCMAKE_SYSTEM_NAME=Windows -DCMAKE_C_COMPILER=${MING_BASE}${CC} -DCMAKE_CXX_COMPILER=${MING_BASE}${CXX}
WIN_CMAKE_RULES+=win32/sysinfo
WIN_CMAKE_RULES+=win32/shared_modules
ifeq (,$(filter ${DISABLE_SYSC},YES yes y Y 1))
WIN_CMAKE_RULES+=win32/syscollector
endif
endif

ifeq (${uname_S},Darwin)
SYSINFO_OS=-DCMAKE_SYSTEM_NAME=Darwin
endif

ifneq (,$(filter ${TEST},YES yes y Y 1))
DBSYNC_TEST=-DUNIT_TEST=ON #--coverage
RSYNC_TEST=-DUNIT_TEST=ON #--coverage
SYSCOLLECTOR_TEST=-DUNIT_TEST=ON #--coverage
SYSINFO_TEST=-DUNIT_TEST=ON #--coverage
endif
ifneq (,$(filter ${DEBUG},YES yes y Y 1))
SHARED_MODULES_RELEASE_TYPE=-DCMAKE_BUILD_TYPE=Debug
GTEST_RELEASE_TYPE=-DCMAKE_BUILD_TYPE=Debug
SYSCOLLECTOR_RELEASE_TYPE=-DCMAKE_BUILD_TYPE=Debug
SYSINFO_RELEASE_TYPE=-DCMAKE_BUILD_TYPE=Debug
endif

ifeq (${COVERITY}, YES)
	SHARED_MODULES_RELEASE_TYPE+=-DCOVERITY=1
	export COVERITY_UNSUPPORTED_COMPILER_INVOCATION=1
endif

ifneq ($(HAS_CHECKMODULE),)
ifneq ($(HAS_SEMODULE_PACKAGE),)
USE_SELINUX=yes
else
USE_SELINUX=no
endif
else
USE_SELINUX=no
endif

ONEWAY?=no
CLEANFULL?=no

DEFINES=-DOSSECHIDS
DEFINES+=-DUSER=\"${WAZUH_USER}\"
DEFINES+=-DGROUPGLOBAL=\"${WAZUH_GROUP}\"

ifneq (${TARGET},winagent)
		DEFINES+=-D${uname_S}
ifeq (${uname_S},Linux)
		PRECOMPILED_OS:=linux
		DEFINES+=-DINOTIFY_ENABLED -D_XOPEN_SOURCE=600 -D_GNU_SOURCE
ifeq (${CHECK_CENTOS5},YES)
		OSSEC_CFLAGS+=-pthread -I${EXTERNAL_LIBDB}
else
		OSSEC_CFLAGS+=-pthread -I${EXTERNAL_LIBDB} -I${EXTERNAL_PACMAN}lib/libalpm/ -I${EXTERNAL_LIBARCHIVE}libarchive
endif
		OSSEC_LDFLAGS+='-Wl,-rpath,$$ORIGIN/../lib'
		AR_LDFLAGS+='-Wl,-rpath,$$ORIGIN/../../lib'
		OSSEC_LIBS+=-lrt -ldl -lm
		OSSEC_LDFLAGS+=-pthread -lrt -ldl
		AR_LDFLAGS+=-pthread -lrt -ldl
		OSSEC_CFLAGS+=-Wl,--start-group
		USE_AUDIT=yes
ifneq (,$(filter ${USE_AUDIT},YES yes y Y 1))
		OSSEC_CFLAGS+=-I$(EXTERNAL_AUDIT)lib
endif
ifeq (${CHECK_ARCHLINUX},YES)
		ARCH_FLAGS+=-lnghttp2 -lbrotlidec -lpsl
		OSSEC_LDFLAGS+=-lnghttp2 -lbrotlidec -lpsl
		AR_LDFLAGS+=-lnghttp2 -lbrotlidec -lpsl
endif
else
ifeq (${uname_S},AIX)
		DEFINES+=-DAIX -D__unix
		DEFINES+=-DHIGHFIRST
		OSSEC_CFLAGS+=-pthread
		OSSEC_LDFLAGS+=-pthread -L./lib
ifeq ($(INSTALLDIR),)
	INSTALLDIR = /var/ossec
endif
		CMAKE_OPTS+=-DINSTALL_PREFIX=${INSTALLDIR}
		OSSEC_LDFLAGS+='-Wl,-blibpath:${INSTALLDIR}/lib:/usr/lib:/lib'
		AR_LDFLAGS+=-pthread
		AR_LDFLAGS+='-Wl,-blibpath:${INSTALLDIR}/lib:/usr/lib:/lib'
		PATH:=${PATH}:/usr/vac/bin
		CC=gcc
		PRECOMPILED_OS:=aix
else
ifeq (${uname_S},SunOS)
SOLARIS_CMAKE_OPTS=-DSOLARIS=ON
PRECOMPILED_OS:=solaris
ifneq ($(uname_R),5.10)
		DEFINES+=-DSUN_MAJOR_VERSION=$(word 1, $(subst ., ,$(uname_V)))
		DEFINES+=-DSUN_MINOR_VERSION=$(word 2, $(subst ., ,$(uname_V)))
else
		DEFINES+=-DSUN_MAJOR_VERSION=10
		DEFINES+=-DSUN_MINOR_VERSION=0
endif
		DEFINES+=-DSOLARIS
		DEFINES+=-DHIGHFIRST
		DEFINES+=-D_REENTRANT
ifneq ($(uname_R),5.10)
		OSSEC_LDFLAGS+=-z relax=secadj
		AR_LDFLAGS+=-z relax=secadj
else
		OSSEC_CFLAGS+=-DMSGPACK_ZONE_ALIGN=8
endif
		OSSEC_LDFLAGS+='-Wl,-rpath,$$ORIGIN/../lib'
		AR_LDFLAGS+='-Wl,-rpath,$$ORIGIN/../../lib'
		OSSEC_LIBS+=-lsocket -lnsl -lresolv -lrt -lpthread
		PATH:=${PATH}:/usr/ccs/bin:/usr/xpg4/bin:/opt/csw/gcc3/bin:/opt/csw/bin:/usr/sfw/bin
		CC=gcc
#		This is necessary in order to compile libcurl
		NM=gnm
		uname_M := $(shell sh -c 'uname -m 2>/dev/null || echo not')
else
ifeq (${uname_S},Darwin)
		DEFINES+=-DDarwin
		DEFINES+=-DHIGHFIRST
		OSSEC_CFLAGS+=-pthread
		OSSEC_LDFLAGS+=-pthread
		OSSEC_LDFLAGS+=-Xlinker -rpath -Xlinker "@executable_path/../lib"
		AR_LDFLAGS+=-pthread
		AR_LDFLAGS+=-Xlinker -rpath -Xlinker "@executable_path/../../lib"
		SHARED=dylib
		OSSEC_LIBS+=-framework Security
		PRECOMPILED_OS:=darwin
else
ifeq (${uname_S},FreeBSD)
		DEFINES+=-DFreeBSD
		OSSEC_CFLAGS+=-pthread -I/usr/local/include
		OSSEC_LDFLAGS+=-pthread
		OSSEC_LDFLAGS+=-L/usr/local/lib
		OSSEC_LDFLAGS+='-Wl,-rpath,$$ORIGIN/../lib'
		AR_LDFLAGS+=-pthread
		AR_LDFLAGS+=-L/usr/local/lib
		AR_LDFLAGS+='-Wl,-rpath,$$ORIGIN/../../lib'
		PRECOMPILED_OS:=freebsd
else
ifeq (${uname_S},NetBSD)
		DEFINES+=-DNetBSD
		OSSEC_CFLAGS+=-pthread
		OSSEC_LDFLAGS+=-pthread
		OSSEC_LDFLAGS+='-Wl,-rpath,$$ORIGIN/../lib'
		AR_LDFLAGS+=-pthread
		AR_LDFLAGS+='-Wl,-rpath,$$ORIGIN/../../lib'
		PRECOMPILED_OS:=netbsd
else
ifeq (${uname_S},OpenBSD)
		DEFINES+=-DOpenBSD
		OSSEC_CFLAGS+=-pthread
		OSSEC_LDFLAGS+=-pthread
		OSSEC_LDFLAGS+=-L/usr/local/lib
		OSSEC_LDFLAGS+=-Wl,-zorigin '-Wl,-rpath,$$ORIGIN/../lib'
		AR_LDFLAGS+=-pthread
		AR_LDFLAGS+=-L/usr/local/lib
		AR_LDFLAGS+=-Wl,-zorigin '-Wl,-rpath,$$ORIGIN/../../lib'
		PRECOMPILED_OS:=openbsd
else
ifeq (${uname_S},HP-UX)
		DEFINES+=-DHPUX
		DEFINES+=-D_XOPEN_SOURCE_EXTENDED
		DEFINES+=-DHIGHFIRST
		DEFINES+=-DOS_BIG_ENDIAN
		OSSEC_CFLAGS+=-pthread
		OSSEC_LDFLAGS+=-lrt -pthread -L. -lwazuhext
		AR_LDFLAGS+=-lrt -pthread -L. -lwazuhext -lwazuhshared
ifeq ($(INSTALLDIR),)
	INSTALLDIR = /var/ossec
endif
		OSSEC_LDFLAGS+='-Wl,+b,${INSTALLDIR}/lib'
		AR_LDFLAGS+='-Wl,+b,${INSTALLDIR}/lib'
		OSSEC_CFLAGS+=-pthread
		PATH:=${PATH}:/usr/local/bin
		CC=gcc
		INSTALL=/usr/local/coreutils/bin/install
		PRECOMPILED_OS:=hpux
else
	    # Unknow platform
endif # HPUX
endif # OpenBSD
endif # NetBSD
endif # FreeBSD
endif # Darwin
endif # SunOS
endif # AIX
endif # Linux
else
		SHARED=dll
		DEFINES_EVENTCHANNEL=-D_WIN32_WINNT=0x600
		OSSEC_CFLAGS+=-pthread
		OSSEC_LDFLAGS+=-pthread
		AR_LDFLAGS+=-pthread
		PRECOMPILED_OS:=windows
endif # winagent

ifeq (,$(filter ${DISABLE_SYSC},YES yes y Y 1))
	DEFINES+=-DENABLE_SYSC
endif

ifeq (,$(filter ${DISABLE_CISCAT},YES yes y Y 1))
	DEFINES+=-DENABLE_CISCAT
endif

ifneq (,$(filter ${DEBUGAD},YES yes y Y 1))
	DEFINES+=-DDEBUGAD
endif

ifneq (,$(filter ${DEBUG},YES yes y Y 1))
	OSSEC_CFLAGS+=-g
else
	OSSEC_CFLAGS+=-DNDEBUG
	OFLAGS+=-O2
endif #DEBUG

OSSEC_CFLAGS+=${OFLAGS}
OSSEC_LDFLAGS+=${OFLAGS}
AR_LDFLAGS+=${OFLAGS}

DBSYNC_LIB+=-ldbsync
RSYNC_LIB+=-lrsync

ifeq (${TARGET}, winagent)
	OSSEC_LDFLAGS+=-L${DBSYNC}build/bin
	OSSEC_LDFLAGS+=-L${RSYNC}build/bin
else
	OSSEC_LDFLAGS+=-L${DBSYNC}build/lib
	OSSEC_LDFLAGS+=-L${RSYNC}build/lib
endif

ifneq (,$(filter ${CLEANFULL},YES yes y Y 1))
	DEFINES+=-DCLEANFULL
endif

ifneq (,$(filter ${ONEWAY},YES yes y Y 1))
	DEFINES+=-DONEWAY_ENABLED
endif

ifneq (,$(filter ${USE_AUDIT},YES yes y Y 1))
        DEFINES+=-DENABLE_AUDIT
endif

ifeq (${COVERITY}, YES)
	DEFINES+=-D__coverity__
endif

OSSEC_CFLAGS+=${DEFINES}
OSSEC_CFLAGS+=-pipe -Wall -Wextra -std=gnu99
OSSEC_CFLAGS+=-I./ -I./headers/ -I${EXTERNAL_OPENSSL}include -I$(EXTERNAL_JSON) -I${EXTERNAL_LIBYAML}include -I${EXTERNAL_CURL}include -I${EXTERNAL_MSGPACK}include -I${EXTERNAL_BZIP2} -I${SHARED_MODULES}common -I${DBSYNC}include -I${RSYNC}include -I${SYSCOLLECTOR}include  -I${SYSINFO}include  -I${EXTERNAL_LIBPCRE2}include -I${EXTERNAL_RPM}/builddir/output/include

OSSEC_CFLAGS += ${CFLAGS}
OSSEC_LDFLAGS += ${LDFLAGS}
AR_LDFLAGS += ${LDFLAGS}
OSSEC_LIBS += $(LIBS)

CCCOLOR="\033[34m"
LINKCOLOR="\033[34;1m"
SRCCOLOR="\033[33m"
BINCOLOR="\033[37;1m"
MAKECOLOR="\033[32;1m"
ENDCOLOR="\033[0m"

ifeq (,$(filter ${V},YES yes y Y 1))
	QUIET_CC      = @printf '    %b %b\n' ${CCCOLOR}CC${ENDCOLOR} ${SRCCOLOR}$@${ENDCOLOR} 1>&2;
	QUIET_LINK    = @printf '    %b %b\n' ${LINKCOLOR}LINK${ENDCOLOR} ${BINCOLOR}$@${ENDCOLOR} 1>&2;
	QUIET_CCBIN   = @printf '    %b %b\n' ${LINKCOLOR}CC${ENDCOLOR} ${BINCOLOR}$@${ENDCOLOR} 1>&2;
	QUIET_INSTALL = @printf '    %b %b\n' ${LINKCOLOR}INSTALL${ENDCOLOR} ${BINCOLOR}$@${ENDCOLOR} 1>&2;
	QUIET_RANLIB  = @printf '    %b %b\n' ${LINKCOLOR}RANLIB${ENDCOLOR} ${BINCOLOR}$@${ENDCOLOR} 1>&2;
	QUIET_NOTICE  = @printf '%b' ${MAKECOLOR} 1>&2;
	QUIET_ENDCOLOR= @printf '%b' ${ENDCOLOR} 1>&2;
endif

MING_BASE:=
ifeq (${TARGET}, winagent)
# Avoid passing environment variables such CFLAGS to external Makefiles
ifeq (${CC}, gcc)
	MAKEOVERRIDES=
endif

CC=gcc
ifeq (${TARGET}, winagent)
CXX=g++-posix
else
CXX=g++
endif

ifneq (,$(shell which amd64-mingw32msvc-gcc))
	ifeq (${CC}, gcc)
		MING_BASE:=amd64-mingw32msvc-
	else
		MING_BASE:=
	endif
	MINGW_HOST="amd64-mingw32msvc"
else
ifneq (,$(shell which i686-pc-mingw32-gcc))
	ifeq (${CC}, gcc)
		MING_BASE:=i686-pc-mingw32-
	else
		MING_BASE:=
	endif
	MINGW_HOST="i686-pc-mingw32"
else
ifneq (,$(shell which i686-w64-mingw32-gcc))
	ifeq (${CC}, gcc)
		MING_BASE:=i686-w64-mingw32-
	else
		MING_BASE:=
	endif
	MINGW_HOST="i686-w64-mingw32"
else
$(error No windows cross-compiler found!) #MING_BASE:=unknown-
endif
endif
endif

ifneq (,$(wildcard /usr/i686-w64-mingw32/lib/libwinpthread-1.dll))
	WIN_PTHREAD_LIB:=/usr/i686-w64-mingw32/lib/libwinpthread-1.dll
else
ifneq (,$(wildcard /usr/i686-w64-mingw32/sys-root/mingw/bin/libwinpthread-1.dll))
	WIN_PTHREAD_LIB:=/usr/i686-w64-mingw32/sys-root/mingw/bin/libwinpthread-1.dll
endif
endif

endif #winagent

OSSEC_CC      =${QUIET_CC}${MING_BASE}${CC}
OSSEC_CCBIN   =${QUIET_CCBIN}${MING_BASE}${CC}
OSSEC_SHARED  =${QUIET_CCBIN}${MING_BASE}${CC} -shared
OSSEC_LINK    =${QUIET_LINK}${MING_BASE}ar -crus
OSSEC_RANLIB  =${QUIET_RANLIB}${MING_BASE}ranlib
OSSEC_WINDRES =${QUIET_CCBIN}${MING_BASE}windres


ifneq (,$(filter ${USE_INOTIFY},YES auto yes y Y 1))
	DEFINES+=-DINOTIFY_ENABLED
	ifeq (${uname_S},FreeBSD)
		OSSEC_LDFLAGS+=-L/usr/local/lib -I/usr/local/include
		OSSEC_LIBS+=-linotify
		OSSEC_CFLAGS+=-I/usr/local/include
	endif
endif

ifneq (,$(filter ${USE_BIG_ENDIAN},YES yes y Y 1))
	DEFINES+=-DOS_BIG_ENDIAN
endif

ifneq (,$(filter ${USE_PRELUDE},YES auto yes y Y 1))
	DEFINES+=-DPRELUDE_OUTPUT_ENABLED
	OSSEC_LIBS+=-lprelude
	OSSEC_LDFLAGS+=$(shell sh -c '${PRELUDE_CONFIG} --pthread-cflags')
	OSSEC_LIBS+=$(shell sh -c '${PRELUDE_CONFIG} --libs')
endif # USE_PRELUDE

ifneq (,$(filter ${USE_ZEROMQ},YES auto yes y Y 1))
	DEFINES+=-DZEROMQ_OUTPUT_ENABLED
	OSSEC_LIBS+=-lzmq -lczmq
endif # USE_ZEROMQ

ifneq (,$(filter ${USE_GEOIP},YES auto yes y Y 1))
	DEFINES+=-DLIBGEOIP_ENABLED
	OSSEC_LIBS+=-lGeoIP
endif # USE_GEOIP

SYSINFO_LIB+=-lsysinfo

ifeq (${TARGET}, winagent)
	OSSEC_LDFLAGS+=-L${SYSCOLLECTOR}build/bin
	OSSEC_LDFLAGS+=-L${SYSINFO}build/bin
else
	OSSEC_LDFLAGS+=-L${SYSCOLLECTOR}build/lib
	OSSEC_LDFLAGS+=-L${SYSINFO}build/lib
endif

ifeq (,$(filter ${DISABLE_SYSC}, YES yes y Y 1))
	SYSCOLLECTOR_LIB+=-lsyscollector
endif

MI :=
PI :=
ifdef DATABASE

	ifeq (${DATABASE},mysql)
		DEFINES+=-DMYSQL_DATABASE_ENABLED

		ifdef MYSQL_CFLAGS
			MI = ${MYSQL_CFLAGS}
		else
			MI := $(shell sh -c '${MY_CONFIG} --include 2>/dev/null || echo ')

			ifeq (${MI},) # BEGIN MI manual detection
				ifneq (,$(wildcard /usr/include/mysql/mysql.h))
					MI="-I/usr/include/mysql/"
				else
					ifneq (,$(wildcard /usr/local/include/mysql/mysql.h))
						MI="-I/usr/local/include/mysql/"
					endif  #
				endif  #MI

			endif
		endif # MYSQL_CFLAGS

		ifdef MYSQL_LIBS
			ML = ${MYSQL_LIBS}
		else
			ML := $(shell sh -c '${MY_CONFIG} --libs 2>/dev/null || echo ')

			ifeq (${ML},)
				ifneq (,$(wildcard /usr/lib/mysql/*))
					ML="-L/usr/lib/mysql"
				else
					ifneq (,$(wildcard /usr/lib64/mysql/*))
						ML="-L/usr/lib64/mysql"
					else
						ifneq (,$(wildcard /usr/local/lib/mysql/*))
							ML="-L/usr/local/lib/mysql"
						else
							ifneq (,$(wildcard /usr/local/lib64/mysql/*))
								ML="-L/usr/local/lib64/mysql"
							endif # local/lib64
						endif # local/lib
					endif # lib54
				endif # lib
			endif
		endif # MYSQL_LIBS

		OSSEC_LIBS+=${ML} -lmysqlclient

	else # DATABASE

		ifeq (${DATABASE}, pgsql)
			DEFINES+=-DPGSQL_DATABASE_ENABLED

			ifneq (${PGSQL_LIBS},)
				PL:=${PGSQL_LIBS}
			else
				PL:=$(shell sh -c '(${PG_CONFIG} --libdir --pkglibdir 2>/dev/null | sed "s/^/-L/g" | xargs ) || echo ')
			endif

			ifneq (${PGSQL_CFLAGS},)
				PI:=${PGSQL_CFLAGS}
			else
				PI:=$(shell sh -c '(${PG_CONFIG} --includedir --pkgincludedir 2>/dev/null | sed "s/^/-I/g" | xargs ) || echo ')
			endif

			# XXX need some basic autodetech stuff here.

			OSSEC_LIBS+=${PL} -lpq

		endif # pgsql
	endif # mysql
endif # DATABASE

####################
#### Target ########
####################

ifndef TARGET
	TARGET=failtarget
endif # TARGET

ifeq (${TARGET},agent)
	DEFINES+=-DCLIENT
endif

ifeq (${TARGET},local)
	DEFINES+=-DLOCAL
endif


.PHONY: build
build: ${TARGET}
ifneq (${TARGET},failtarget)
	${MAKE} settings
	@echo
	${QUIET_NOTICE}
	@echo "Done building ${TARGET}"
	${QUIET_ENDCOLOR}
endif
	@echo


.PHONY: failtarget
failtarget:
	@echo "TARGET is required: "
	@echo "   make TARGET=server   to build the server"
	@echo "   make TARGET=local      - local version of server"
	@echo "   make TARGET=hybrid     - hybrid version of server"
	@echo "   make TARGET=agent    to build the unix agent"
	@echo "   make TARGET=winagent to build the windows agent"

.PHONY: help
help: failtarget
	@echo
	@echo "General options: "
	@echo "   make V=yes                   Display full compiler messages. Allowed values are 1, yes, YES, y and Y, otherwise, the flag is ignored"
	@echo "   make DEBUG=yes               Build with symbols and without optimization. Allowed values are 1, yes, YES, y and Y, otherwise, the flag is ignored"
	@echo "   make DEBUGAD=yes             Enables extra debugging logging in wazuh-analysisd. Allowed values are 1, yes, YES, y and Y, otherwise, the flag is ignored"
	@echo "   make INSTALLDIR=/path        Wazuh's installation path. Mandatory when compiling the python interpreter from sources using PYTHON_SOURCE."
	@echo "   make ONEWAY=yes              Disables manager's ACK towards agent. It allows connecting agents without backward connection from manager. Allowed values are 1, yes, YES, y and Y, otherwise, the flag is ignored"
	@echo "   make CLEANFULL=yes           Makes the alert mailing subject clear in the format: '<location> - <level> - <description>'. Allowed values are 1, yes, YES, y and Y, otherwise, the flag is ignored"
	@echo "   make RESOURCES_URL           Set the Wazuh resources URL"
	@echo "   make EXTERNAL_SRC_ONLY=yes   Combined with 'deps', it downloads only the external source code to be compiled as part of Wazuh building."
	@echo "   make USE_ZEROMQ=yes          Build with zeromq support. Allowed values are auto, 1, yes, YES, y and Y, otherwise, the flag is ignored"
	@echo "   make USE_PRELUDE=yes         Build with prelude support. Allowed values are auto, 1, yes, YES, y and Y, otherwise, the flag is ignored"
	@echo "   make USE_INOTIFY=yes         Build with inotify support. Allowed values are auto, 1, yes, YES, y and Y, otherwise, the flag is ignored"
	@echo "   make USE_BIG_ENDIAN=yes      Build with big endian support. Allowed values are 1, yes, YES, y and Y, otherwise, the flag is ignored"
	@echo "   make USE_SELINUX=yes         Build with SELinux policies. Allowed values are 1, yes, YES, y and Y, otherwise, the flag is ignored"
	@echo "   make USE_AUDIT=yes           Build with audit service support. Allowed values are 1, yes, YES, y and Y, otherwise, the flag is ignored"
	@echo "   make USE_MSGPACK_OPT=yes     Use default architecture for building msgpack library. Allowed values are 1, yes, YES, y and Y, otherwise, the flag is ignored"
	@echo "   make DISABLE_JEMALLOC=yes     Not to build the JEMalloc library. Allowed values are 1, yes, YES, y, and Y, otherwise, the flag is ignored"
	@echo "   make OFLAGS=-Ox              Overrides optimization level"
	@echo "   make DISABLE_SYSC=yes        Not to build the Syscollector module (for unsupported systems). Allowed values are 1, yes, YES, y and Y, otherwise, the flag is ignored"
	@echo "   make DISABLE_CISCAT=yes      Not to build the CIS-CAT module (for unsupported systems). Allowed values are 1, yes, YES, y and Y, otherwise, the flag is ignored"
	@echo "   make OPTIMIZE_CPYTHON=yes    Enable this flag to optimize the python interpreter build, which is performed when used PYTHON_SOURCE. Allowed values are 1, yes, YES, y and Y, otherwise, the flag is ignored"
	@echo "   make PYTHON_SOURCE=yes       Used along the deps target. Downloads the sources needed to build the python interpreter. Allowed values are 1, yes, YES, y and Y, otherwise, the flag is ignored"
	@echo
	@echo "Database options: "
	@echo "   make DATABASE=mysql          Build with MYSQL Support"
	@echo "                                Use MYSQL_CFLAGS adn MYSQL_LIBS to override defaults"
	@echo "   make DATABASE=pgsql          Build with PostgreSQL Support "
	@echo "                                Use PGSQL_CFLAGS adn PGSQL_LIBS to override defaults"
	@echo
	@echo "Geoip support: "
	@echo "   make USE_GEOIP=yes           Build with GeoIP support. Allowed values are auto 1, yes, YES, y and Y, otherwise, the flag is ignored"
	@echo
	@echo "User options: "
	@echo "   make WAZUH_GROUP=wazuh       Set wazuh group"
	@echo "   make WAZUH_USER=wazuh        Set wazuh user"
	@echo
	@echo "Examples: Client with debugging enabled"
	@echo "   make TARGET=agent DEBUG=yes"

.PHONY: settings
settings:
	@echo
	@echo "General settings:"
	@echo "    TARGET:             ${TARGET}"
	@echo "    V:                  ${V}"
	@echo "    DEBUG:              ${DEBUG}"
	@echo "    DEBUGAD             ${DEBUGAD}"
	@echo "    INSTALLDIR:         ${INSTALLDIR}"
	@echo "    DATABASE:           ${DATABASE}"
	@echo "    ONEWAY:             ${ONEWAY}"
	@echo "    CLEANFULL:          ${CLEANFULL}"
	@echo "    RESOURCES_URL:      ${RESOURCES_URL}"
	@echo "    EXTERNAL_SRC_ONLY:  ${EXTERNAL_SRC_ONLY}"
	@echo "User settings:"
	@echo "    WAZUH_GROUP:        ${WAZUH_GROUP}"
	@echo "    WAZUH_USER:         ${WAZUH_USER}"
	@echo "USE settings:"
	@echo "    USE_ZEROMQ:         ${USE_ZEROMQ}"
	@echo "    USE_GEOIP:          ${USE_GEOIP}"
	@echo "    USE_PRELUDE:        ${USE_PRELUDE}"
	@echo "    USE_INOTIFY:        ${USE_INOTIFY}"
	@echo "    USE_BIG_ENDIAN:     ${USE_BIG_ENDIAN}"
	@echo "    USE_SELINUX:        ${USE_SELINUX}"
	@echo "    USE_AUDIT:          ${USE_AUDIT}"
	@echo "    DISABLE_SYSC:       ${DISABLE_SYSC}"
	@echo "    DISABLE_CISCAT:     ${DISABLE_CISCAT}"
	@echo "Mysql settings:"
	@echo "    includes:           ${MI}"
	@echo "    libs:               ${ML}"
	@echo "Pgsql settings:"
	@echo "    includes:           ${PI}"
	@echo "    libs:               ${PL}"
	@echo "Defines:"
	@echo "    ${DEFINES}"
	@echo "Compiler:"
	@echo "    CFLAGS            ${OSSEC_CFLAGS}"
	@echo "    LDFLAGS           ${OSSEC_LDFLAGS}"
	@echo "    LIBS              ${OSSEC_LIBS}"
	@echo "    CC                ${CC}"
	@echo "    MAKE              ${MAKE}"

BUILD_SERVER+=wazuh-maild -
BUILD_SERVER+=wazuh-csyslogd -
BUILD_SERVER+=wazuh-agentlessd -
BUILD_SERVER+=wazuh-execd -
BUILD_SERVER+=wazuh-logcollector -
BUILD_SERVER+=wazuh-remoted
BUILD_SERVER+=wazuh-agentd
BUILD_SERVER+=manage_agents
BUILD_SERVER+=utils
BUILD_SERVER+=active-responses
BUILD_SERVER+=wazuh-syscheckd
BUILD_SERVER+=wazuh-monitord
BUILD_SERVER+=wazuh-reportd
BUILD_SERVER+=wazuh-authd
BUILD_SERVER+=wazuh-analysisd
BUILD_SERVER+=wazuh-logtest-legacy
BUILD_SERVER+=wazuh-dbd -
BUILD_SERVER+=wazuh-integratord
BUILD_SERVER+=wazuh-modulesd
BUILD_SERVER+=wazuh-db

BUILD_AGENT+=wazuh-agentd
BUILD_AGENT+=agent-auth
BUILD_AGENT+=wazuh-logcollector
BUILD_AGENT+=wazuh-syscheckd
BUILD_AGENT+=wazuh-execd
BUILD_AGENT+=manage_agents
BUILD_AGENT+=active-responses
BUILD_AGENT+=wazuh-modulesd

ifeq (${uname_S},SunOS)
ifeq ($(uname_R),5.10)
	BUILD_AGENT+=libgcc_s.so.1
endif
endif

BUILD_CMAKE_PROJECTS+=build_sysinfo
BUILD_CMAKE_PROJECTS+=build_shared_modules
ifeq (,$(filter ${DISABLE_SYSC},YES yes y Y 1))
BUILD_CMAKE_PROJECTS+=build_syscollector
endif


.PHONY: server local hybrid agent selinux

ifeq (${MAKECMDGOALS},server)
$(error Do not use 'server' directly, use 'TARGET=server')
endif
server: external
ifneq (${uname_S},HP-UX)
	${MAKE} ${BUILD_CMAKE_PROJECTS}
endif
	${MAKE} ${BUILD_SERVER}

ifeq (${MAKECMDGOALS},local)
$(error Do not use 'local' directly, use 'TARGET=local')
endif
local: external
ifneq (${uname_S},HP-UX)
	${MAKE} ${BUILD_CMAKE_PROJECTS}
endif
	${MAKE} ${BUILD_SERVER}

ifeq (${MAKECMDGOALS},hybrid)
$(error Do not use 'hybrid' directly, use 'TARGET=hybrid')
endif
hybrid: external
ifneq (${uname_S},HP-UX)
	${MAKE} ${BUILD_CMAKE_PROJECTS}
endif
	${MAKE} ${BUILD_SERVER}

ifeq (${MAKECMDGOALS},agent)
$(error Do not use 'agent' directly, use 'TARGET=agent')
endif
agent: external
ifneq (${uname_S},HP-UX)
	${MAKE} ${BUILD_CMAKE_PROJECTS}
endif
	${MAKE} ${BUILD_AGENT}

ifneq (,$(filter ${USE_SELINUX},YES yes y Y 1))
server local hybrid agent: selinux
endif

selinux: $(SELINUX_POLICY)

$(SELINUX_POLICY): $(SELINUX_MODULE)
	semodule_package -o $@ -m $?

$(SELINUX_MODULE): $(SELINUX_ENFORCEMENT)
	checkmodule -M -m -o $@ $?

WINDOWS_BINS:=win32/wazuh-agent.exe win32/wazuh-agent-eventchannel.exe win32/manage_agents.exe win32/setup-windows.exe win32/setup-syscheck.exe win32/setup-iis.exe win32/os_win32ui.exe win32/agent-auth.exe win32/syscollector
WINDOWS_ACTIVE_RESPONSES:=win32/restart-wazuh.exe win32/route-null.exe win32/netsh.exe

ifeq (${MAKECMDGOALS},winagent)
$(error Do not use 'winagent' directly, use 'TARGET=winagent')
endif
.PHONY: winagent
winagent: external win32/libwinpthread-1.dll win32/libgcc_s_dw2-1.dll
	${MAKE} ${WINDOWS_BINS} CFLAGS="-DCLIENT -D_POSIX_C_SOURCE -DWIN32 -DPSAPI_VERSION=1" LIBS="-lwsock32 -lwevtapi -lshlwapi -lcomctl32 -ladvapi32 -lkernel32 -lpsapi -lgdi32 -liphlpapi -lws2_32 -lcrypt32"
	${MAKE} ${WINDOWS_ACTIVE_RESPONSES} CFLAGS="-DCLIENT -D_POSIX_C_SOURCE -DWIN32 -DPSAPI_VERSION=1" LIBS="-lwsock32 -lwevtapi -lshlwapi -lcomctl32 -ladvapi32 -lkernel32 -lpsapi -lgdi32 -liphlpapi -lws2_32 -lcrypt32"
	cd win32/ && ./unix2dos.pl ossec.conf > default-ossec.conf
	cd win32/ && ./unix2dos.pl help.txt > help_win.txt
	cd win32/ && ./unix2dos.pl ../../etc/internal_options.conf > internal_options.conf
	cd win32/ && ./unix2dos.pl ../../etc/local_internal_options-win.conf > default-local_internal_options.conf
	cd win32/ && ./unix2dos.pl ../../LICENSE > LICENSE.txt
	cd win32/ && ./unix2dos.pl ../VERSION > VERSION
	cd win32/ && ./unix2dos.pl ../REVISION > REVISION
	cd win32/ && makensis wazuh-installer.nsi

win32/shared_modules: $(WAZUHEXT_LIB)
	cd ${DBSYNC} && mkdir -p build && cd build && cmake ${CMAKE_OPTS} ${DBSYNC_TEST} ${SHARED_MODULES_RELEASE_TYPE} .. && ${MAKE}
	cd ${RSYNC} &&  mkdir -p build && cd build && cmake ${CMAKE_OPTS} ${RSYNC_TEST} ${SHARED_MODULES_RELEASE_TYPE} .. && ${MAKE}
ifneq (,$(filter ${TEST},YES yes y Y 1))
ifneq (,$(filter ${DEBUG},YES yes y Y 1))
	cd ${SHARED_UTILS_TEST} &&  mkdir -p build && cd build && cmake ${CMAKE_OPTS} ${SHARED_MODULES_RELEASE_TYPE} .. && ${MAKE}
endif
endif

#### Sysinfo ##

win32/sysinfo: $(WAZUHEXT_LIB)
	cd ${SYSINFO} && mkdir -p build && cd build && cmake ${CMAKE_OPTS} ${SYSINFO_OS} ${SYSINFO_TEST} ${SYSINFO_RELEASE_TYPE} .. && ${MAKE}

#### Syscollector ##
win32/syscollector: win32/shared_modules win32/sysinfo
	cd ${SYSCOLLECTOR} && mkdir -p build && cd build && cmake ${CMAKE_OPTS} ${SYSCOLLECTOR_TEST} ${SYSCOLLECTOR_RELEASE_TYPE} .. && ${MAKE}

win32/libwinpthread-1.dll: ${WIN_PTHREAD_LIB}
	cp $< $@

win32/libgcc_s_dw2-1.dll: $(wildcard /usr/lib/gcc/i686-w64-mingw32/*-posix/libgcc_s_dw2-1.dll)
	cp $< $@

####################
#### External ######
####################

ZLIB_LIB    = $(EXTERNAL_ZLIB)/libz.a
OPENSSL_LIB = $(EXTERNAL_OPENSSL)libssl.a
CRYPTO_LIB 	= $(EXTERNAL_OPENSSL)libcrypto.a
LIBPLIST_LIB = $(EXTERNAL_LIBPLIST)/bin/lib/libplist-2.0.a
SQLITE_LIB  = $(EXTERNAL_SQLITE)libsqlite3.a
JSON_LIB    = $(EXTERNAL_JSON)libcjson.a
PROCPS_LIB  = $(EXTERNAL_PROCPS)/libproc.a
DB_LIB      = $(EXTERNAL_LIBDB).libs/libdb-18.1.a
LIBALPM_LIB  = $(EXTERNAL_PACMAN)lib/libalpm/libalpm.a
LIBARCHIVE_LIB  = $(EXTERNAL_LIBARCHIVE).libs/libarchive.a
LIBYAML_LIB = $(EXTERNAL_LIBYAML)src/.libs/libyaml.a
LIBCURL_LIB = $(EXTERNAL_CURL)lib/.libs/libcurl.a
AUDIT_LIB 	= $(EXTERNAL_AUDIT)lib/.libs/libaudit.a
LIBFFI_LIB 	= $(EXTERNAL_LIBFFI)$(TARGET)/.libs/libffi.a
MSGPACK_LIB = $(EXTERNAL_MSGPACK)libmsgpack.a
BZIP2_LIB   = $(EXTERNAL_BZIP2)libbz2.a
LIBPCRE2_LIB = $(EXTERNAL_LIBPCRE2).libs/libpcre2-8.a
POPT_LIB = $(EXTERNAL_POPT)build/output/src/.libs/libpopt.a
RPM_LIB = $(EXTERNAL_RPM)builddir/librpm.a
JEMALLOC_LIB = $(EXTERNAL_JEMALLOC)lib/libjemalloc.so.2

EXTERNAL_LIBS := $(JSON_LIB) $(ZLIB_LIB) $(OPENSSL_LIB) $(CRYPTO_LIB) $(SQLITE_LIB) $(LIBYAML_LIB) $(LIBPCRE2_LIB)

# Adding libcurl only on Windows, Linux and MacOS
ifeq (${TARGET},winagent)
	EXTERNAL_LIBS += $(LIBCURL_LIB)
else ifeq (${uname_S},Linux)
	EXTERNAL_LIBS += $(LIBCURL_LIB)
else ifeq (${uname_S},Darwin)
	EXTERNAL_LIBS += $(LIBCURL_LIB)
endif

ifneq (${TARGET},winagent)
EXTERNAL_LIBS += $(MSGPACK_LIB)
ifneq (${TARGET},agent)
EXTERNAL_LIBS += $(LIBFFI_LIB) $(BZIP2_LIB)
endif
ifeq (${uname_S},Linux)
ifneq ($(CHECK_CENTOS5),YES)
EXTERNAL_LIBS += ${RPM_LIB} ${POPT_LIB}
endif
ifneq (,$(filter ${USE_AUDIT},YES yes y Y 1))
EXTERNAL_LIBS += ${AUDIT_LIB}
endif

ifeq ($(CHECK_CENTOS5),YES)
EXTERNAL_LIBS += $(PROCPS_LIB) $(DB_LIB)
else
EXTERNAL_LIBS += $(PROCPS_LIB) $(DB_LIB) $(LIBALPM_LIB) $(LIBARCHIVE_LIB)
endif
endif
endif
ifeq (${uname_S},Darwin)
EXTERNAL_LIBS += ${LIBPLIST_LIB}
endif


.PHONY: external test_external
external: test_external $(EXTERNAL_LIBS) $(JEMALLOC_LIB)

ifneq (,$(filter ${TEST},YES yes y Y 1))
external: build_gtest
endif

ifneq (${TARGET},winagent)
ifneq (${TARGET},agent)
ifneq (,$(wildcard ${EXTERNAL_CPYTHON}))
external: build_python
endif
endif
endif

test_external:
ifeq ($(wildcard external/*/*),)
	$(error No external directory found. Run "${MAKE} deps" before compiling external libraries)
endif

#### OpenSSL ##########

OPENSSL_FLAGS = enable-weak-ssl-ciphers no-shared

ifeq (${uname_M}, i386)
ifeq ($(findstring BSD,${uname_S}), BSD)
	OPENSSL_FLAGS += no-asm
endif
endif


${CRYPTO_LIB}: ${OPENSSL_LIB}

${OPENSSL_LIB}:
ifeq (${TARGET},winagent)
	cd ${EXTERNAL_OPENSSL} && CC=${MING_BASE}${CC} RC=${MING_BASE}windres ./Configure $(OPENSSL_FLAGS) mingw && ${MAKE} build_libs
else
ifeq (${uname_S},Darwin)
	cd ${EXTERNAL_OPENSSL} && ./Configure $(OPENSSL_FLAGS) darwin64-x86_64-cc && ${MAKE} build_libs
else
ifeq (${uname_S},HP-UX)
	cd ${EXTERNAL_OPENSSL} && MAKE=gmake ./Configure $(OPENSSL_FLAGS) hpux-ia64-gcc && ${MAKE} build_libs
else
ifeq (${uname_S},SunOS)
ifeq ($(uname_M),i86pc)
	cd ${EXTERNAL_OPENSSL} && ./Configure $(OPENSSL_FLAGS) solaris-x86-gcc && ${MAKE} build_libs
else
	cd ${EXTERNAL_OPENSSL} && ./Configure $(OPENSSL_FLAGS) solaris-sparcv9-gcc && ${MAKE} build_libs
endif
else
	cd ${EXTERNAL_OPENSSL} && ./config $(OPENSSL_FLAGS) && ${MAKE} build_libs
endif
endif
endif
endif

#### libplist ##########

${LIBPLIST_LIB}:
	cd ${EXTERNAL_LIBPLIST} && ./autogen.sh --prefix=${ROUTE_PATH}/${EXTERNAL_LIBPLIST}bin && ${MAKE} && ${MAKE} install

#### libffi ##########

LIBFFI_FLAGS = "CFLAGS=-fPIC"

${LIBFFI_LIB}:
	cd ${EXTERNAL_LIBFFI} && ./configure $(LIBFFI_FLAGS) && ${MAKE}

#### zlib ##########

$(ZLIB_LIB):
ifeq (${TARGET},winagent)
	cd ${EXTERNAL_ZLIB} && cp zconf.h.in zconf.h && ${MAKE} -f win32/Makefile.gcc PREFIX=${MING_BASE} libz.a
else
	cd ${EXTERNAL_ZLIB} && CFLAGS=-fPIC ./configure && ${MAKE} libz.a
endif

ZLIB_INCLUDE=-I./${EXTERNAL_ZLIB}

os_zlib_c := os_zlib/os_zlib.c
os_zlib_o := $(os_zlib_c:.c=.o)

os_zlib/%.o: os_zlib/%.c
	${OSSEC_CC} ${OSSEC_CFLAGS} -c $< -o $@

#### bzip2 ##########

$(BZIP2_LIB):
	cd ${EXTERNAL_BZIP2} && ${MAKE} CFLAGS="-fpic -Wall -O2 -D_FILE_OFFSET_BITS=64" libbz2.a

#### SQLite #########

sqlite_c = ${EXTERNAL_SQLITE}sqlite3.c
sqlite_o = ${EXTERNAL_SQLITE}sqlite3.o

$(SQLITE_LIB): $(sqlite_o)
	${OSSEC_LINK} $@ $^
	${OSSEC_RANLIB} $@

$(sqlite_o): $(sqlite_c)
	${OSSEC_CC} ${OSSEC_CFLAGS} -w -fPIC -c $^ -o $@ -fPIC

#### cJSON #########

ifeq (${uname_S},Darwin)
JSON_SHFLAGS=-install_name @rpath/libcjson.$(SHARED)
endif

cjson_c := ${EXTERNAL_JSON}cJSON.c
cjson_o := $(cjson_c:.c=.o)

$(JSON_LIB): ${cjson_o}
	${OSSEC_LINK} $@ $^
	${OSSEC_RANLIB} $@

${EXTERNAL_JSON}%.o: ${EXTERNAL_JSON}%.c
	${OSSEC_CC} ${OSSEC_CFLAGS} -fPIC -c $^ -o $@

#### libyaml ##########

${LIBYAML_LIB}: $(EXTERNAL_LIBYAML)Makefile
	$(MAKE) -C $(EXTERNAL_LIBYAML)

$(EXTERNAL_LIBYAML)Makefile:
ifeq (${TARGET},winagent)
	cd $(EXTERNAL_LIBYAML) && CC=${MING_BASE}${CC} && CFLAGS=-fPIC ./configure --host=${MINGW_HOST} --enable-static=yes
else
	cd $(EXTERNAL_LIBYAML) && CFLAGS=-fPIC ./configure --enable-static=yes --enable-shared=no
endif

#### curl ##########

${LIBCURL_LIB}: $(EXTERNAL_CURL)Makefile
	${MAKE} -C $(EXTERNAL_CURL)lib

ifeq (${TARGET},winagent)
$(EXTERNAL_CURL)Makefile:
	cd $(EXTERNAL_CURL) && CFLAGS=-fPIC CC=${MING_BASE}${CC} ./configure --host=${MINGW_HOST} PREFIX=${MING_BASE} --enable-static=yes --disable-shared --with-winssl --disable-ldap --without-libidn2 && ${MAKE}
else
ifeq (${uname_S},Darwin)
$(EXTERNAL_CURL)Makefile:
	cd $(EXTERNAL_CURL) && ./configure --with-darwinssl --disable-ldap --without-libidn2
else
$(EXTERNAL_CURL)Makefile: $(OPENSSL_LIB)
ifeq (${uname_S},Linux)
	cd $(EXTERNAL_CURL) && CPPFLAGS="-fPIC -I${ROUTE_PATH}/${EXTERNAL_OPENSSL}include" LDFLAGS="-L${ROUTE_PATH}/${EXTERNAL_OPENSSL}" LIBS="-ldl -lpthread" ./configure --disable-ldap --without-libidn2 --without-libpsl --without-brotli
else
	cd $(EXTERNAL_CURL) && CPPFLAGS="-fPIC -I${ROUTE_PATH}/${EXTERNAL_OPENSSL}include" LDFLAGS="-L${ROUTE_PATH}/${EXTERNAL_OPENSSL}" LIBS="-lpthread" ./configure --disable-ldap --without-libidn2
endif
endif
endif


#### procps #########

PROCPS_INCLUDE=-I./${EXTERNAL_PROCPS}

procps_c := $(wildcard ${EXTERNAL_PROCPS}*.c)
procps_o := $(procps_c:.c=.o)

${EXTERNAL_PROCPS}%.o: ${EXTERNAL_PROCPS}%.c
	${OSSEC_CC} ${OSSEC_CFLAGS} -fPIC -c $^ -o $@

$(PROCPS_LIB): ${procps_o}
	${OSSEC_LINK} $@ $^
	${OSSEC_RANLIB} $@

#### Berkeley DB ######

ifeq (${uname_S},Linux)
${DB_LIB}: $(EXTERNAL_LIBDB)Makefile
	 ${MAKE} -C $(EXTERNAL_LIBDB) libdb.a

$(EXTERNAL_LIBDB)Makefile:
	cd ${EXTERNAL_LIBDB} && CPPFLAGS=-fPIC ../dist/configure --with-cryptography=no --disable-queue --disable-heap --disable-partition --disable-mutexsupport --disable-replication --disable-verify --disable-statistics ac_cv_func_pthread_yield=no
endif

#### libarchive ######

ifneq (${TARGET},winagent)
ifeq (${uname_S},Linux)
${LIBARCHIVE_LIB}: $(EXTERNAL_LIBARCHIVE)Makefile
	 ${MAKE} -C $(EXTERNAL_LIBARCHIVE)

$(EXTERNAL_LIBARCHIVE)Makefile:
	cd ${EXTERNAL_LIBARCHIVE} && CPPFLAGS=-fPIC ./configure --disable-acl --without-expat --without-iconv --without-xml2 --without-lz4 --without-lzma --without-zstd --without-bz2lib --without-openssl
endif
endif

#### libalpm ######

ifeq (${uname_S},Linux)

# we compile libalpm manually because pacman has a lot of dependencies and we only want to compile a few files
LIBALPM_LDCONFIG=`which ldconfig`
LIBALPM_CFLAGS=-DSYSHOOKDIR=\"/usr/share/libalpm/hooks\" \
			    -DLDCONFIG=\"${LIBALPM_LDCONFIG}\" \
			    -DFSSTATSTYPE="struct statvfs" \
			    -DSCRIPTLET_SHELL=\"/bin/sh\" \
			    -DHAVE_SYS_STATVFS_H \
			    -DLIB_VERSION=\"\" \
			    -DPATH_MAX=4096 \
			    -DHAVE_STRNLEN \
			    -DHAVE_LIBSSL \
			    -I${ROUTE_PATH}/${EXTERNAL_LIBARCHIVE}libarchive \
				-I${ROUTE_PATH}/${EXTERNAL_OPENSSL}include \
			    -I. \
			    -fPIC
${LIBALPM_LIB}: $(EXTERNAL_PACMAN)configure
	cd ${EXTERNAL_PACMAN}lib/libalpm && \
	$(CC) -c *.c ${LIBALPM_CFLAGS} && \
	ar rcs libalpm.a *.o
endif

#### Audit lib ####

${AUDIT_LIB}: $(EXTERNAL_AUDIT)Makefile
	${MAKE} -C $(EXTERNAL_AUDIT)lib CC=$(CC)

$(EXTERNAL_AUDIT)Makefile:
	cd $(EXTERNAL_AUDIT) && ./autogen.sh && ./configure CFLAGS=-fPIC --with-libcap-ng=no

#### msgpack #########

ifeq (,$(filter ${USE_MSGPACK_OPT},YES yes y Y 1))
        MSGPACK_ARCH=-march=i486
endif

ifneq (${TARGET},winagent)
msgpack_c := $(wildcard ${EXTERNAL_MSGPACK}src/*.c)
msgpack_o := $(msgpack_c:.c=.o)

${EXTERNAL_MSGPACK}src/%.o: ${EXTERNAL_MSGPACK}src/%.c
	${OSSEC_CC} ${OSSEC_CFLAGS} ${MSGPACK_ARCH} -fPIC -c $^ -o $@

$(MSGPACK_LIB): ${msgpack_o}
	${OSSEC_LINK} $@ $^
	${OSSEC_RANLIB} $@
endif

#### PCRE2 lib #########



$(LIBPCRE2_LIB):
ifeq (${TARGET},winagent)
	cd $(EXTERNAL_LIBPCRE2) && CFLAGS=-fPIC CC=${MING_BASE}${CC} ./configure --enable-jit=auto --host=${MINGW_HOST} --disable-shared && cp src/pcre2.h include/pcre2.h && ${MAKE}
else
	cd $(EXTERNAL_LIBPCRE2) && CFLAGS=-fPIC ./configure --enable-jit=auto --disable-shared && cp src/pcre2.h include/pcre2.h && ${MAKE}
endif

### popt lib ###

POPT_BUILD_DIR = $(EXTERNAL_POPT)build/

$(POPT_LIB): $(POPT_BUILD_DIR)Makefile
	 $(MAKE) -C $(POPT_BUILD_DIR)
$(POPT_BUILD_DIR)Makefile:
	mkdir -p $(POPT_BUILD_DIR) && cd $(POPT_BUILD_DIR) && cmake ..

### rpm lib ###

RPM_BUILD_DIR = ${EXTERNAL_RPM}/builddir

RPM_INC_PATHS = -I${ROUTE_PATH}/${EXTERNAL_OPENSSL}include \
				-I${ROUTE_PATH}/${EXTERNAL_ZLIB} \
				-I${ROUTE_PATH}/${EXTERNAL_POPT}/src \
				-I${ROUTE_PATH}/${EXTERNAL_SQLITE}

RPM_LIB_PATHS = -L${ROUTE_PATH}/${EXTERNAL_OPENSSL} \
				-L${ROUTE_PATH}/${EXTERNAL_ZLIB} \
				-L${ROUTE_PATH}/${EXTERNAL_POPT}/build/output/src/.libs/ \
				-L${ROUTE_PATH}/${EXTERNAL_SQLITE}

RPM_CFLAGS = -fPIC ${RPM_INC_PATHS} ${RPM_LIB_PATHS}
RPM_CC = gcc

${RPM_LIB}: ${RPM_BUILD_DIR}/Makefile
	cd ${RPM_BUILD_DIR} && ${MAKE}

${RPM_BUILD_DIR}/Makefile: ${OPENSSL_LIB} ${ZLIB_LIB} ${POPT_LIB} ${SQLITE_LIB}
	mkdir -p ${RPM_BUILD_DIR} && cd ${RPM_BUILD_DIR} && cmake -E env CFLAGS="${RPM_CFLAGS}" CC=${RPM_CC} cmake ..

#### jemalloc ##########

$(JEMALLOC_LIB):
ifeq (${TARGET},server)
ifneq ($(wildcard external/jemalloc/configure),)
	cd ${EXTERNAL_JEMALLOC} && LDFLAGS=-s ./configure --disable-static --disable-cxx && ${MAKE}
else
	cd ${EXTERNAL_JEMALLOC} && LDFLAGS=-s ./autogen.sh --disable-static --disable-cxx && ${MAKE}
endif
endif

################################
#### External dependencies  ####
################################

TAR := tar -xf
GUNZIP := gunzip
GZIP := gzip
CURL := curl -so
DEPS_VERSION = 18
RESOURCES_URL := https://packages.wazuh.com/deps/$(DEPS_VERSION)
CPYTHON := cpython
PYTHON_SOURCE := no

ifneq (${TARGET}, winagent)
<<<<<<< HEAD
ifeq (${uname_S},Darwin)
        cpu_arch := ${uname_M}
else
        cpu_arch := ${uname_P}
endif
ifneq (,$(filter ${cpu_arch},unknown Unknown not))
	cpu_arch := $(shell sh -c 'arch 2>/dev/null || echo not')
endif
ifneq (,$(filter ${cpu_arch},unknown Unknown not))
=======
ifneq (,$(filter ${uname_S},Linux Darwin HP-UX))
>>>>>>> e5f9a301
	cpu_arch := ${uname_M}
ifneq (,$(filter ${cpu_arch},x86_64 amd64))
	PRECOMPILED_ARCH := /amd64
else
ifneq (,$(filter ${cpu_arch},i386 i686))
	PRECOMPILED_ARCH := /i386
else
ifneq (,$(filter ${cpu_arch},aarch64 arm64))
	PRECOMPILED_ARCH := /aarch64
else
ifneq (,$(filter ${cpu_arch},armv8l armv7l arm32 armhf))
	PRECOMPILED_ARCH := /arm32
else
ifeq (${cpu_arch},ppc64le)
	PRECOMPILED_ARCH := /ppc64le
else
ifneq (,$(filter ${cpu_arch},ia64))
	PRECOMPILED_ARCH := /ia64
else
	PRECOMPILED_ARCH := /${uname_P}
endif
endif
endif
endif
endif
endif
else
ifneq (,$(filter ${uname_S},SunOS AIX))
	cpu_arch := ${uname_P}
ifeq (${cpu_arch},powerpc)  
	PRECOMPILED_ARCH := /powerpc
else
ifneq (,$(filter ${cpu_arch},sparc sun4u))
	PRECOMPILED_ARCH := /sparc
else
ifneq (,$(filter ${cpu_arch},i386 i86pc))
	PRECOMPILED_ARCH := /i386
else
	PRECOMPILED_ARCH := /${uname_M}
endif
endif
endif
else
    cpu_arch := ${uname_M}
ifneq (,$(filter ${cpu_arch},unknown Unknown not))
	cpu_arch := ${uname_P}
endif
	PRECOMPILED_ARCH := /${cpu_arch}
endif
endif
endif

ifeq ($(CHECK_CENTOS5),YES)
PRECOMPILED_OS := el5
# Avoid the linkage of incompatible libraries in Data Provider for CentOS 5 and Red Hat 5
SYSINFO_OS+=-DCMAKE_CHECK_CENTOS5=1
endif

ifeq (,$(filter ${EXTERNAL_SRC_ONLY},YES yes y Y 1))
# If EXTERNAL_SRC_ONLY=YES is not defined, lets look for the precompiled lib
PRECOMPILED_RES := $(PRECOMPILED_OS)$(PRECOMPILED_ARCH)
endif

# Agent dependencies
EXTERNAL_RES := cJSON curl libdb libffi libyaml openssl procps sqlite zlib audit-userspace msgpack bzip2 nlohmann googletest libpcre2 libplist pacman libarchive popt rpm
ifneq (${TARGET},agent)
ifneq (${TARGET},winagent)
	# Manager extra dependency
	EXTERNAL_RES += $(CPYTHON) jemalloc
endif
endif
EXTERNAL_DIR := $(EXTERNAL_RES:%=external/%)
EXTERNAL_TAR := $(EXTERNAL_RES:%=external/%.tar.gz)

.PHONY: deps
deps: $(EXTERNAL_TAR)

external/$(CPYTHON).tar.gz:
# Python interpreter
ifeq (,$(filter ${PYTHON_SOURCE},YES yes y Y 1))
ifneq (,$(PRECOMPILED_RES))
external/$(CPYTHON).tar.gz: external-precompiled/$(CPYTHON).tar.gz
	test -e $(patsubst %.gz,%,$@) ||\
	($(CURL) $@ $(RESOURCES_URL)/libraries/sources/$(patsubst external/%,%,$@) &&\
	cd external && $(GUNZIP) $(patsubst external/%,%,$@) && $(TAR) $(patsubst external/%.gz,%,$@) && rm $(patsubst external/%.gz,%,$@))
	test -d $(patsubst %.tar.gz,%,$@) || (cd external && $(GZIP) $(patsubst external/%.gz,%,$@))

external-precompiled/$(CPYTHON).tar.gz:
	-$(CURL) external/$(patsubst external-precompiled/%,%,$@) $(RESOURCES_URL)/libraries/$(PRECOMPILED_RES)/$(patsubst external-precompiled/%,%,$@) || true
	-cd external && test -e $(patsubst external-precompiled/%,%,$@) && $(GUNZIP) $(patsubst external-precompiled/%,%,$@) || true
else
external/$(CPYTHON).tar.gz:
	$(CURL) $@ $(RESOURCES_URL)/libraries/sources/$(patsubst external/%,%,$@)
	cd external && $(GUNZIP) $(patsubst external/%,%,$@)
	cd external && $(TAR) $(patsubst external/%.gz,%,$@)
	rm $(patsubst %.gz,%,$@)
endif
else
external/$(CPYTHON).tar.gz:
	$(CURL) $@ $(RESOURCES_URL)/libraries/sources/$(patsubst external/%,%,$@)
	cd external && $(GUNZIP) $(patsubst external/%,%,$@)
	cd external && $(TAR) $(patsubst external/%.gz,%,$@)
	rm $(patsubst %.gz,%,$@)
endif

# Remaining dependencies
ifneq (,$(PRECOMPILED_RES))
external/%.tar.gz: external-precompiled/%.tar.gz
	test -d $(patsubst %.tar.gz,%,$@) ||\
	($(CURL) $@ $(RESOURCES_URL)/libraries/sources/$(patsubst external/%,%,$@) &&\
	cd external && $(GUNZIP) $(patsubst external/%,%,$@) && $(TAR) $(patsubst external/%.gz,%,$@) && rm $(patsubst external/%.gz,%,$@))
else
external/%.tar.gz:
	$(CURL) $@ $(RESOURCES_URL)/libraries/sources/$(patsubst external/%,%,$@)
	cd external && $(GUNZIP) $(patsubst external/%,%,$@)
	cd external && $(TAR) $(patsubst external/%.gz,%,$@)
	rm $(patsubst %.gz,%,$@)
endif

ifneq (,$(PRECOMPILED_RES))
external-precompiled/%.tar.gz:
	-$(CURL) external/$(patsubst external-precompiled/%,%,$@) $(RESOURCES_URL)/libraries/$(PRECOMPILED_RES)/$(patsubst external-precompiled/%,%,$@) || true
	-cd external && test -e $(patsubst external-precompiled/%,%,$@) && $(GUNZIP) $(patsubst external-precompiled/%,%,$@) || true
	-cd external && test -e $(patsubst external-precompiled/%.gz,%,$@) && $(TAR) $(patsubst external-precompiled/%.gz,%,$@) || true
	-test -e external/$(patsubst external-precompiled/%.gz,%,$@) && rm external/$(patsubst external-precompiled/%.gz,%,$@) || true
endif


####################
#### OSSEC Libs ####
####################
WAZUHEXT_LIB = libwazuhext.$(SHARED)
WAZUH_LIB = libwazuhshared.$(SHARED)
BUILD_LIBS = libwazuh.a $(WAZUHEXT_LIB)

$(BUILD_SERVER) $(BUILD_AGENT) $(WINDOWS_BINS): $(BUILD_LIBS)

#### os_xml ########

os_xml_c := $(wildcard os_xml/*.c)
os_xml_o := $(os_xml_c:.c=.o)

os_xml/%.o: os_xml/%.c
	${OSSEC_CC} ${OSSEC_CFLAGS} -fPIC -c $^ -o $@

#### os_regex ######

os_regex_c := $(wildcard os_regex/*.c)
os_regex_o := $(os_regex_c:.c=.o)

os_regex/%.o: os_regex/%.c
	${OSSEC_CC} ${OSSEC_CFLAGS} -fPIC -c $^ -o $@

#### os_net ##########

os_net_c := $(wildcard os_net/*.c)
os_net_o := $(os_net_c:.c=.o)

os_net/%.o: os_net/%.c
	${OSSEC_CC} ${OSSEC_CFLAGS} -fPIC -c $^ -o $@

#### Shared ##########
# Unit tests wrappers

wrappers_common_c := $(wildcard unit_tests/wrappers/*.c)
wrappers_common_o := $(wrappers_common_c:.c=.o)

wrappers_externals_c := $(wildcard unit_tests/wrappers/externals/*.c)
wrappers_externals_o := $(wrappers_externals_c:.c=.o)

wrappers_externals_audit_c := $(wildcard unit_tests/wrappers/externals/audit/*.c)
wrappers_externals_audit_o := $(wrappers_externals_audit_c:.c=.o)

wrappers_externals_bzip2_c := $(wildcard unit_tests/wrappers/externals/bzip2/*.c)
wrappers_externals_bzip2_o := $(wrappers_externals_bzip2_c:.c=.o)

wrappers_externals_zlib_c := $(wildcard unit_tests/wrappers/externals/zlib/*.c)
wrappers_externals_zlib_o := $(wrappers_externals_zlib_c:.c=.o)

wrappers_externals_cJSON_c := $(wildcard unit_tests/wrappers/externals/cJSON/*.c)
wrappers_externals_cJSON_o := $(wrappers_externals_cJSON_c:.c=.o)

wrappers_externals_openssl_c := $(wildcard unit_tests/wrappers/externals/openssl/*.c)
wrappers_externals_openssl_o := $(wrappers_externals_openssl_c:.c=.o)

wrappers_externals_procpc_c := $(wildcard unit_tests/wrappers/externals/procpc/*.c)
wrappers_externals_procpc_o := $(wrappers_externals_procpc_c:.c=.o)

wrappers_externals_sqlite_c := $(wildcard unit_tests/wrappers/externals/sqlite/*.c)
wrappers_externals_sqlite_o := $(wrappers_externals_sqlite_c:.c=.o)

wrappers_externals_pcre2_c := $(wildcard unit_tests/wrappers/externals/pcre2/*.c)
wrappers_externals_pcre2_o := $(wrappers_externals_pcre2_c:.c=.o)

wrappers_libc_c := $(wildcard unit_tests/wrappers/libc/*.c)
wrappers_libc_o := $(wrappers_libc_c:.c=.o)

wrappers_linux_c := $(wildcard unit_tests/wrappers/linux/*.c)
wrappers_linux_o := $(wrappers_linux_c:.c=.o)

wrappers_macos_c := $(wildcard unit_tests/wrappers/macos/*.c)
wrappers_macos_o := $(wrappers_macos_c:.c=.o)

wrappers_macos_libc_c := $(wildcard unit_tests/wrappers/macos/libc/*.c)
wrappers_macos_libc_o := $(wrappers_macos_libc_c:.c=.o)

wrappers_macos_posix_c := $(wildcard unit_tests/wrappers/macos/posix/*.c)
wrappers_macos_posix_o := $(wrappers_macos_posix_c:.c=.o)

wrappers_posix_c := $(wildcard unit_tests/wrappers/posix/*.c)
wrappers_posix_o := $(wrappers_posix_c:.c=.o)

wrappers_wazuh_c := $(wildcard unit_tests/wrappers/wazuh/*.c)
wrappers_wazuh_o := $(wrappers_wazuh_c:.c=.o)

wrappers_wazuh_os_crypto_c := $(wildcard unit_tests/wrappers/wazuh/os_crypto/*.c)
wrappers_wazuh_os_crypto_o := $(wrappers_wazuh_os_crypto_c:.c=.o)

wrappers_wazuh_os_execd_c := $(wildcard unit_tests/wrappers/wazuh/os_execd/*.c)
wrappers_wazuh_os_execd_o := $(wrappers_wazuh_os_execd_c:.c=.o)

wrappers_wazuh_os_net_c := $(wildcard unit_tests/wrappers/wazuh/os_net/*.c)
wrappers_wazuh_os_net_o := $(wrappers_wazuh_os_net_c:.c=.o)

wrappers_wazuh_os_regex_c := $(wildcard unit_tests/wrappers/wazuh/os_regex/*.c)
wrappers_wazuh_os_regex_o := $(wrappers_wazuh_os_regex_c:.c=.o)

wrappers_wazuh_os_xml_c := $(wildcard unit_tests/wrappers/wazuh/os_xml/*.c)
wrappers_wazuh_os_xml_o := $(wrappers_wazuh_os_xml_c:.c=.o)

wrappers_wazuh_shared_c := $(wildcard unit_tests/wrappers/wazuh/shared/*.c)
wrappers_wazuh_shared_o := $(wrappers_wazuh_shared_c:.c=.o)

wrappers_wazuh_syscheckd_c := $(wildcard unit_tests/wrappers/wazuh/syscheckd/*.c)
wrappers_wazuh_syscheckd_o := $(wrappers_wazuh_syscheckd_c:.c=.o)

wrappers_wazuh_wazuh_db_c := $(wildcard unit_tests/wrappers/wazuh/wazuh_db/*.c)
wrappers_wazuh_wazuh_db_o := $(wrappers_wazuh_wazuh_db_c:.c=.o)

wrappers_wazuh_wazuh_modules_c := $(wildcard unit_tests/wrappers/wazuh/wazuh_modules/*.c)
wrappers_wazuh_wazuh_modules_o := $(wrappers_wazuh_wazuh_modules_c:.c=.o)

wrappers_wazuh_monitord_c := $(wildcard unit_tests/wrappers/wazuh/monitord/*.c)
wrappers_wazuh_monitord_o := $(wrappers_wazuh_monitord_c:.c=.o)

wrappers_wazuh_os_auth_c := $(wildcard unit_tests/wrappers/wazuh/os_auth/*.c)
wrappers_wazuh_os_auth_o := $(wrappers_wazuh_os_auth_c:.c=.o)

wrappers_wazuh_addagent_c := $(wildcard unit_tests/wrappers/wazuh/addagent/*.c)
wrappers_wazuh_addagent_o := $(wrappers_wazuh_addagent_c:.c=.o)

wrappers_client_agent_c := $(wildcard unit_tests/wrappers/wazuh/client-agent/*.c)
wrappers_client_agent_o := $(wrappers_client_agent_c:.c=.o)

wrappers_wazuh_config_c := $(wildcard unit_tests/wrappers/wazuh/config/*.c)
wrappers_wazuh_config_o := $(wrappers_wazuh_config_c:.c=.o)

wrappers_data_provider_c := $(wildcard unit_tests/wrappers/wazuh/data_provider/*.c)
wrappers_data_provider_o := $(wrappers_data_provider_c:.c=.o)

wrappers_logcollector_c := $(wildcard unit_tests/wrappers/wazuh/logcollector/*.c)
wrappers_logcollector_o := $(wrappers_logcollector_c:.c=.o)

wrappers_windows_c := $(wildcard unit_tests/wrappers/windows/*.c)
wrappers_windows_o := $(wrappers_windows_c:.c=.o)

wrappers_windows_lib_c := $(wildcard unit_tests/wrappers/windows/libc/*.c)
wrappers_windows_lib_o := $(wrappers_windows_lib_c:.c=.o)

wrappers_windows_posix_c := $(wildcard unit_tests/wrappers/windows/posix/*.c)
wrappers_windows_posix_o := $(wrappers_windows_posix_c:.c=.o)

wrappers_wazuh_remoted_c := $(wildcard unit_tests/wrappers/wazuh/remoted/*.c)
wrappers_wazuh_remoted_o := $(wrappers_wazuh_remoted_c:.c=.o)

ifneq (,$(filter ${TEST},YES yes y Y 1))
	OSSEC_CFLAGS+=${CFLAGS_TEST}
	OSSEC_LDFLAGS+=${CFLAGS_TEST}
	AR_LDFLAGS+=${CFLAGS_TEST}
	OSSEC_LIBS+=${LIBS_TEST}

	UNIT_TEST_WRAPPERS:=${wrappers_common_o}
	UNIT_TEST_WRAPPERS+=${wrappers_externals_o}
	UNIT_TEST_WRAPPERS+=${wrappers_externals_bzip2_o}
	UNIT_TEST_WRAPPERS+=${wrappers_externals_zlib_o}
	UNIT_TEST_WRAPPERS+=${wrappers_externals_cJSON_o}
	UNIT_TEST_WRAPPERS+=${wrappers_externals_openssl_o}
	UNIT_TEST_WRAPPERS+=${wrappers_externals_sqlite_o}
	UNIT_TEST_WRAPPERS+=${wrappers_externals_pcre2_o}
	UNIT_TEST_WRAPPERS+=${wrappers_libc_o}
	UNIT_TEST_WRAPPERS+=${wrappers_posix_o}
	UNIT_TEST_WRAPPERS+=${wrappers_wazuh_o}
	UNIT_TEST_WRAPPERS+=${wrappers_wazuh_os_crypto_o}
	UNIT_TEST_WRAPPERS+=${wrappers_wazuh_os_execd_o}
	UNIT_TEST_WRAPPERS+=${wrappers_wazuh_os_net_o}
	UNIT_TEST_WRAPPERS+=${wrappers_wazuh_os_regex_o}
	UNIT_TEST_WRAPPERS+=${wrappers_wazuh_os_xml_o}
	UNIT_TEST_WRAPPERS+=${wrappers_wazuh_shared_o}
	UNIT_TEST_WRAPPERS+=${wrappers_wazuh_syscheckd_o}
	UNIT_TEST_WRAPPERS+=${wrappers_wazuh_wazuh_db_o}
	UNIT_TEST_WRAPPERS+=${wrappers_wazuh_wazuh_modules_o}
	UNIT_TEST_WRAPPERS+=${wrappers_wazuh_monitord_o}
	UNIT_TEST_WRAPPERS+=${wrappers_wazuh_os_auth_o}
	UNIT_TEST_WRAPPERS+=${wrappers_wazuh_addagent_o}
	UNIT_TEST_WRAPPERS+=${wrappers_wazuh_config_o}
	UNIT_TEST_WRAPPERS+=${wrappers_client_agent_o}
	UNIT_TEST_WRAPPERS+=${wrappers_wazuh_remoted_o}
	UNIT_TEST_WRAPPERS+=${wrappers_data_provider_o}
	UNIT_TEST_WRAPPERS+=${wrappers_logcollector_o}

	ifeq (${TARGET},winagent)
		UNIT_TEST_WRAPPERS+=${wrappers_windows_o}
		UNIT_TEST_WRAPPERS+=${wrappers_windows_lib_o}
		UNIT_TEST_WRAPPERS+=${wrappers_windows_posix_o}
	else ifeq (${uname_S},Darwin)
	    UNIT_TEST_WRAPPERS+=${wrappers_macos_o}
		UNIT_TEST_WRAPPERS+=${wrappers_macos_libc_o}
		UNIT_TEST_WRAPPERS+=${wrappers_macos_posix_o}
	else
		UNIT_TEST_WRAPPERS+=${wrappers_externals_audit_o}
		UNIT_TEST_WRAPPERS+=${wrappers_externals_procpc_o}
		UNIT_TEST_WRAPPERS+=${wrappers_linux_o}
	endif
endif #TEST

shared_c := $(wildcard shared/*.c)
shared_o := $(shared_c:.c=.o)

shared/%.o: shared/%.c
	${OSSEC_CC} ${OSSEC_CFLAGS} -fPIC -DARGV0=\"wazuh-remoted\" -c $^ -o $@

shared/debug_op_proc.o: shared/debug_op.c
	${OSSEC_CC} ${OSSEC_CFLAGS} -fPIC -DMA -DARGV0=\"wazuh-remoted\" -c $^ -o $@

shared/file_op_proc.o: shared/file_op.c
	${OSSEC_CC} ${OSSEC_CFLAGS} -fPIC -DCLIENT -DARGV0=\"wazuh-remoted\" -c $^ -o $@

#### Wazuh DB ####

wdb_sql := $(wildcard wazuh_db/*.sql)
wdblib_c := $(wildcard wazuh_db/wdb*.c)
wdblib_c += $(wildcard wazuh_db/helpers/*.c)
wdblib_o := $(wdblib_c:.c=.o) $(wdb_sql:.sql=.o)
wdb_o := wazuh_db/main.o $(wdblib_o:.c=.o) $(wdb_c:.c=.o) $(wdb_sql:.sql=.o)

wazuh_db/schema_%.o: wazuh_db/schema_%.sql
	${QUIET_CC}echo 'const char *'$(word 2, $(subst /, ,$(subst .,_,$<))) '= "'"`cat $< | tr -d \"\n\"`"'";' | ${MING_BASE}${CC} ${OSSEC_CFLAGS} -xc -c -o $@ -

wazuh_db/%.o: wazuh_db/%.c
	${OSSEC_CC} ${OSSEC_CFLAGS} -DARGV0=\"wazuh-db\" -c $^ -o $@

wazuh-db: ${wdb_o}
	${OSSEC_CCBIN} ${OSSEC_LDFLAGS} $^ ${OSSEC_LIBS} -o $@

#### Config ##########

config_c := $(wildcard config/*.c)
config_o := $(config_c:.c=.o)

config/%.o: config/%.c
	${OSSEC_CC} ${OSSEC_CFLAGS} -c $^ -o $@

build_shared_modules: $(WAZUHEXT_LIB)
	cd ${DBSYNC} && mkdir -p build && cd build && cmake ${CMAKE_OPTS} ${DBSYNC_TEST} ${SHARED_MODULES_RELEASE_TYPE} .. && ${MAKE}
	cd ${RSYNC} && mkdir -p build && cd build && cmake ${CMAKE_OPTS} ${RSYNC_TEST} ${SOLARIS_CMAKE_OPTS} ${SHARED_MODULES_RELEASE_TYPE} .. && ${MAKE}
ifneq (,$(filter ${TEST},YES yes y Y 1))
ifneq (,$(filter ${DEBUG},YES yes y Y 1))
	cd ${SHARED_UTILS_TEST} &&  mkdir -p build && cd build && cmake ${CMAKE_OPTS} ${SHARED_MODULES_RELEASE_TYPE} .. && ${MAKE}
endif
endif

#### Sysinfo ##
build_sysinfo: $(WAZUHEXT_LIB)
	cd ${SYSINFO} && mkdir -p build && cd build && cmake ${CMAKE_OPTS} ${SYSINFO_OS} ${SYSINFO_TEST} ${SYSINFO_RELEASE_TYPE} .. && ${MAKE}

#### Syscollector ##
ifeq (,$(filter ${DISABLE_SYSC}, YES yes y Y 1))
build_syscollector: build_shared_modules build_sysinfo
	cd ${SYSCOLLECTOR} && mkdir -p build && cd build && cmake ${CMAKE_OPTS} ${SOLARIS_CMAKE_OPTS} ${SYSCOLLECTOR_TEST} ${SYSCOLLECTOR_RELEASE_TYPE} .. && ${MAKE}
endif

#### Wazuh modules ##
wmodules_c := $(wildcard wazuh_modules/wm*.c) $(wildcard wazuh_modules/agent_upgrade/*.c)

ifeq (${TARGET},agent)
	wmodules_c := ${wmodules_c} $(wildcard wazuh_modules/agent_upgrade/agent/*.c)
else ifeq (${TARGET},winagent)
	wmodules_c := ${wmodules_c} $(wildcard wazuh_modules/agent_upgrade/agent/*.c)
else
	wmodules_c := ${wmodules_c} $(wildcard wazuh_modules/vulnerability_detector/*.c)
	wmodules_c := ${wmodules_c} $(wildcard wazuh_modules/task_manager/*.c)
	wmodules_c := ${wmodules_c} $(wildcard wazuh_modules/agent_upgrade/manager/*.c)
endif

wmodules_o := $(wmodules_c:.c=.o)

wazuh_modules/%.o: wazuh_modules/%.c
	${OSSEC_CC} ${OSSEC_CFLAGS} -c $^ -o $@

wmodules_dep := ${wmodules_o} ${wdblib_o}

ifeq (${uname_S},HP-UX)
	wmodules_dep := ${wmodules_dep} ${config_o}
endif

#### crypto ##########

crypto_blowfish_c := os_crypto/blowfish/bf_op.c
crypto_blowfish_o := $(crypto_blowfish_c:.c=.o)

os_crypto/blowfish/%.o: os_crypto/blowfish/%.c
	${OSSEC_CC} ${OSSEC_CFLAGS} -c $^ -o $@

crypto_md5_c := os_crypto/md5/md5_op.c
crypto_md5_o := $(crypto_md5_c:.c=.o)

os_crypto/md5/%.o: os_crypto/md5/%.c
	${OSSEC_CC} ${OSSEC_CFLAGS} -c $^ -o $@

crypto_sha1_c := os_crypto/sha1/sha1_op.c
crypto_sha1_o := $(crypto_sha1_c:.c=.o)

os_crypto/sha1/%.o: os_crypto/sha1/%.c
	${OSSEC_CC} ${OSSEC_CFLAGS} -c $^ -o $@

crypto_sha256_c := os_crypto/sha256/sha256_op.c
crypto_sha256_o := $(crypto_sha256_c:.c=.o)

os_crypto/sha256/%.o: os_crypto/sha256/%.c
	${OSSEC_CC} ${OSSEC_CFLAGS} -c $^ -o $@

crypto_sha512_c := os_crypto/sha512/sha512_op.c
crypto_sha512_o := $(crypto_sha512_c:.c=.o)

os_crypto/sha512/%.o: os_crypto/sha512/%.c
	${OSSEC_CC} ${OSSEC_CFLAGS} -c $^ -o $@

crypto_aes_c := os_crypto/aes/aes_op.c
crypto_aes_o := $(crypto_aes_c:.c=.o)

os_crypto/aes/%.o: os_crypto/aes/%.c
	${OSSEC_CC} ${OSSEC_CFLAGS} -c $^ -o $@

crypto_md5_sha1_c := os_crypto/md5_sha1/md5_sha1_op.c
crypto_md5_sha1_o := $(crypto_md5_sha1_c:.c=.o)

os_crypto/md5_sha1/%.o: os_crypto/md5_sha1/%.c
	${OSSEC_CC} ${OSSEC_CFLAGS} -c $^ -o $@

crypto_md5_sha1_sha256_c := os_crypto/md5_sha1_sha256/md5_sha1_sha256_op.c
crypto_md5_sha1_sha256_o := $(crypto_md5_sha1_sha256_c:.c=.o)

os_crypto/md5_sha1_sha256/%.o: os_crypto/md5_sha1_sha256/%.c
	${OSSEC_CC} ${OSSEC_CFLAGS} -c $^ -o $@

crypto_hmac_c := os_crypto/hmac/hmac.c
crypto_hmac_o := $(crypto_hmac_c:.c=.o)

os_crypto/hmac/%.o: os_crypto/hmac/%.c
	${OSSEC_CC} ${OSSEC_CFLAGS} -c $^ -o $@

crypto_shared_c := $(wildcard os_crypto/shared/*.c)
crypto_shared_o := $(crypto_shared_c:.c=.o)

os_crypto/shared/%.o: os_crypto/shared/%.c
	${OSSEC_CC} ${OSSEC_CFLAGS} -c $< -o $@

crypto_signature_c := $(wildcard os_crypto/signature/*.c)
crypto_signature_o := $(crypto_signature_c:.c=.o)

os_crypto/signature/%.o: os_crypto/signature/%.c
	${OSSEC_CC} ${OSSEC_CFLAGS} -c $< -o $@

analysisd/logmsg.o: analysisd/logmsg.c
	${OSSEC_CC} ${OSSEC_CFLAGS} -c $< -o $@


crypto_o := ${crypto_blowfish_o} \
					 ${crypto_md5_o} \
					 ${crypto_sha1_o} \
					 ${crypto_shared_o} \
					 ${crypto_md5_sha1_o} \
					 ${crypto_md5_sha1_sha256_o} \
					 ${crypto_sha256_o} \
					 ${crypto_sha512_o} \
					 ${crypto_aes_o} \
					 ${crypto_hmac_o} \
					 ${crypto_signature_o}

#### libwazuh #########

libwazuh.a: ${config_o} ${wmodules_dep} ${crypto_o} ${shared_o} ${os_net_o} ${os_regex_o} ${os_xml_o} ${os_zlib_o} ${UNIT_TEST_WRAPPERS} os_auth/ssl.o os_auth/check_cert.o addagent/validate.o ${manage_agents} analysisd/logmsg.o
	${OSSEC_LINK} $@ $^
	${OSSEC_RANLIB} $@

### libwazuhext #########

ifeq (${uname_S},Darwin)
WAZUH_SHFLAGS=-install_name @rpath/libwazuhext.$(SHARED)

$(WAZUHEXT_LIB): $(EXTERNAL_LIBS)
	$(OSSEC_SHARED) $(OSSEC_CFLAGS) $(WAZUH_SHFLAGS) -o $@ -Wl,-all_load $^ -Wl,-noall_load $(OSSEC_LIBS)
else
ifeq (${TARGET}, winagent)
$(WAZUHEXT_LIB): $(EXTERNAL_LIBS)
	$(OSSEC_SHARED) $(OSSEC_CFLAGS) -o $@ -static-libgcc -Wl,--export-all-symbols -Wl,--whole-archive $^ -Wl,--no-whole-archive ${OSSEC_LIBS}
else
ifeq (${uname_S},SunOS)
ifneq ($(uname_R),5.10)
LIBGCC_FLAGS := -static-libgcc
else
LIBGCC_FLAGS := -Wl,-rpath,\$$ORIGIN
endif
ifeq (${uname_P},sparc)
$(WAZUHEXT_LIB): $(EXTERNAL_LIBS)
	$(OSSEC_SHARED) $(OSSEC_CFLAGS) -mimpure-text -o $@ $(LIBGCC_FLAGS) -Wl,--whole-archive $^ -Wl,--no-whole-archive ${OSSEC_LIBS}
else
$(WAZUHEXT_LIB): $(EXTERNAL_LIBS)
	$(OSSEC_SHARED) $(OSSEC_CFLAGS) -o $@ $(LIBGCC_FLAGS) -Wl,--whole-archive $^ -Wl,--no-whole-archive ${OSSEC_LIBS}
endif
else
ifneq (,$(filter ${uname_S},AIX HP-UX))
$(WAZUHEXT_LIB): $(EXTERNAL_LIBS)
	mkdir -p libwazuhext;
	find external/ -name \*.a -exec cp {} libwazuhext/ \;
	for lib in libcjson.a libz.a libmsgpack.a libssl.a libcrypto.a libsqlite3.a libyaml.a libpcre2-8.a ; do \
		ar -x libwazuhext/$$lib; \
		mv *.o libwazuhext/; \
	done
	$(OSSEC_SHARED) $(OSSEC_CFLAGS) libwazuhext/*.o -o $@ -static-libgcc

else
$(WAZUHEXT_LIB): $(EXTERNAL_LIBS)
	$(OSSEC_SHARED) $(OSSEC_CFLAGS) -o $@ -Wl,--whole-archive $^ -Wl,--no-whole-archive ${OSSEC_LIBS}
endif
endif
endif
endif


### libgcc_s #########

LIBGCC := $(realpath $(dir $(shell which gcc))../lib/libgcc_s.so.1)
libgcc_s.so.1: $(LIBGCC)
	cp $< $@

#### os_mail #########

os_maild_c := $(wildcard os_maild/*.c)
os_maild_o := $(os_maild_c:.c=.o)

os_maild/%.o: os_maild/%.c
	${OSSEC_CC} ${OSSEC_CFLAGS} -DARGV0=\"wazuh-maild\" -c $^ -o $@

wazuh-maild: ${os_maild_o}
	${OSSEC_CCBIN} ${OSSEC_LDFLAGS} $^ ${OSSEC_LIBS} -o $@

#### os_dbd ##########

os_dbd_c := $(wildcard os_dbd/*.c)
os_dbd_o := $(os_dbd_c:.c=.o)

os_dbd/%.o: os_dbd/%.c
	${OSSEC_CC} ${OSSEC_CFLAGS} ${MI} ${PI} -DARGV0=\"wazuh-dbd\" -c $^ -o $@

wazuh-dbd: ${os_dbd_o}
	${OSSEC_CCBIN} ${OSSEC_LDFLAGS} ${MI} ${PI} $^  ${OSSEC_LIBS} -o $@


#### os_csyslogd #####

os_csyslogd_c := $(wildcard os_csyslogd/*.c)
os_csyslogd_o := $(os_csyslogd_c:.c=.o)

os_csyslogd/%.o: os_csyslogd/%.c
	${OSSEC_CC} ${OSSEC_CFLAGS} -DARGV0=\"wazuh-csyslogd\" -c $^ -o $@

wazuh-csyslogd: ${os_csyslogd_o}
	${OSSEC_CCBIN} ${OSSEC_LDFLAGS} $^ ${OSSEC_LIBS} -o $@


#### agentlessd ####

os_agentlessd_c := $(wildcard agentlessd/*.c)
os_agentlessd_o := $(os_agentlessd_c:.c=.o)

agentlessd/%.o: agentlessd/%.c
	${OSSEC_CC} ${OSSEC_CFLAGS} -DARGV0=\"wazuh-agentlessd\" -c $^ -o $@

wazuh-agentlessd: ${os_agentlessd_o}
	${OSSEC_CCBIN} ${OSSEC_LDFLAGS} $^ ${OSSEC_LIBS} -o $@

#### os_execd #####

os_execd_c := $(wildcard os_execd/*.c)
os_execd_o := $(os_execd_c:.c=.o)

os_execd/%.o: os_execd/%.c
	${OSSEC_CC} ${OSSEC_CFLAGS} -DARGV0=\"wazuh-execd\" -c $^ -o $@

wazuh-execd: ${os_execd_o} active-response/active_responses.o
	${OSSEC_CCBIN} ${OSSEC_LDFLAGS} $^ ${OSSEC_LIBS} -o $@


#### logcollectord ####

os_logcollector_c := $(wildcard logcollector/*.c)
os_logcollector_o := $(os_logcollector_c:.c=.o)
os_logcollector_eventchannel_o := $(os_logcollector_c:.c=-event.o)

logcollector/%.o: logcollector/%.c
	${OSSEC_CC} ${OSSEC_CFLAGS} -DARGV0=\"wazuh-logcollector\" -c $^ -o $@

logcollector/%-event.o: logcollector/%.c
	${OSSEC_CC} ${OSSEC_CFLAGS} -DEVENTCHANNEL_SUPPORT -DARGV0=\"wazuh-logcollector\" -c $^ -o $@

wazuh-logcollector: ${os_logcollector_o}
	${OSSEC_CCBIN} ${OSSEC_LDFLAGS} $^ ${OSSEC_LIBS} -o $@

#### remoted #########

remoted_c := $(wildcard remoted/*.c)
remoted_o := $(remoted_c:.c=.o)

remoted/%.o: remoted/%.c
	${OSSEC_CC} ${OSSEC_CFLAGS} -I./remoted -DARGV0=\"wazuh-remoted\" -c $^ -o $@

wazuh-remoted: ${remoted_o}
	${OSSEC_CCBIN} ${OSSEC_LDFLAGS} $^ ${OSSEC_LIBS} -o $@

#### wazuh-agentd ####

client_agent_c := $(wildcard client-agent/*.c)
client_agent_o := $(client_agent_c:.c=.o)

client-agent/%.o: client-agent/%.c
	${OSSEC_CC} ${OSSEC_CFLAGS} -I./client-agent -DARGV0=\"wazuh-agentd\" -c $^ -o $@

wazuh-agentd: ${client_agent_o} monitord/rotate_log.o monitord/compress_log.o
	${OSSEC_CCBIN} ${OSSEC_LDFLAGS} $^ ${OSSEC_LIBS} -o $@

#### addagent ######

addagent_c := $(wildcard addagent/*.c)
addagent_o := $(addagent_c:.c=.o)

addagent/%.o: addagent/%.c
	${OSSEC_CC} ${OSSEC_CFLAGS} -I./addagent -DARGV0=\"manage_agents\" -c $^ -o $@


manage_agents: ${addagent_o}
	${OSSEC_CCBIN} ${OSSEC_LDFLAGS} $^ ${OSSEC_LIBS} -o $@

#### Active Response ####

active_response_programs = default-firewall-drop pf npf ipfw firewalld-drop disable-account host-deny ip-customblock restart-wazuh route-null kaspersky wazuh-slack

$(active_response_programs): ${WAZUH_LIB} ${WAZUHEXT_LIB}

# Minimal dependencies for building active responses programs
AR_PROGRAMS_DEPS = os_regex/os_regex.o os_regex/os_regex_free_pattern.o os_regex/os_regex_compile.o os_regex/os_match_free_pattern.o os_regex/os_regex_maps.o os_regex/os_regex_execute.o os_regex/os_regex_free_pattern.o os_regex/os_match_execute.o os_regex/os_match_compile.o shared/expression.o shared/randombytes.o shared/validate_op.o shared/regex_op.o shared/string_op.o shared/exec_op.o shared/file_op_proc.o shared/debug_op_proc.o shared/time_op.o shared/privsep_op.o shared/version_op.o os_xml/os_xml.o os_xml/os_xml_access.o os_regex/os_regex_strbreak.o os_net/os_net.o

ifneq (,$(filter ${TEST},YES yes y Y 1))
AR_PROGRAMS_DEPS += unit_tests/wrappers/externals/pcre2/pcre2_wrappers.o
endif

ifeq (${TARGET}, winagent)
ifneq (,$(filter ${TEST},YES yes y Y 1))
AR_PROGRAMS_DEPS += unit_tests/wrappers/common.o unit_tests/wrappers/windows/handleapi_wrappers.o unit_tests/wrappers/windows/fileapi_wrappers.o unit_tests/wrappers/windows/libc/stdio_wrappers.o
endif
endif

.PHONY: active-responses
active-responses: ${active_response_programs}

active_response_c := $(wildcard active-response/*.c)
active_response_c += $(wildcard active-response/firewalls/*.c)
active_response_o := $(active_response_c:.c=.o)

active-response/%.o: active-response/%.c
	${OSSEC_CC} ${OSSEC_CFLAGS} -I./active-response -DARGV0=\"active-responses\" -c $^ -o $@

default-firewall-drop: active-response/firewalls/default-firewall-drop.o active-response/active_responses.o
	${OSSEC_CCBIN} ${AR_LDFLAGS} $^ ${OSSEC_LIBS} -o $@

pf: active-response/firewalls/pf.o  active-response/active_responses.o
	${OSSEC_CCBIN} ${AR_LDFLAGS} $^ ${OSSEC_LIBS} -o $@

npf: active-response/firewalls/npf.o  active-response/active_responses.o
	${OSSEC_CCBIN} ${AR_LDFLAGS} $^ ${OSSEC_LIBS} -o $@

ipfw: active-response/firewalls/ipfw.o active-response/active_responses.o
	${OSSEC_CCBIN} ${AR_LDFLAGS} $^ ${OSSEC_LIBS} -o $@

firewalld-drop: active-response/firewalld-drop.o active-response/active_responses.o
	${OSSEC_CCBIN} ${AR_LDFLAGS} $^ ${OSSEC_LIBS} -o $@

disable-account: active-response/disable-account.o active-response/active_responses.o
	${OSSEC_CCBIN} ${AR_LDFLAGS} $^ ${OSSEC_LIBS} -o $@

host-deny: active-response/host-deny.o active-response/active_responses.o
	${OSSEC_CCBIN} ${AR_LDFLAGS} $^ ${OSSEC_LIBS} -o $@

ip-customblock: active-response/ip-customblock.o active-response/active_responses.o
	${OSSEC_CCBIN} ${AR_LDFLAGS} $^ ${OSSEC_LIBS} -o $@

restart-wazuh: active-response/restart-wazuh.o active-response/active_responses.o
	${OSSEC_CCBIN} ${AR_LDFLAGS} $^ ${OSSEC_LIBS} -o $@

route-null: active-response/route-null.o active-response/active_responses.o
	${OSSEC_CCBIN} ${AR_LDFLAGS} $^ ${OSSEC_LIBS} -o $@

kaspersky: active-response/kaspersky.o active-response/active_responses.o
	${OSSEC_CCBIN} ${AR_LDFLAGS} $^ ${OSSEC_LIBS} -o $@

wazuh-slack: active-response/wazuh-slack.o active-response/active_responses.o
	${OSSEC_CCBIN} ${AR_LDFLAGS} $^ ${OSSEC_LIBS} -o $@


### libwazuhshared.so #########

ifeq (${uname_S},Darwin)
WAZUH_SHARED_SHFLAGS=-install_name @rpath/libwazuhshared.$(SHARED)

$(WAZUH_LIB): $(WAZUHEXT_LIB) $(AR_PROGRAMS_DEPS)
	$(OSSEC_SHARED) $(OSSEC_CFLAGS) $(WAZUH_SHARED_SHFLAGS) -o $@ -Wl,-all_load $^ -Wl,-noall_load $(OSSEC_LIBS)
else
ifeq (${TARGET}, winagent)
$(WAZUH_LIB): $(WAZUHEXT_LIB) $(AR_PROGRAMS_DEPS)
	$(OSSEC_SHARED) $(OSSEC_CFLAGS) -UOSSECHIDS -o $@ -static-libgcc -Wl,--export-all-symbols -Wl,--whole-archive $^ -Wl,--no-whole-archive ${OSSEC_LIBS}
else
ifeq (${uname_S},SunOS)
ifneq ($(uname_R),5.10)
LIBGCC_FLAGS := -static-libgcc
else
LIBGCC_FLAGS := -Wl,-rpath,\$$ORIGIN
endif
ifeq (${uname_P},sparc)
$(WAZUH_LIB): $(WAZUHEXT_LIB) $(AR_PROGRAMS_DEPS)
	$(OSSEC_SHARED) $(OSSEC_CFLAGS) -mimpure-text -o $@ $(LIBGCC_FLAGS) -Wl,--whole-archive $^ -Wl,--no-whole-archive ${OSSEC_LIBS}
else
$(WAZUH_LIB): $(WAZUHEXT_LIB) $(AR_PROGRAMS_DEPS)
	$(OSSEC_SHARED) $(OSSEC_CFLAGS) -o $@ $(LIBGCC_FLAGS) -Wl,--whole-archive $^ -Wl,--no-whole-archive ${OSSEC_LIBS}
endif
else
ifneq (,$(filter ${uname_S},AIX HP-UX))
$(WAZUH_LIB): $(WAZUHEXT_LIB) $(AR_PROGRAMS_DEPS)
	$(OSSEC_SHARED) $(OSSEC_CFLAGS) $^ ${OSSEC_LIBS} -o $@ -static-libgcc
else
$(WAZUH_LIB): $(WAZUHEXT_LIB) $(AR_PROGRAMS_DEPS)
	$(OSSEC_SHARED) $(OSSEC_CFLAGS) -o $@ -Wl,--whole-archive $^ -Wl,--no-whole-archive ${OSSEC_LIBS}
endif
endif
endif
endif


#### Util ##########

util_programs = clear_stats agent_control verify-agent-conf wazuh-regex parallel-regex

$(util_programs): $(BUILD_LIBS)

.PHONY: utils
utils: ${util_programs}

util_c := $(wildcard util/*.c)
util_o := $(util_c:.c=.o)

util/%.o: util/%.c
	${OSSEC_CC} ${OSSEC_CFLAGS} -I./util -DARGV0=\"utils\" -c $^ -o $@

clear_stats: util/clear_stats.o
	${OSSEC_CCBIN} ${OSSEC_LDFLAGS} $^ ${OSSEC_LIBS} -o $@

verify-agent-conf: util/verify-agent-conf.o
	${OSSEC_CCBIN} ${OSSEC_LDFLAGS} $^ ${OSSEC_LIBS} -o $@

agent_control: util/agent_control.o addagent/validate.o
	${OSSEC_CCBIN} ${OSSEC_LDFLAGS} $^ ${OSSEC_LIBS} -o $@

wazuh-regex: util/wazuh-regex.o
	${OSSEC_CCBIN} ${OSSEC_LDFLAGS} $^ ${OSSEC_LIBS} -o $@

parallel-regex: util/parallel-regex.o
	${OSSEC_CCBIN} ${OSSEC_LDFLAGS} $^ ${OSSEC_LIBS} -o $@

#### rootcheck #####

rootcheck_c := $(wildcard rootcheck/*.c)
rootcheck_o := $(rootcheck_c:.c=.o)
rootcheck_o_lib := $(filter-out rootcheck/rootcheck-config.o, ${rootcheck_o})
rootcheck_o_cmd := $(filter-out rootcheck/config.o, ${rootcheck_o})


rootcheck/%.o: rootcheck/%.c
	${OSSEC_CC} ${OSSEC_CFLAGS} -DARGV0=\"rootcheck\" -c $^ -o $@

rootcheck.a: ${rootcheck_o_lib}
	${OSSEC_LINK} $@ $^
	${OSSEC_RANLIB} $@


#### syscheck ######


syscheck_sql := syscheckd/db/schema_fim_db.sql

syscheck_c := $(wildcard syscheckd/*.c)
syscheck_c += $(wildcard syscheckd/db/*.c)
syscheck_c += $(wildcard syscheckd/whodata/*.c)
syscheck_c += $(wildcard syscheckd/registry/*.c)

syschecklib_o := $(syschecklib_c:.c=.o) $(syscheck_sql:.sql=.o)
syscheck_o := $(syschecklib_o:.c=.o) $(syscheck_c:.c=.o) $(syscheck_sql:.sql=.o)
syscheck_eventchannel_o := $(syscheck_c:.c=-event.o) $(syscheck_sql:.sql=.o)

syscheckd/db/schema_fim_db.o: syscheckd/db/schema_fim_db.sql
	${QUIET_CC}echo 'const char *schema_fim_sql = "'"`cat $< | sed s/\\\\\\\/\\\\\\\\\\\\\\\\\\\\\\\\\\\\\\\/g | tr -d \\\n`"'";' | ${MING_BASE}${CC} ${OSSEC_CFLAGS} -xc -c -o $@ -

syscheckd/%.o: syscheckd/%.c
	${OSSEC_CC} ${OSSEC_CFLAGS} -DARGV0=\"wazuh-syscheckd\" -c $^ -o $@

syscheckd/%-event.o: syscheckd/%.c
	${OSSEC_CC} ${OSSEC_CFLAGS} ${DEFINES_EVENTCHANNEL} -DEVENTCHANNEL_SUPPORT -DARGV0=\"wazuh-syscheckd\" -c $^ -o $@

wazuh-syscheckd: ${syscheck_o} rootcheck.a
	${OSSEC_CCBIN} ${OSSEC_LDFLAGS} $^ ${OSSEC_LIBS} -o $@

#### Monitor #######

monitor_c := $(wildcard monitord/*.c)
monitor_o := $(monitor_c:.c=.o)

monitord/%.o: monitord/%.c
	${OSSEC_CC} ${OSSEC_CFLAGS} -DARGV0=\"wazuh-monitord\" -c $< -o $@

wazuh-monitord: ${monitor_o} os_maild/sendcustomemail.o
	${OSSEC_CCBIN} ${OSSEC_LDFLAGS} $^ ${OSSEC_LIBS} -o $@


#### reportd #######

report_c := reportd/report.c
report_o := $(report_c:.c=.o)

reportd/%.o: reportd/%.c
	${OSSEC_CC} ${OSSEC_CFLAGS} -DARGV0=\"wazuh-reportd\" -c $^ -o $@

wazuh-reportd: ${report_o}
	${OSSEC_CCBIN} ${OSSEC_LDFLAGS} $^ ${OSSEC_LIBS} -o $@


#### os_auth #######

os_auth_c := ${wildcard os_auth/*.c}
os_auth_o := $(os_auth_c:.c=.o)

os_auth/%.o: os_auth/%.c
	${OSSEC_CC} ${OSSEC_CFLAGS} -I./os_auth -DARGV0=\"wazuh-authd\" -c $^ -o $@

agent-auth: addagent/validate.o os_auth/main-client.o os_auth/ssl.o os_auth/check_cert.o
	${OSSEC_CCBIN} ${OSSEC_LDFLAGS} $^ ${OSSEC_LIBS} -o $@

wazuh-authd: addagent/validate.o os_auth/main-server.o os_auth/local-server.o os_auth/ssl.o os_auth/check_cert.o os_auth/config.o os_auth/authcom.o os_auth/auth.o os_auth/key_request.o
	${OSSEC_CCBIN} ${OSSEC_LDFLAGS} $^ ${OSSEC_LIBS} -o $@

#### integratord #####

integrator_c := ${wildcard os_integrator/*.c}
integrator_o := $(integrator_c:.c=.o)

os_integrator/%.o: os_integrator/%.c
	${OSSEC_CC} ${OSSEC_CFLAGS}  -I./os_integrator -DARGV0=\"wazuh-integratord\" -c $^ -o $@

wazuh-integratord: ${integrator_o}
	${OSSEC_CCBIN} ${OSSEC_LDFLAGS} $^ ${OSSEC_LIBS} -o $@

#### analysisd #####

cdb_c := ${wildcard analysisd/cdb/*.c}
cdb_o := $(cdb_c:.c=.o)
all_analysisd_o += ${cdb_o}
all_analysisd_libs += cdb.a

analysisd/cdb/%.o: analysisd/cdb/%.c
	${OSSEC_CC} ${OSSEC_CFLAGS} -DARGV0=\"wazuh-analysisd\" -I./analysisd -I./analysisd/cdb -c $^ -o $@

cdb.a: ${cdb_o}
	${OSSEC_LINK} $@ $^
	${OSSEC_RANLIB} $@


alerts_c := ${wildcard analysisd/alerts/*.c}
alerts_o := $(alerts_c:.c=.o)
all_analysisd_o += ${alerts_o}
all_analysisd_libs += alerts.a

analysisd/alerts/%.o: analysisd/alerts/%.c
	${OSSEC_CC} ${OSSEC_CFLAGS} -DARGV0=\"wazuh-analysisd\" -I./analysisd -I./analysisd/alerts -c $^ -o $@

alerts.a: ${alerts_o}
	${OSSEC_LINK} $@ $^

decoders_c := ${wildcard analysisd/decoders/*.c} ${wildcard analysisd/decoders/plugins/*.c} ${wildcard analysisd/compiled_rules/*.c}
decoders_o := $(decoders_c:.c=.o)
## XXX Nasty hack
decoders_test_o := $(decoders_c:.c=-test.o)
decoders_live_o := $(decoders_c:.c=-live.o)

all_analysisd_o += ${decoders_o} ${decoders_test_o} ${decoders_live_o}
all_analysisd_libs += decoders.a decoders-test.a decoders-live.a


analysisd/decoders/%-test.o: analysisd/decoders/%.c
	${OSSEC_CC} ${OSSEC_CFLAGS} -DTESTRULE -DARGV0=\"wazuh-analysisd\" -I./analysisd -I./analysisd/decoders -c $^ -o $@

analysisd/decoders/%-live.o: analysisd/decoders/%.c
	${OSSEC_CC} ${OSSEC_CFLAGS} -DARGV0=\"wazuh-analysisd\" -I./analysisd -I./analysisd/decoders -c $^ -o $@

analysisd/decoders/plugins/%-test.o: analysisd/decoders/plugins/%.c
	${OSSEC_CC} ${OSSEC_CFLAGS} -DTESTRULE -DARGV0=\"wazuh-analysisd\" -I./analysisd -I./analysisd/decoders -c $^ -o $@


analysisd/decoders/plugins/%-live.o: analysisd/decoders/plugins/%.c
	${OSSEC_CC} ${OSSEC_CFLAGS} -DARGV0=\"wazuh-analysisd\" -I./analysisd -I./analysisd/decoders -c $^ -o $@

analysisd/compiled_rules/compiled_rules.h: analysisd/compiled_rules/.function_list analysisd/compiled_rules/register_rule.sh
	./analysisd/compiled_rules/register_rule.sh build

analysisd/compiled_rules/%-test.o: analysisd/compiled_rules/%.c
	${OSSEC_CC} ${OSSEC_CFLAGS} -DTESTRULE -DARGV0=\"wazuh-analysisd\" -I./analysisd -I./analysisd/decoders -c $^ -o $@

analysisd/compiled_rules/%-live.o: analysisd/compiled_rules/%.c
	${OSSEC_CC} ${OSSEC_CFLAGS} -DARGV0=\"wazuh-analysisd\" -I./analysisd -I./analysisd/decoders -c $^ -o $@

decoders-live.a: ${decoders_live_o}
	${OSSEC_LINK} $@ $^

decoders-test.a: ${decoders_test_o}
	${OSSEC_LINK} $@ $^

format_c := ${wildcard analysisd/format/*.c}
format_o := ${format_c:.c=.o}
all_analysisd_o += ${format_o}

analysisd/format/%.o: analysisd/format/%.c
	${OSSEC_CC} ${OSSEC_CFLAGS} -DARGV0=\"wazuh-analysisd\" -I./analysisd -I./analysisd/decoders -c $^ -o $@

output_c := ${wildcard analysisd/output/*c}
output_o := ${output_c:.c=.o}
all_analysisd_o += ${output_o}

analysisd/output/%.o: analysisd/output/%.c
	${OSSEC_CC} ${OSSEC_CFLAGS} -DARGV0=\"wazuh-analysisd\" -I./analysisd -I./analysisd/decoders -c $^ -o $@

analysisd_c := ${filter-out analysisd/logmsg.c, ${filter-out analysisd/analysisd.c, ${filter-out analysisd/testrule.c, ${filter-out analysisd/makelists.c, ${wildcard analysisd/*.c}}}}}
analysisd_o := ${analysisd_c:.c=.o}
all_analysisd_o += ${analysisd_o}

analysisd_test_o := $(analysisd_o:.o=-test.o)
analysisd_live_o := $(analysisd_o:.o=-live.o)
all_analysisd_o += ${analysisd_test_o} ${analysisd_live_o} analysisd/testrule-test.o analysisd/analysisd-live.o analysisd/analysisd-test.o analysisd/makelists-live.o

analysisd/%-live.o: analysisd/%.c analysisd/compiled_rules/compiled_rules.h
	${OSSEC_CC} ${OSSEC_CFLAGS} -DARGV0=\"wazuh-analysisd\" -I./analysisd -c $< -o $@

analysisd/%-test.o: analysisd/%.c analysisd/compiled_rules/compiled_rules.h
	${OSSEC_CC} ${OSSEC_CFLAGS} -DTESTRULE -DARGV0=\"wazuh-analysisd\" -I./analysisd -c $< -o $@

wazuh-logtest-legacy: ${analysisd_test_o} ${output_o} ${format_o} analysisd/testrule-test.o analysisd/analysisd-test.o alerts.a cdb.a decoders-test.a
	${OSSEC_CCBIN} ${OSSEC_LDFLAGS} $^ ${OSSEC_LIBS} -o $@

wazuh-analysisd: ${analysisd_live_o} analysisd/analysisd-live.o ${output_o} ${format_o} alerts.a cdb.a decoders-live.a analysisd/logmsg.o
	${OSSEC_CCBIN} ${OSSEC_LDFLAGS} $^ ${OSSEC_LIBS} -o $@

### wazuh-modulesd ##

wmodulesd_c := wazuh_modules/main.c
wmodulesd_o := $(wmodulesd_c:.c=.o)

ifeq (${TARGET},server)
ifeq (,$(filter ${DISABLE_JEMALLOC},YES yes y Y 1))
	MODULESD_LDFLAGS=-L${EXTERNAL_JEMALLOC}lib -ljemalloc
endif
endif

wazuh-modulesd: ${wmodulesd_o}
	${OSSEC_CCBIN} ${OSSEC_LDFLAGS} $^ ${OSSEC_LIBS} ${MODULESD_LDFLAGS} -o $@

### wazuh-gtest-gmock ###

build_gtest:
	cd $(EXTERNAL_GOOGLE_TEST) && mkdir -p build && cd build && cmake .. ${CMAKE_OPTS} ${GTEST_RELEASE_TYPE}  -DBUILD_GMOCK=ON -DBUILD_SHARED_LIBS=0 && ${MAKE} && cp -r lib ..

### wazuh-python ###

WPYTHON_DIR := ${INSTALLDIR}/framework/python
OPTIMIZE_CPYTHON?=no
WPYTHON_TAR=cpython.tar.gz
WLIBPYTHON=libpython3.9.so.1.0

ifneq (,$(filter ${OPTIMIZE_CPYTHON},YES yes y Y 1))
CPYTHON_FLAGS=--enable-optimizations
endif

wpython: install_dependencies install_framework install_api install_mitre

build_python:
ifeq (,${INSTALLDIR})
	$(error INSTALLDIR undefined. Run "${MAKE} TARGET=server INSTALLDIR=/path" to build python from sources)
endif

ifeq (,$(wildcard ${EXTERNAL_CPYTHON}/python))
	export WPATH_LIB="'\$$\$$ORIGIN/../../../lib'" && export SOURCE_PATH=${ROUTE_PATH} && export WAZUH_FFI_PATH=${EXTERNAL_LIBFFI} && export LD_LIBRARY_PATH=${ROUTE_PATH} && cd ${EXTERNAL_CPYTHON} && ./configure --prefix="${WPYTHON_DIR}" --libdir="${WPYTHON_DIR}/lib" --enable-shared --with-openssl="${ROUTE_PATH}/${EXTERNAL_OPENSSL}" LDFLAGS="${ARCH_FLAGS} -L${ROUTE_PATH} -lwazuhext -Wl,-rpath,'\$$\$$ORIGIN/../../../lib',--disable-new-dtags" CPPFLAGS="-I${ROUTE_PATH}/${EXTERNAL_OPENSSL}" $(CPYTHON_FLAGS) && ${MAKE}
endif

build_python: $(WAZUHEXT_LIB)

install_python:
ifneq (,$(wildcard ${EXTERNAL_CPYTHON}))
	cd ${EXTERNAL_CPYTHON} && export WPATH_LIB=${INSTALLDIR}/lib && export SOURCE_PATH=${ROUTE_PATH} && export WAZUH_FFI_PATH=${EXTERNAL_LIBFFI} && ${MAKE} install
else
	mkdir -p ${WPYTHON_DIR}
	cp external/${WPYTHON_TAR} ${WPYTHON_DIR}/${WPYTHON_TAR} && ${TAR} ${WPYTHON_DIR}/${WPYTHON_TAR} -C ${WPYTHON_DIR} && rm -rf ${WPYTHON_DIR}/${WPYTHON_TAR}
endif
	find ${WPYTHON_DIR} -name "*${WLIBPYTHON}" -exec ln -f {} ${INSTALLDIR}/lib/${WLIBPYTHON} \;

python_dependencies := requirements.txt

install_dependencies: install_python
ifneq (,$(wildcard ${EXTERNAL_CPYTHON}))
	${WPYTHON_DIR}/bin/python3 -m pip install --upgrade pip --index-url=file://${ROUTE_PATH}/${EXTERNAL_CPYTHON}/Dependencies/simple
	LD_LIBRARY_PATH="${INSTALLDIR}/lib" LDFLAGS="-L${INSTALLDIR}/lib" ${WPYTHON_DIR}/bin/pip3 install -r ../framework/${python_dependencies}  --index-url=file://${ROUTE_PATH}/${EXTERNAL_CPYTHON}/Dependencies/simple
endif

install_framework: install_python
	cd ../framework && ${WPYTHON_DIR}/bin/python3 setup.py clean --all install --prefix=${WPYTHON_DIR} --wazuh-version=$(shell cat VERSION) --install-type=${TARGET}
	chown -R root:${WAZUH_GROUP} ${WPYTHON_DIR}
	chmod -R o=- ${WPYTHON_DIR}

install_api: install_python
	cd ../api && ${WPYTHON_DIR}/bin/python3 setup.py clean --all install --prefix=${WPYTHON_DIR}

install_mitre: install_python
	cd ../tools/mitre && ${WPYTHON_DIR}/bin/python3 mitredb.py -d ${INSTALLDIR}/var/db/mitre.db


####################
#### test ##########
####################
CFLAGS_TEST=-g -O0 --coverage -DWAZUH_UNIT_TESTING
# Use sanitizers only on linux
ifneq (${TARGET},winagent)
ifeq (${uname_S},Linux)
CFLAGS_TEST+= -fsanitize=address -fsanitize=undefined
endif
endif

LIBS_TEST=-lcmocka

unit_tests/wrappers/%.o: unit_tests/wrappers/%.c
	${OSSEC_CC} ${OSSEC_CFLAGS} ${DEFINES_EVENTCHANNEL} -c $^ -o $@

unit_tests/wrappers/externals/%.o: unit_tests/wrappers/externals/%.c
	${OSSEC_CC} ${OSSEC_CFLAGS} ${DEFINES_EVENTCHANNEL} -c $^ -o $@

unit_tests/wrappers/externals/audit/%.o: unit_tests/wrappers/externals/audit/%.c
	${OSSEC_CC} ${OSSEC_CFLAGS} ${DEFINES_EVENTCHANNEL} -c $^ -o $@

unit_tests/wrappers/externals/bzip2/%.o: unit_tests/wrappers/externals/bzip2/%.c
	${OSSEC_CC} ${OSSEC_CFLAGS} ${DEFINES_EVENTCHANNEL} -c $^ -o $@

unit_tests/wrappers/externals/cJSON/%.o: unit_tests/wrappers/externals/cJSON/%.c
	${OSSEC_CC} ${OSSEC_CFLAGS} ${DEFINES_EVENTCHANNEL} -c $^ -o $@

unit_tests/wrappers/externals/openssl/%.o: unit_tests/wrappers/externals/openssl/%.c
	${OSSEC_CC} ${OSSEC_CFLAGS} ${DEFINES_EVENTCHANNEL} -c $^ -o $@

unit_tests/wrappers/externals/procpc/%.o: unit_tests/wrappers/externals/procpc/%.c
	${OSSEC_CC} ${OSSEC_CFLAGS} ${DEFINES_EVENTCHANNEL} -c $^ -o $@

unit_tests/wrappers/externals/sqlite/%.o: unit_tests/wrappers/externals/sqlite/%.c
	${OSSEC_CC} ${OSSEC_CFLAGS} ${DEFINES_EVENTCHANNEL} -c $^ -o $@

unit_tests/wrappers/libc/%.o: unit_tests/wrappers/libc/%.c
	${OSSEC_CC} ${OSSEC_CFLAGS} ${DEFINES_EVENTCHANNEL} -c $^ -o $@

unit_tests/wrappers/linux/%.o: unit_tests/wrappers/linux/%.c
	${OSSEC_CC} ${OSSEC_CFLAGS} ${DEFINES_EVENTCHANNEL} -c $^ -o $@

unit_tests/wrappers/macos/%.o: unit_tests/wrappers/macos/%.c
	${OSSEC_CC} ${OSSEC_CFLAGS} ${DEFINES_EVENTCHANNEL} -c $^ -o $@

unit_tests/wrappers/macos/libc/%.o: unit_tests/wrappers/macos/libc/%.c
	${OSSEC_CC} ${OSSEC_CFLAGS} ${DEFINES_EVENTCHANNEL} -c $^ -o $@

unit_tests/wrappers/posix/%.o: unit_tests/wrappers/posix/%.c
	${OSSEC_CC} ${OSSEC_CFLAGS} ${DEFINES_EVENTCHANNEL} -c $^ -o $@

unit_tests/wrappers/wazuh/%.o: unit_tests/wrappers/wazuh/%.c
	${OSSEC_CC} ${OSSEC_CFLAGS} ${DEFINES_EVENTCHANNEL} -c $^ -o $@

unit_tests/wrappers/wazuh/os_crypto/%.o: unit_tests/wrappers/wazuh/os_crypto/%.c
	${OSSEC_CC} ${OSSEC_CFLAGS} ${DEFINES_EVENTCHANNEL} -c $^ -o $@

unit_tests/wrappers/wazuh/os_execd/%.o: unit_tests/wrappers/wazuh/os_execd/%.c
	${OSSEC_CC} ${OSSEC_CFLAGS} ${DEFINES_EVENTCHANNEL} -c $^ -o $@

unit_tests/wrappers/wazuh/os_net/%.o: unit_tests/wrappers/wazuh/os_net/%.c
	${OSSEC_CC} ${OSSEC_CFLAGS} ${DEFINES_EVENTCHANNEL} -c $^ -o $@

unit_tests/wrappers/wazuh/os_regex/%.o: unit_tests/wrappers/wazuh/os_regex/%.c
	${OSSEC_CC} ${OSSEC_CFLAGS} ${DEFINES_EVENTCHANNEL} -c $^ -o $@

unit_tests/wrappers/wazuh/shared/%.o: unit_tests/wrappers/wazuh/shared/%.c
	${OSSEC_CC} ${OSSEC_CFLAGS} ${DEFINES_EVENTCHANNEL} -c $^ -o $@

unit_tests/wrappers/wazuh/syscheckd/%.o: unit_tests/wrappers/wazuh/syscheckd/%.c
	${OSSEC_CC} ${OSSEC_CFLAGS} ${DEFINES_EVENTCHANNEL} -c $^ -o $@

unit_tests/wrappers/wazuh/wazuh_db/%.o: unit_tests/wrappers/wazuh/wazuh_db/%.c
	${OSSEC_CC} ${OSSEC_CFLAGS} ${DEFINES_EVENTCHANNEL} -c $^ -o $@

unit_tests/wrappers/wazuh/wazuh_modules/%.o: unit_tests/wrappers/wazuh/wazuh_modules/%.c
	${OSSEC_CC} ${OSSEC_CFLAGS} ${DEFINES_EVENTCHANNEL} -c $^ -o $@

unit_tests/wrappers/wazuh/monitord/%.o: unit_tests/wrappers/wazuh/monitord/%.c
	${OSSEC_CC} ${OSSEC_CFLAGS} ${DEFINES_EVENTCHANNEL} -c $^ -o $@

unit_tests/wrappers/wazuh/os_auth/%.o: unit_tests/wrappers/wazuh/os_auth/%.c
	${OSSEC_CC} ${OSSEC_CFLAGS} ${DEFINES_EVENTCHANNEL} -c $^ -o $@

unit_tests/wrappers/wazuh/addagent/%.o: unit_tests/wrappers/wazuh/addagent/%.c
	${OSSEC_CC} ${OSSEC_CFLAGS} ${DEFINES_EVENTCHANNEL} -c $^ -o $@

unit_tests/wrappers/wazuh/config/%.o: unit_tests/wrappers/wazuh/config/%.c
	${OSSEC_CC} ${OSSEC_CFLAGS} ${DEFINES_EVENTCHANNEL} -c $^ -o $@

unit_tests/wrappers/windows/%.o: unit_tests/wrappers/windows/%.c
	${OSSEC_CC} ${OSSEC_CFLAGS} ${DEFINES_EVENTCHANNEL} -c $^ -o $@

unit_tests/wrappers/windows/libc/%.o: unit_tests/wrappers/windows/libc/%.c
	${OSSEC_CC} ${OSSEC_CFLAGS} ${DEFINES_EVENTCHANNEL} -c $^ -o $@

unit_tests/wrappers/wazuh/remoted/%.o: unit_tests/wrappers/wazuh/remoted/%.c
	${OSSEC_CC} ${OSSEC_CFLAGS} ${DEFINES_EVENTCHANNEL} -c $^ -o $@

.PHONY: test

###################
#### Rule Tests ###
###################

test-rules:
	( cd ../ruleset/testing && sudo python runtests.py)

####################
#### windows #######
####################

win32/icon.o: win32/icofile.rc
	${OSSEC_WINDRES} -i $< -o $@

win32_c := $(wildcard win32/*.c)
win32_o := $(win32_c:.c=.o)

win32/%.o: win32/%.c
	${OSSEC_CC} ${OSSEC_CFLAGS} -DARGV0=\"wazuh-agent\" -c $^ -o $@

win32/%_rk.o: win32/%.c
	${OSSEC_CC} ${OSSEC_CFLAGS} -UOSSECHIDS -DARGV0=\"wazuh-agent\" -c $^ -o $@

win32_ui_c := $(wildcard win32/ui/*.c)
win32_ui_o := $(win32_ui_c:.c=.o)

win32/ui/%.o: win32/ui/%.c
	${OSSEC_CC} ${OSSEC_CFLAGS} -UOSSECHIDS -DARGV0=\"wazuh-win32ui\" -c $^ -o $@

win32/wazuh-agent.exe: win32/icon.o win32/win_agent.o win32/win_service.o win32/win_utils.o ${syscheck_o} ${rootcheck_o} $(filter-out wazuh_modules/main.o, ${wmodulesd_o}) $(filter-out client-agent/main.o, $(filter-out client-agent/agentd.o, $(filter-out client-agent/event-forward.o, ${client_agent_o}))) $(filter-out logcollector/main.o, ${os_logcollector_o}) $(filter-out os_execd/main.o, ${os_execd_o}) active-response/active_responses.o monitord/rotate_log.o monitord/compress_log.o
	${OSSEC_CCBIN} -DARGV0=\"wazuh-agent\" -DOSSECHIDS ${OSSEC_LDFLAGS} $^ ${OSSEC_LIBS} -o $@

win32/wazuh-agent-eventchannel.exe: win32/icon.o win32/win_agent.o win32/win_service.o win32/win_utils.o $(filter-out syscheckd/main-event.o, ${syscheck_eventchannel_o}) ${rootcheck_o} $(filter-out wazuh_modules/main.o, ${wmodulesd_o}) $(filter-out client-agent/main.o, $(filter-out client-agent/agentd.o, $(filter-out client-agent/event-forward.o, ${client_agent_o}))) $(filter-out logcollector/main-event.o, ${os_logcollector_eventchannel_o}) $(filter-out os_execd/main.o, ${os_execd_o}) active-response/active_responses.o monitord/rotate_log.o monitord/compress_log.o
	${OSSEC_CCBIN} -DARGV0=\"wazuh-agent\" -DOSSECHIDS -DEVENTCHANNEL_SUPPORT ${OSSEC_LDFLAGS} $^ ${OSSEC_LIBS} -o $@

win32/manage_agents.exe: win32/win_service_rk.o ${addagent_o}
	${OSSEC_CCBIN} -DARGV0=\"manage-agents\" -DMA ${OSSEC_LDFLAGS} $^ ${OSSEC_LIBS} -o $@

win32/setup-windows.exe: win32/win_service_rk.o win32/setup-win.o win32/setup-shared.o
	${OSSEC_CCBIN} -DARGV0=\"setup-windows\" ${OSSEC_LDFLAGS} $^ ${OSSEC_LIBS} -o $@

win32/setup-syscheck.exe: win32/setup-syscheck.o win32/setup-shared.o
	${OSSEC_CCBIN} -DARGV0=\"setup-syscheck\" ${OSSEC_LDFLAGS} $^ ${OSSEC_LIBS} -o $@

win32/setup-iis.exe: win32/setup-iis.o
	${OSSEC_CCBIN} -DARGV0=\"setup-iis\" ${OSSEC_LDFLAGS} $^ ${OSSEC_LIBS} -o $@

win32/ui_resource.o: win32/ui/win32ui.rc
	${OSSEC_WINDRES} -i $< -o $@

win32/auth_resource.o: win32/agent-auth.rc
	${OSSEC_WINDRES} -i $< -o $@

win32/os_win32ui.exe: win32/ui_resource.o win32/win_service_rk.o ${win32_ui_o}
	${OSSEC_CCBIN} -DARGV0=\"wazuh-win32ui\" ${OSSEC_LDFLAGS} $^ ${OSSEC_LIBS} -mwindows -o $@

win32/agent-auth.exe: win32/auth_resource.o win32/win_service_rk.o os_auth/main-client.o os_auth/ssl.o os_auth/main-client.o os_auth/check_cert.o addagent/validate.o
	${OSSEC_CCBIN} -DARGV0=\"agent-auth\" -DOSSECHIDS ${OSSEC_LDFLAGS} $^ ${OSSEC_LIBS} -lshlwapi -lwsock32 -lsecur32 -lws2_32 -flto -o $@

win32/restart-wazuh.exe: ${WAZUH_LIB} ${WAZUHEXT_LIB} active-response/restart-wazuh.o active-response/active_responses.o
	${OSSEC_CCBIN} -DARGV0=\"restart-wazuh\" ${AR_LDFLAGS} $^ -s -o $@

win32/route-null.exe: ${WAZUH_LIB} ${WAZUHEXT_LIB} active-response/route-null.o active-response/active_responses.o
	${OSSEC_CCBIN} -DARGV0=\"route-null\" ${AR_LDFLAGS} $^ -s -o $@

win32/netsh.exe: ${WAZUH_LIB} ${WAZUHEXT_LIB} active-response/netsh.o active-response/active_responses.o
	${OSSEC_CCBIN} -DARGV0=\"netsh\" ${AR_LDFLAGS} $^ -s -o $@

####################
#### Clean #########
####################

clean: clean-test clean-internals clean-external clean-windows clean-framework clean-config

clean-test:
	rm -Rf coverage-report/
	find . -name "*.gcno" -exec rm {} \;
	find . -name "*.gcda" -exec rm {} \;

clean-external: clean-wpython
ifneq ($(wildcard external/*/*),)
	rm -f ${cjson_o} $(EXTERNAL_JSON)libcjson.*
	-cd ${EXTERNAL_ZLIB} && ${MAKE} -f Makefile.in distclean
	-cd ${EXTERNAL_ZLIB} && ${MAKE} -f win32/Makefile.gcc clean
	rm -f ${EXTERNAL_ZLIB}/Makefile ${EXTERNAL_ZLIB}/zconf.h
	-cd ${EXTERNAL_OPENSSL} && ${MAKE} distclean
	-cd ${EXTERNAL_LIBYAML} && ${MAKE} distclean
	-cd ${EXTERNAL_CURL} && ${MAKE} distclean
	rm -f ${procps_o} $(PROCPS_LIB)
	rm -f $(sqlite_o) $(EXTERNAL_SQLITE)/libsqlite3.*
	-cd ${EXTERNAL_AUDIT} && ${MAKE} distclean
	-cd ${EXTERNAL_LIBFFI} && ${MAKE} clean
	rm -f $(msgpack_o) $(EXTERNAL_MSGPACK)libmsgpack.a
	-${MAKE} -C $(EXTERNAL_BZIP2) clean
	rm -rf $(EXTERNAL_GOOGLE_TEST)lib
	rm -rf $(EXTERNAL_GOOGLE_TEST)build
	-cd ${EXTERNAL_LIBPLIST} && ${MAKE} clean && rm -rf bin/*
	-cd ${EXTERNAL_LIBPCRE2} && ${MAKE} distclean && rm include/*
	rm -rf ${POPT_BUILD_DIR}
	rm -rf ${RPM_BUILD_DIR}

ifneq ($(wildcard external/libdb/build_unix/*),)
	cd ${EXTERNAL_LIBDB} && ${MAKE} realclean
endif

ifneq ($(wildcard external/libarchive/Makefile),)
	cd ${EXTERNAL_LIBARCHIVE} && ${MAKE} clean
endif

ifneq ($(wildcard external/jemalloc/Makefile),)
	cd ${EXTERNAL_JEMALLOC} && ${MAKE} clean
endif

ifneq ($(wildcard external/pacman/lib/libalpm/*),)
	rm -f $(EXTERNAL_PACMAN)lib/libalpm/libalpm.a
	rm -f $(EXTERNAL_PACMAN)lib/libalpm/*.o
endif
endif

clean-wpython:
ifneq ($(wildcard external/cpython/*),)
	-cd ${EXTERNAL_CPYTHON} && ${MAKE} clean && ${MAKE} distclean
endif

clean-deps:
	rm -rf $(EXTERNAL_DIR) $(EXTERNAL_CPYTHON) external/$(WPYTHON_TAR)

clean-internals: clean-unit-tests
	rm -f $(BUILD_SERVER)
	rm -f $(BUILD_AGENT)
	rm -f $(BUILD_LIBS)
	rm -f ${os_zlib_o}
	rm -f ${os_xml_o}
	rm -f ${os_regex_o}
	rm -f ${os_net_o}
	rm -f ${shared_o} shared/debug_op_proc.o shared/file_op_proc.o
	rm -f ${config_o}
	rm -f ${os_maild_o}
	rm -f ${crypto_o}
	rm -f ${os_csyslogd_o}
	rm -f ${os_dbd_o}
	rm -f ${os_agentlessd_o}
	rm -f ${os_execd_o}
	rm -f ${os_logcollector_o} ${os_logcollector_eventchannel_o}
	rm -f ${remoted_o}
	rm -f ${report_o}
	rm -f ${client_agent_o}
	rm -f ${addagent_o}
	rm -f ${active_response_o} ${active_response_programs} firewall-drop
	rm -f ${util_o} ${util_programs}
	rm -f ${rootcheck_o} rootcheck.a
	rm -f ${syscheck_o} ${syscheck_eventchannel_o}
	rm -f ${monitor_o}
	rm -f ${os_auth_o}
	rm -f ${all_analysisd_o} ${all_analysisd_libs} analysisd/compiled_rules/compiled_rules.h analysisd/logmsg.o
	rm -f ${integrator_o}
	rm -f ${wmodulesd_o} ${wmodules_o} $(wildcard wazuh_modules/agent_upgrade/agent/*.o)
	rm -f ${wdb_o}
	rm -f ${SELINUX_MODULE}
	rm -f ${SELINUX_POLICY}
	rm -f $(WAZUH_LIB)
	rm -rf $(DBSYNC)build
	rm -rf $(RSYNC)build
	rm -rf $(SHARED_UTILS_TEST)build
	rm -rf $(SYSCOLLECTOR)build
	rm -rf $(SYSINFO)build
	rm -rf libwazuhext
	rm -f libgcc_s.so.1

clean-unit-tests:
	rm -f ${wrappers_syscheck_o}
	rm -f ${wrappers_shared_o}
	rm -f ${wrappers_common_o}
	rm -f ${wrappers_externals_o}
	rm -f ${wrappers_externals_audit_o}
	rm -f ${wrappers_externals_bzip2_o}
	rm -f ${wrappers_externals_zlib_o}
	rm -f ${wrappers_externals_cJSON_o}
	rm -f ${wrappers_externals_openssl_o}
	rm -f ${wrappers_externals_procpc_o}
	rm -f ${wrappers_externals_sqlite_o}
	rm -f ${wrappers_externals_pcre2_o}
	rm -f ${wrappers_libc_o}
	rm -f ${wrappers_linux_o}
	rm -f ${wrappers_macos_o}
	rm -f ${wrappers_macos_libc_o}
	rm -f ${wrappers_macos_posix_o}
	rm -f ${wrappers_posix_o}
	rm -f ${wrappers_wazuh_o}
	rm -f ${wrappers_wazuh_os_crypto_o}
	rm -f ${wrappers_wazuh_os_execd_o}
	rm -f ${wrappers_wazuh_os_net_o}
	rm -f ${wrappers_wazuh_os_regex_o}
	rm -f ${wrappers_wazuh_os_xml_o}
	rm -f ${wrappers_wazuh_shared_o}
	rm -f ${wrappers_wazuh_syscheckd_o}
	rm -f ${wrappers_wazuh_wazuh_db_o}
	rm -f ${wrappers_wazuh_wazuh_modules_o}
	rm -f ${wrappers_wazuh_monitord_o}
	rm -f ${wrappers_wazuh_os_auth_o}
	rm -f ${wrappers_wazuh_addagent_o}
	rm -f ${wrappers_wazuh_config_o}
	rm -f ${wrappers_windows_o}
	rm -f ${wrappers_windows_lib_o}
	rm -f ${wrappers_windows_posix_o}
	rm -f ${wrappers_client_agent_o}
	rm -f ${wrappers_wazuh_remoted_o}
	rm -f ${wrappers_logcollector_o}
	rm -f ${wrappers_macos_o}
	rm -f ${wrappers_data_provider_o}

clean-framework:
	${MAKE} -C ../framework clean

clean-windows:
	rm -f libwazuh.a
	rm -f libwazuhshared.dll
	rm -f libwazuhext.dll
	rm -f wazuh_modules/syscollector/*.o wazuh_modules/syscollector/*.obj
	rm -f win32/LICENSE.txt
	rm -f win32/help_win.txt
	rm -f win32/internal_options.conf
	rm -f win32/default-local_internal_options.conf
	rm -f win32/default-ossec.conf
	rm -f win32/restart-ossec.cmd
	rm -f win32/route-null.cmd
	rm -f win32/route-null-2012.cmd
	rm -f win32/netsh.cmd
	rm -f win32/netsh-win-2016.cmd
	rm -f win32/default-ossec-pre6.conf
	rm -f win32/restart-wazuh.exe
	rm -f win32/route-null.exe
	rm -f win32/netsh.exe
	rm -f ${win32_o} ${win32_ui_o} win32/win_service_rk.o
	rm -f win32/icon.o win32/resource.o
	rm -f ${WINDOWS_BINS}
	rm -f win32/wazuh-agent-*.exe
	rm -f win32/libwinpthread-1.dll
	rm -f win32/VERSION
	rm -f win32/REVISION

clean-config:
	rm -f ../etc/ossec.mc
	rm -f Config.OS<|MERGE_RESOLUTION|>--- conflicted
+++ resolved
@@ -1157,19 +1157,7 @@
 PYTHON_SOURCE := no
 
 ifneq (${TARGET}, winagent)
-<<<<<<< HEAD
-ifeq (${uname_S},Darwin)
-        cpu_arch := ${uname_M}
-else
-        cpu_arch := ${uname_P}
-endif
-ifneq (,$(filter ${cpu_arch},unknown Unknown not))
-	cpu_arch := $(shell sh -c 'arch 2>/dev/null || echo not')
-endif
-ifneq (,$(filter ${cpu_arch},unknown Unknown not))
-=======
 ifneq (,$(filter ${uname_S},Linux Darwin HP-UX))
->>>>>>> e5f9a301
 	cpu_arch := ${uname_M}
 ifneq (,$(filter ${cpu_arch},x86_64 amd64))
 	PRECOMPILED_ARCH := /amd64
