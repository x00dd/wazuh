# Copyright (C) 2015-2020, Wazuh Inc.
# TODO: mysql and postgresql?
#
# Copyright (C) 2015-2020, Wazuh Inc.
#
# This program is free software; you can redistribute it and/or modify
# it under the terms of the GNU General Public License as published by
# the Free Software Foundation; either version 2 of the License, or
# (at your option) any later version.
#

uname_S := $(shell sh -c 'uname -s 2>/dev/null || echo not')
uname_P := $(shell sh -c 'uname -p 2>/dev/null || echo not')
uname_R := $(shell sh -c 'uname -r 2>/dev/null || echo not')
uname_V := $(shell sh -c 'uname -v 2>/dev/null || echo not')
HAS_CHECKMODULE = $(shell command -v checkmodule > /dev/null && echo YES)
HAS_SEMODULE_PACKAGE = $(shell command -v semodule_package > /dev/null && echo YES)
CHECK_ARCHLINUX := $(shell sh -c 'grep "Arch Linux" /etc/os-release > /dev/null && echo YES || echo not')
CHECK_CENTOS5 := $(shell sh -c 'grep "CentOS release 5." /etc/redhat-release > /dev/null && echo YES || echo not')

ARCH_FLAGS =

ROUTE_PATH := $(shell pwd)
EXTERNAL_JSON=external/cJSON/
EXTERNAL_ZLIB=external/zlib/
EXTERNAL_SQLITE=external/sqlite/
EXTERNAL_OPENSSL=external/openssl/
EXTERNAL_LIBYAML=external/libyaml/
EXTERNAL_CURL=external/curl/
EXTERNAL_AUDIT=external/audit-userspace/
EXTERNAL_LIBFFI=external/libffi/
EXTERNAL_LIBPLIST=external/libplist/
EXTERNAL_CPYTHON=external/cpython/
EXTERNAL_MSGPACK=external/msgpack/
EXTERNAL_BZIP2=external/bzip2/
EXTERNAL_GOOGLE_TEST=external/googletest/
EXTERNAL_LIBPCRE2=external/libpcre2/
ifneq (${TARGET},winagent)
EXTERNAL_PROCPS=external/procps/
EXTERNAL_LIBDB=external/libdb/build_unix/
EXTERNAL_PACMAN=external/pacman-5.2.2/
EXTERNAL_LIBARCHIVE=external/libarchive-3.5.1/
endif
# XXX Becareful NO EXTRA Spaces here
PG_CONFIG?=pg_config
MY_CONFIG?=mysql_config
PRELUDE_CONFIG?=libprelude-config
OSSEC_GROUP?=ossec
OSSEC_USER?=ossec
OSSEC_USER_MAIL?=ossecm
OSSEC_USER_REM?=ossecr
SHARED=so
SELINUX_MODULE=selinux/wazuh.mod
SELINUX_ENFORCEMENT=selinux/wazuh.te
SELINUX_POLICY=selinux/wazuh.pp
SHARED_MODULES=shared_modules/
DBSYNC=${SHARED_MODULES}dbsync/
RSYNC=${SHARED_MODULES}rsync/
SHARED_UTILS_TEST=${SHARED_MODULES}utils/tests/
SYSCOLLECTOR=wazuh_modules/syscollector/
SYSINFO=data_provider/

USE_PRELUDE?=no
USE_ZEROMQ?=no
USE_GEOIP?=no
USE_INOTIFY=no
USE_BIG_ENDIAN=no
USE_AUDIT=no
MINGW_HOST=unknown
USE_MSGPACK_OPT=yes

DISABLE_SHARED?=no
DISABLE_SYSC?=no
DISABLE_CISCAT?=no

ifeq (${TARGET},winagent)
WIN_CMAKE_OPTS=-DCMAKE_SYSTEM_NAME=Windows -DCMAKE_C_COMPILER=${MING_BASE}${CC} -DCMAKE_CXX_COMPILER=${MING_BASE}${CXX}
WIN_CMAKE_RULES+=win32/sysinfo
WIN_CMAKE_RULES+=win32/shared_modules
ifeq (,$(filter ${DISABLE_SYSC},YES yes y Y 1))
WIN_CMAKE_RULES+=win32/syscollector
endif
endif

ifneq (,$(filter ${DISABLE_SHARED},YES yes y Y 1))
WIN_CMAKE_OPTS+=-DDISABLE_SHARED=1
endif


ifeq (${uname_S},Darwin)
SYSINFO_OS=-DCMAKE_SYSTEM_NAME=Darwin
endif

ifneq (,$(filter ${TEST},YES yes y Y 1))
DBSYNC_TEST=-DUNIT_TEST=ON #--coverage
RSYNC_TEST=-DUNIT_TEST=ON #--coverage
SYSCOLLECTOR_TEST=-DUNIT_TEST=ON #--coverage
SYSINFO_TEST=-DUNIT_TEST=ON #--coverage
endif
ifneq (,$(filter ${DEBUG},YES yes y Y 1))
SHARED_MODULES_RELEASE_TYPE=-DCMAKE_BUILD_TYPE=Debug
GTEST_RELEASE_TYPE=-DCMAKE_BUILD_TYPE=Debug
SYSCOLLECTOR_RELEASE_TYPE=-DCMAKE_BUILD_TYPE=Debug
SYSINFO_RELEASE_TYPE=-DCMAKE_BUILD_TYPE=Debug
endif

ifeq (${COVERITY}, YES)
	SHARED_MODULES_RELEASE_TYPE+=-DCOVERITY=1
	export COVERITY_UNSUPPORTED_COMPILER_INVOCATION=1
endif

ifneq ($(HAS_CHECKMODULE),)
ifneq ($(HAS_SEMODULE_PACKAGE),)
USE_SELINUX=yes
else
USE_SELINUX=no
endif
else
USE_SELINUX=no
endif

ONEWAY?=no
CLEANFULL?=no

DEFINES=-DOSSECHIDS
DEFINES+=-DUSER=\"${OSSEC_USER}\"
DEFINES+=-DREMUSER=\"${OSSEC_USER_REM}\"
DEFINES+=-DGROUPGLOBAL=\"${OSSEC_GROUP}\"
DEFINES+=-DMAILUSER=\"${OSSEC_USER_MAIL}\"

ifneq (${TARGET},winagent)
		DEFINES+=-D${uname_S}
ifeq (${uname_S},Linux)
		PRECOMPILED_OS:=linux
		DEFINES+=-DINOTIFY_ENABLED -D_XOPEN_SOURCE=600 -D_GNU_SOURCE
		OSSEC_CFLAGS+=-pthread -I${EXTERNAL_LIBDB} -I${EXTERNAL_PACMAN}lib/libalpm/ -I${EXTERNAL_LIBARCHIVE}libarchive
		OSSEC_LDFLAGS+='-Wl,-rpath,$$ORIGIN/../lib'
		AR_LDFLAGS+='-Wl,-rpath,$$ORIGIN/../../lib'
		OSSEC_LIBS+=-lrt -ldl -lm
		OSSEC_LDFLAGS+=-pthread -lrt -ldl
		AR_LDFLAGS+=-pthread -lrt -ldl
		OSSEC_CFLAGS+=-Wl,--start-group
		USE_AUDIT=yes
ifneq (,$(filter ${USE_AUDIT},YES yes y Y 1))
		OSSEC_CFLAGS+=-I$(EXTERNAL_AUDIT)lib
endif
ifeq (${CHECK_ARCHLINUX},YES)
		ARCH_FLAGS+=-lnghttp2 -lbrotlidec -lpsl
		OSSEC_LDFLAGS+=-lnghttp2 -lbrotlidec -lpsl
		AR_LDFLAGS+=-lnghttp2 -lbrotlidec -lpsl
endif
else
ifeq (${uname_S},AIX)
		DEFINES+=-DAIX -D__unix
		DEFINES+=-DHIGHFIRST
		OSSEC_CFLAGS+=-pthread
		OSSEC_LDFLAGS+=-pthread -L./lib
		AR_LDFLAGS+=-pthread
		PATH:=${PATH}:/usr/vac/bin
		CC=gcc
		PRECOMPILED_OS:=aix
else
ifeq (${uname_S},SunOS)
SOLARIS_CMAKE_OPTS=-DSOLARIS=ON
PRECOMPILED_OS:=solaris
ifneq ($(uname_R),5.10)
		DEFINES+=-DSUN_MAJOR_VERSION=$(word 1, $(subst ., ,$(uname_V)))
		DEFINES+=-DSUN_MINOR_VERSION=$(word 2, $(subst ., ,$(uname_V)))
else
		DEFINES+=-DSUN_MAJOR_VERSION=10
		DEFINES+=-DSUN_MINOR_VERSION=0
endif
		DEFINES+=-DSOLARIS
		DEFINES+=-DHIGHFIRST
		DEFINES+=-D_REENTRANT
ifneq (${uname_P},sparc)
ifneq ($(uname_R),5.10)
		OSSEC_LDFLAGS+=-z relax=secadj
		AR_LDFLAGS+=-z relax=secadj
else
		OSSEC_CFLAGS+=-DMSGPACK_ZONE_ALIGN=8
endif
endif
		OSSEC_LDFLAGS+='-Wl,-rpath,$$ORIGIN/../lib'
		AR_LDFLAGS+='-Wl,-rpath,$$ORIGIN/../../lib'
		OSSEC_LIBS+=-lsocket -lnsl -lresolv -lrt -lpthread
		PATH:=${PATH}:/usr/ccs/bin:/usr/xpg4/bin:/opt/csw/gcc3/bin:/opt/csw/bin:/usr/sfw/bin
		CC=gcc
#		This is necessary in order to compile libcurl
		NM=gnm
		uname_M := $(shell sh -c 'uname -m 2>/dev/null || echo not')
else
ifeq (${uname_S},Darwin)
		DEFINES+=-DDarwin
		DEFINES+=-DHIGHFIRST
		OSSEC_CFLAGS+=-pthread
		OSSEC_LDFLAGS+=-pthread
		OSSEC_LDFLAGS+=-Xlinker -rpath -Xlinker "@executable_path/../lib"
		AR_LDFLAGS+=-pthread
		AR_LDFLAGS+=-Xlinker -rpath -Xlinker "@executable_path/../../lib"
		SHARED=dylib
		OSSEC_LIBS+=-framework Security
		PRECOMPILED_OS:=darwin
else
ifeq (${uname_S},FreeBSD)
		DEFINES+=-DFreeBSD
		OSSEC_CFLAGS+=-pthread -I/usr/local/include
		OSSEC_LDFLAGS+=-pthread
		OSSEC_LDFLAGS+=-L/usr/local/lib
		OSSEC_LDFLAGS+='-Wl,-rpath,$$ORIGIN/../lib'
		AR_LDFLAGS+=-pthread
		AR_LDFLAGS+=-L/usr/local/lib
		AR_LDFLAGS+='-Wl,-rpath,$$ORIGIN/../../lib'
		PRECOMPILED_OS:=freebsd
else
ifeq (${uname_S},NetBSD)
		DEFINES+=-DNetBSD
		OSSEC_CFLAGS+=-pthread
		OSSEC_LDFLAGS+=-pthread
		OSSEC_LDFLAGS+='-Wl,-rpath,$$ORIGIN/../lib'
		AR_LDFLAGS+=-pthread
		AR_LDFLAGS+='-Wl,-rpath,$$ORIGIN/../../lib'
		PRECOMPILED_OS:=netbsd
else
ifeq (${uname_S},OpenBSD)
		DEFINES+=-DOpenBSD
		OSSEC_CFLAGS+=-pthread
		OSSEC_LDFLAGS+=-pthread
		OSSEC_LDFLAGS+=-L/usr/local/lib
		OSSEC_LDFLAGS+=-Wl,-zorigin '-Wl,-rpath,$$ORIGIN/../lib'
		AR_LDFLAGS+=-pthread
		AR_LDFLAGS+=-L/usr/local/lib
		AR_LDFLAGS+=-Wl,-zorigin '-Wl,-rpath,$$ORIGIN/../../lib'
		PRECOMPILED_OS:=openbsd
else
ifeq (${uname_S},HP-UX)
		DEFINES+=-DHPUX
		DEFINES+=-D_XOPEN_SOURCE_EXTENDED
		DEFINES+=-DHIGHFIRST
		DEFINES+=-DOS_BIG_ENDIAN
		OSSEC_CFLAGS+=-pthread
		OSSEC_LDFLAGS+=-lrt
		AR_LDFLAGS+=-lrt
ifeq (,$(filter ${DISABLE_SHARED},YES yes y Y 1))
		OSSEC_LDFLAGS+='-Wl,-rpath,$$ORIGIN/../lib'
		AR_LDFLAGS+='-Wl,-rpath,$$ORIGIN/../../lib'
endif
		OSSEC_CFLAGS+=-pthread
		OSSEC_LDFLAGS+=-pthread
		AR_LDFLAGS+=-pthread
		PATH:=${PATH}:/usr/local/bin
		CC=gcc
		INSTALL=/usr/local/coreutils/bin/install
		PRECOMPILED_OS:=hpux
else
	    # Unknow platform
endif # HPUX
endif # OpenBSD
endif # NetBSD
endif # FreeBSD
endif # Darwin
endif # SunOS
endif # AIX
endif # Linux
else
		SHARED=dll
		DEFINES_EVENTCHANNEL=-D_WIN32_WINNT=0x600
		OSSEC_CFLAGS+=-pthread
		OSSEC_LDFLAGS+=-pthread
		AR_LDFLAGS+=-pthread
		PRECOMPILED_OS:=windows
endif # winagent

ifeq (,$(filter ${DISABLE_SYSC},YES yes y Y 1))
	DEFINES+=-DENABLE_SYSC
endif

ifeq (,$(filter ${DISABLE_CISCAT},YES yes y Y 1))
	DEFINES+=-DENABLE_CISCAT
endif

ifeq (,$(filter ${DISABLE_SHARED},YES yes y Y 1))
	DEFINES+=-DENABLE_SHARED
endif

ifneq (,$(filter ${DEBUGAD},YES yes y Y 1))
	DEFINES+=-DDEBUGAD
endif

ifneq (,$(filter ${DEBUG},YES yes y Y 1))
	OSSEC_CFLAGS+=-g
else
	OSSEC_CFLAGS+=-DNDEBUG
	OFLAGS+=-O2
endif #DEBUG

OSSEC_CFLAGS+=${OFLAGS}
OSSEC_LDFLAGS+=${OFLAGS}
AR_LDFLAGS+=${OFLAGS}

DBSYNC_LIB+=-ldbsync
RSYNC_LIB+=-lrsync

ifeq (${TARGET}, winagent)
	OSSEC_LDFLAGS+=-L${DBSYNC}build/bin
	OSSEC_LDFLAGS+=-L${RSYNC}build/bin
else
	OSSEC_LDFLAGS+=-L${DBSYNC}build/lib
	OSSEC_LDFLAGS+=-L${RSYNC}build/lib
endif

ifneq (,$(filter ${CLEANFULL},YES yes y Y 1))
	DEFINES+=-DCLEANFULL
endif

ifneq (,$(filter ${ONEWAY},YES yes y Y 1))
	DEFINES+=-DONEWAY_ENABLED
endif

ifneq (,$(filter ${USE_AUDIT},YES yes y Y 1))
        DEFINES+=-DENABLE_AUDIT
endif

ifeq (${COVERITY}, YES)
	DEFINES+=-D__coverity__
endif

OSSEC_CFLAGS+=${DEFINES}
OSSEC_CFLAGS+=-pipe -Wall -Wextra -std=gnu99
OSSEC_CFLAGS+=-I./ -I./headers/ -I${EXTERNAL_OPENSSL}include -I$(EXTERNAL_JSON) -I${EXTERNAL_LIBYAML}include -I${EXTERNAL_CURL}include -I${EXTERNAL_MSGPACK}include -I${EXTERNAL_BZIP2} -I${SHARED_MODULES}common -I${DBSYNC}include -I${RSYNC}include -I${SYSCOLLECTOR}include  -I${SYSINFO}include  -I${EXTERNAL_LIBPCRE2}include

OSSEC_CFLAGS += ${CFLAGS}
OSSEC_LDFLAGS += ${LDFLAGS}
AR_LDFLAGS += ${LDFLAGS}
OSSEC_LIBS += $(LIBS)

CCCOLOR="\033[34m"
LINKCOLOR="\033[34;1m"
SRCCOLOR="\033[33m"
BINCOLOR="\033[37;1m"
MAKECOLOR="\033[32;1m"
ENDCOLOR="\033[0m"

ifeq (,$(filter ${V},YES yes y Y 1))
	QUIET_CC      = @printf '    %b %b\n' ${CCCOLOR}CC${ENDCOLOR} ${SRCCOLOR}$@${ENDCOLOR} 1>&2;
	QUIET_LINK    = @printf '    %b %b\n' ${LINKCOLOR}LINK${ENDCOLOR} ${BINCOLOR}$@${ENDCOLOR} 1>&2;
	QUIET_CCBIN   = @printf '    %b %b\n' ${LINKCOLOR}CC${ENDCOLOR} ${BINCOLOR}$@${ENDCOLOR} 1>&2;
	QUIET_INSTALL = @printf '    %b %b\n' ${LINKCOLOR}INSTALL${ENDCOLOR} ${BINCOLOR}$@${ENDCOLOR} 1>&2;
	QUIET_RANLIB  = @printf '    %b %b\n' ${LINKCOLOR}RANLIB${ENDCOLOR} ${BINCOLOR}$@${ENDCOLOR} 1>&2;
	QUIET_NOTICE  = @printf '%b' ${MAKECOLOR} 1>&2;
	QUIET_ENDCOLOR= @printf '%b' ${ENDCOLOR} 1>&2;
endif

MING_BASE:=
ifeq (${TARGET}, winagent)
# Avoid passing environment variables such CFLAGS to external Makefiles
ifeq (${CC}, gcc)
	MAKEOVERRIDES=
endif

CC=gcc
ifeq (${TARGET}, winagent)
CXX=g++-posix
else
CXX=g++
endif

ifneq (,$(shell which amd64-mingw32msvc-gcc))
	ifeq (${CC}, gcc)
		MING_BASE:=amd64-mingw32msvc-
	else
		MING_BASE:=
	endif
	MINGW_HOST="amd64-mingw32msvc"
else
ifneq (,$(shell which i686-pc-mingw32-gcc))
	ifeq (${CC}, gcc)
		MING_BASE:=i686-pc-mingw32-
	else
		MING_BASE:=
	endif
	MINGW_HOST="i686-pc-mingw32"
else
ifneq (,$(shell which i686-w64-mingw32-gcc))
	ifeq (${CC}, gcc)
		MING_BASE:=i686-w64-mingw32-
	else
		MING_BASE:=
	endif
	MINGW_HOST="i686-w64-mingw32"
else
$(error No windows cross-compiler found!) #MING_BASE:=unknown-
endif
endif
endif

ifneq (,$(wildcard /usr/i686-w64-mingw32/lib/libwinpthread-1.dll))
	WIN_PTHREAD_LIB:=/usr/i686-w64-mingw32/lib/libwinpthread-1.dll
else
ifneq (,$(wildcard /usr/i686-w64-mingw32/sys-root/mingw/bin/libwinpthread-1.dll))
	WIN_PTHREAD_LIB:=/usr/i686-w64-mingw32/sys-root/mingw/bin/libwinpthread-1.dll
endif
endif

endif #winagent

OSSEC_CC      =${QUIET_CC}${MING_BASE}${CC}
OSSEC_CCBIN   =${QUIET_CCBIN}${MING_BASE}${CC}
OSSEC_SHARED  =${QUIET_CCBIN}${MING_BASE}${CC} -shared
OSSEC_LINK    =${QUIET_LINK}${MING_BASE}ar -crus
OSSEC_RANLIB  =${QUIET_RANLIB}${MING_BASE}ranlib
OSSEC_WINDRES =${QUIET_CCBIN}${MING_BASE}windres


ifneq (,$(filter ${USE_INOTIFY},YES auto yes y Y 1))
	DEFINES+=-DINOTIFY_ENABLED
	ifeq (${uname_S},FreeBSD)
		OSSEC_LDFLAGS+=-L/usr/local/lib -I/usr/local/include
		OSSEC_LIBS+=-linotify
		OSSEC_CFLAGS+=-I/usr/local/include
	endif
endif

ifneq (,$(filter ${USE_BIG_ENDIAN},YES yes y Y 1))
	DEFINES+=-DOS_BIG_ENDIAN
endif

ifneq (,$(filter ${USE_PRELUDE},YES auto yes y Y 1))
	DEFINES+=-DPRELUDE_OUTPUT_ENABLED
	OSSEC_LIBS+=-lprelude
	OSSEC_LDFLAGS+=$(shell sh -c '${PRELUDE_CONFIG} --pthread-cflags')
	OSSEC_LIBS+=$(shell sh -c '${PRELUDE_CONFIG} --libs')
endif # USE_PRELUDE

ifneq (,$(filter ${USE_ZEROMQ},YES auto yes y Y 1))
	DEFINES+=-DZEROMQ_OUTPUT_ENABLED
	OSSEC_LIBS+=-lzmq -lczmq
endif # USE_ZEROMQ

ifneq (,$(filter ${USE_GEOIP},YES auto yes y Y 1))
	DEFINES+=-DLIBGEOIP_ENABLED
	OSSEC_LIBS+=-lGeoIP
endif # USE_GEOIP

SYSINFO_LIB+=-lsysinfo

ifeq (${TARGET}, winagent)
	OSSEC_LDFLAGS+=-L${SYSCOLLECTOR}build/bin
	OSSEC_LDFLAGS+=-L${SYSINFO}build/bin
else
	OSSEC_LDFLAGS+=-L${SYSCOLLECTOR}build/lib
	OSSEC_LDFLAGS+=-L${SYSINFO}build/lib
endif

ifeq (,$(filter ${DISABLE_SYSC}, YES yes y Y 1))
	SYSCOLLECTOR_LIB+=-lsyscollector
endif

MI :=
PI :=
ifdef DATABASE

	ifeq (${DATABASE},mysql)
		DEFINES+=-DMYSQL_DATABASE_ENABLED

		ifdef MYSQL_CFLAGS
			MI = ${MYSQL_CFLAGS}
		else
			MI := $(shell sh -c '${MY_CONFIG} --include 2>/dev/null || echo ')

			ifeq (${MI},) # BEGIN MI manual detection
				ifneq (,$(wildcard /usr/include/mysql/mysql.h))
					MI="-I/usr/include/mysql/"
				else
					ifneq (,$(wildcard /usr/local/include/mysql/mysql.h))
						MI="-I/usr/local/include/mysql/"
					endif  #
				endif  #MI

			endif
		endif # MYSQL_CFLAGS

		ifdef MYSQL_LIBS
			ML = ${MYSQL_LIBS}
		else
			ML := $(shell sh -c '${MY_CONFIG} --libs 2>/dev/null || echo ')

			ifeq (${ML},)
				ifneq (,$(wildcard /usr/lib/mysql/*))
					ML="-L/usr/lib/mysql"
				else
					ifneq (,$(wildcard /usr/lib64/mysql/*))
						ML="-L/usr/lib64/mysql"
					else
						ifneq (,$(wildcard /usr/local/lib/mysql/*))
							ML="-L/usr/local/lib/mysql"
						else
							ifneq (,$(wildcard /usr/local/lib64/mysql/*))
								ML="-L/usr/local/lib64/mysql"
							endif # local/lib64
						endif # local/lib
					endif # lib54
				endif # lib
			endif
		endif # MYSQL_LIBS

		OSSEC_LIBS+=${ML} -lmysqlclient

	else # DATABASE

		ifeq (${DATABASE}, pgsql)
			DEFINES+=-DPGSQL_DATABASE_ENABLED

			ifneq (${PGSQL_LIBS},)
				PL:=${PGSQL_LIBS}
			else
				PL:=$(shell sh -c '(${PG_CONFIG} --libdir --pkglibdir 2>/dev/null | sed "s/^/-L/g" | xargs ) || echo ')
			endif

			ifneq (${PGSQL_CFLAGS},)
				PI:=${PGSQL_CFLAGS}
			else
				PI:=$(shell sh -c '(${PG_CONFIG} --includedir --pkgincludedir 2>/dev/null | sed "s/^/-I/g" | xargs ) || echo ')
			endif

			# XXX need some basic autodetech stuff here.

			OSSEC_LIBS+=${PL} -lpq

		endif # pgsql
	endif # mysql
endif # DATABASE

####################
#### Target ########
####################

ifndef TARGET
	TARGET=failtarget
endif # TARGET

ifeq (${TARGET},agent)
	DEFINES+=-DCLIENT
endif

ifeq (${TARGET},local)
	DEFINES+=-DLOCAL
endif


.PHONY: build
build: ${TARGET}
ifneq (${TARGET},failtarget)
	${MAKE} settings
	@echo
	${QUIET_NOTICE}
	@echo "Done building ${TARGET}"
	${QUIET_ENDCOLOR}
endif
	@echo


.PHONY: failtarget
failtarget:
	@echo "TARGET is required: "
	@echo "   make TARGET=server   to build the server"
	@echo "   make TARGET=local      - local version of server"
	@echo "   make TARGET=hybrid     - hybrid version of server"
	@echo "   make TARGET=agent    to build the unix agent"
	@echo "   make TARGET=winagent to build the windows agent"

.PHONY: help
help: failtarget
	@echo
	@echo "General options: "
	@echo "   make V=yes                   Display full compiler messages. Allowed values are 1, yes, YES, y and Y, otherwise, the flag is ignored"
	@echo "   make DEBUG=yes               Build with symbols and without optimization. Allowed values are 1, yes, YES, y and Y, otherwise, the flag is ignored"
	@echo "   make DEBUGAD=yes             Enables extra debugging logging in wazuh-analysisd. Allowed values are 1, yes, YES, y and Y, otherwise, the flag is ignored"
	@echo "   make INSTALLDIR=/path        Wazuh's installation path. Mandatory when compiling the python interpreter from sources using PYTHON_SOURCE.
	@echo "   make ONEWAY=yes              Disables manager's ACK towards agent. It allows connecting agents without backward connection from manager. Allowed values are 1, yes, YES, y and Y, otherwise, the flag is ignored"
	@echo "   make CLEANFULL=yes           Makes the alert mailing subject clear in the format: '<location> - <level> - <description>'. Allowed values are 1, yes, YES, y and Y, otherwise, the flag is ignored"
	@echo "   make RESOURCES_URL           Set the Wazuh resources URL"
	@echo "   make EXTERNAL_SRC_ONLY=yes   Combined with 'deps', it downloads only the external source code to be compiled as part of Wazuh building.
	@echo "   make USE_ZEROMQ=yes          Build with zeromq support. Allowed values are auto, 1, yes, YES, y and Y, otherwise, the flag is ignored"
	@echo "   make USE_PRELUDE=yes         Build with prelude support. Allowed values are auto, 1, yes, YES, y and Y, otherwise, the flag is ignored"
	@echo "   make USE_INOTIFY=yes         Build with inotify support. Allowed values are auto, 1, yes, YES, y and Y, otherwise, the flag is ignored"
	@echo "   make USE_BIG_ENDIAN=yes      Build with big endian support. Allowed values are 1, yes, YES, y and Y, otherwise, the flag is ignored"
	@echo "   make USE_SELINUX=yes         Build with SELinux policies. Allowed values are 1, yes, YES, y and Y, otherwise, the flag is ignored"
	@echo "   make USE_AUDIT=yes           Build with audit service support. Allowed values are 1, yes, YES, y and Y, otherwise, the flag is ignored"
	@echo "   make USE_MSGPACK_OPT=yes     Use default architecture for building msgpack library. Allowed values are 1, yes, YES, y and Y, otherwise, the flag is ignored"
	@echo "   make OFLAGS=-Ox              Overrides optimization level"
	@echo "   make DISABLE_SHARED=yes      Not to build the Wazuh shared library (for unsupported systems). Allowed values are 1, yes, YES, y and Y, otherwise, the flag is ignored"
	@echo "   make DISABLE_SYSC=yes        Not to build the Syscollector module (for unsupported systems). Allowed values are 1, yes, YES, y and Y, otherwise, the flag is ignored"
	@echo "   make DISABLE_CISCAT=yes      Not to build the CIS-CAT module (for unsupported systems). Allowed values are 1, yes, YES, y and Y, otherwise, the flag is ignored"
	@echo "   make OPTIMIZE_CPYTHON=yes    Enable this flag to optimize the python interpreter build, which is performed when used PYTHON_SOURCE. Allowed values are 1, yes, YES, y and Y, otherwise, the flag is ignored"
	@echo "   make PYTHON_SOURCE=yes       Used along the deps target. Downloads the sources needed to build the python interpreter. Allowed values are 1, yes, YES, y and Y, otherwise, the flag is ignored"
	@echo
	@echo "Database options: "
	@echo "   make DATABASE=mysql          Build with MYSQL Support"
	@echo "                                Use MYSQL_CFLAGS adn MYSQL_LIBS to override defaults"
	@echo "   make DATABASE=pgsql          Build with PostgreSQL Support "
	@echo "                                Use PGSQL_CFLAGS adn PGSQL_LIBS to override defaults"
	@echo
	@echo "Geoip support: "
	@echo "   make USE_GEOIP=yes           Build with GeoIP support. Allowed values are auto 1, yes, YES, y and Y, otherwise, the flag is ignored"
	@echo
	@echo "User options: "
	@echo "   make OSSEC_GROUP=ossec       Set ossec group"
	@echo "   make OSSEC_USER=ossec        Set ossec user"
	@echo "   make OSSEC_USER_MAIL=ossecm  Set ossec user mail"
	@echo "   make OSSEC_USER_REM=ossecr   Set ossec user rem"
	@echo
	@echo "Examples: Client with debugging enabled"
	@echo "   make TARGET=agent DEBUG=yes"

.PHONY: settings
settings:
	@echo
	@echo "General settings:"
	@echo "    TARGET:             ${TARGET}"
	@echo "    V:                  ${V}"
	@echo "    DEBUG:              ${DEBUG}"
	@echo "    DEBUGAD             ${DEBUGAD}"
	@echo "    INSTALLDIR:         ${INSTALLDIR}"
	@echo "    DATABASE:           ${DATABASE}"
	@echo "    ONEWAY:             ${ONEWAY}"
	@echo "    CLEANFULL:          ${CLEANFULL}"
	@echo "    RESOURCES_URL:      ${RESOURCES_URL}"
	@echo "    EXTERNAL_SRC_ONLY:  ${EXTERNAL_SRC_ONLY}"
	@echo "    DISABLE_SHARED:     ${DISABLE_SHARED}"
	@echo "User settings:"
	@echo "    OSSEC_GROUP:        ${OSSEC_GROUP}"
	@echo "    OSSEC_USER:         ${OSSEC_USER}"
	@echo "    OSSEC_USER_MAIL:    ${OSSEC_USER_MAIL}"
	@echo "    OSSEC_USER_REM:     ${OSSEC_USER_REM}"
	@echo "USE settings:"
	@echo "    USE_ZEROMQ:         ${USE_ZEROMQ}"
	@echo "    USE_GEOIP:          ${USE_GEOIP}"
	@echo "    USE_PRELUDE:        ${USE_PRELUDE}"
	@echo "    USE_INOTIFY:        ${USE_INOTIFY}"
	@echo "    USE_BIG_ENDIAN:     ${USE_BIG_ENDIAN}"
	@echo "    USE_SELINUX:        ${USE_SELINUX}"
	@echo "    USE_AUDIT:          ${USE_AUDIT}"
	@echo "    DISABLE_SHARED:     ${DISABLE_SHARED}"
	@echo "    DISABLE_SYSC:       ${DISABLE_SYSC}"
	@echo "    DISABLE_CISCAT:     ${DISABLE_CISCAT}"
	@echo "Mysql settings:"
	@echo "    includes:           ${MI}"
	@echo "    libs:               ${ML}"
	@echo "Pgsql settings:"
	@echo "    includes:           ${PI}"
	@echo "    libs:               ${PL}"
	@echo "Defines:"
	@echo "    ${DEFINES}"
	@echo "Compiler:"
	@echo "    CFLAGS            ${OSSEC_CFLAGS}"
	@echo "    LDFLAGS           ${OSSEC_LDFLAGS}"
	@echo "    LIBS              ${OSSEC_LIBS}"
	@echo "    CC                ${CC}"
	@echo "    MAKE              ${MAKE}"

BUILD_SERVER+=wazuh-maild -
BUILD_SERVER+=wazuh-csyslogd -
BUILD_SERVER+=wazuh-agentlessd -
BUILD_SERVER+=wazuh-execd -
BUILD_SERVER+=wazuh-logcollector -
BUILD_SERVER+=wazuh-remoted
BUILD_SERVER+=wazuh-agentd
BUILD_SERVER+=manage_agents
BUILD_SERVER+=utils
BUILD_SERVER+=active-responses
BUILD_SERVER+=wazuh-syscheckd
BUILD_SERVER+=wazuh-monitord
BUILD_SERVER+=wazuh-reportd
BUILD_SERVER+=wazuh-authd
BUILD_SERVER+=wazuh-analysisd
BUILD_SERVER+=wazuh-logtest-legacy
BUILD_SERVER+=wazuh-dbd -
BUILD_SERVER+=wazuh-integratord
BUILD_SERVER+=wazuh-modulesd
BUILD_SERVER+=wazuh-db

BUILD_AGENT+=wazuh-agentd
BUILD_AGENT+=agent-auth
BUILD_AGENT+=wazuh-logcollector
BUILD_AGENT+=wazuh-syscheckd
BUILD_AGENT+=wazuh-execd
BUILD_AGENT+=manage_agents
BUILD_AGENT+=active-responses
BUILD_AGENT+=wazuh-modulesd

BUILD_CMAKE_PROJECTS+=build_sysinfo
BUILD_CMAKE_PROJECTS+=build_shared_modules
ifeq (,$(filter ${DISABLE_SYSC},YES yes y Y 1))
BUILD_CMAKE_PROJECTS+=build_syscollector
endif


.PHONY: server local hybrid agent selinux

ifeq (${MAKECMDGOALS},server)
$(error Do not use 'server' directly, use 'TARGET=server')
endif
server: external
ifneq (${uname_S},HP-UX)
	${MAKE} ${BUILD_CMAKE_PROJECTS}
endif
	${MAKE} ${BUILD_SERVER}

ifeq (${MAKECMDGOALS},local)
$(error Do not use 'local' directly, use 'TARGET=local')
endif
local: external
ifneq (${uname_S},HP-UX)
	${MAKE} ${BUILD_CMAKE_PROJECTS}
endif
	${MAKE} ${BUILD_SERVER}

ifeq (${MAKECMDGOALS},hybrid)
$(error Do not use 'hybrid' directly, use 'TARGET=hybrid')
endif
hybrid: external
ifneq (${uname_S},HP-UX)
	${MAKE} ${BUILD_CMAKE_PROJECTS}
endif
	${MAKE} ${BUILD_SERVER}

ifeq (${MAKECMDGOALS},agent)
$(error Do not use 'agent' directly, use 'TARGET=agent')
endif
agent: external
ifneq (${uname_S},HP-UX)
	${MAKE} ${BUILD_CMAKE_PROJECTS}
endif
	${MAKE} ${BUILD_AGENT}

ifneq (,$(filter ${USE_SELINUX},YES yes y Y 1))
server local hybrid agent: selinux
endif

selinux: $(SELINUX_POLICY)

$(SELINUX_POLICY): $(SELINUX_MODULE)
	semodule_package -o $@ -m $?

$(SELINUX_MODULE): $(SELINUX_ENFORCEMENT)
	checkmodule -M -m -o $@ $?

WINDOWS_BINS:=win32/wazuh-agent.exe win32/wazuh-agent-eventchannel.exe win32/manage_agents.exe win32/setup-windows.exe win32/setup-syscheck.exe win32/setup-iis.exe win32/os_win32ui.exe win32/agent-auth.exe win32/restart-wazuh.exe win32/route-null.exe win32/netsh.exe win32/syscollector

ifeq (${MAKECMDGOALS},winagent)
$(error Do not use 'winagent' directly, use 'TARGET=winagent')
endif
.PHONY: winagent
winagent: external win32/libwinpthread-1.dll
	${MAKE} ${WINDOWS_BINS} CFLAGS="-DCLIENT -D_POSIX_C_SOURCE -DWIN32 -DPSAPI_VERSION=1" LIBS="-lwsock32 -lwevtapi -lshlwapi -lcomctl32 -ladvapi32 -lkernel32 -lpsapi -lgdi32 -liphlpapi -lws2_32 -lcrypt32"
	cd win32/ && ./unix2dos.pl ossec.conf > default-ossec.conf
	cd win32/ && ./unix2dos.pl ossec-pre6.conf > default-ossec-pre6.conf
	cd win32/ && ./unix2dos.pl help.txt > help_win.txt
	cd win32/ && ./unix2dos.pl ../../etc/internal_options.conf > internal_options.conf
	cd win32/ && ./unix2dos.pl ../../etc/local_internal_options-win.conf > default-local_internal_options.conf
	cd win32/ && ./unix2dos.pl ../../LICENSE > LICENSE.txt
	cd win32/ && ./unix2dos.pl ../VERSION > VERSION
	cd win32/ && ./unix2dos.pl ../REVISION > REVISION
	cd win32/ && makensis wazuh-installer.nsi


win32/shared_modules: $(WAZUHEXT_LIB)
	cd ${DBSYNC} && mkdir -p build && cd build && cmake ${WIN_CMAKE_OPTS} ${DBSYNC_TEST} ${SHARED_MODULES_RELEASE_TYPE} .. && ${MAKE}
	cd ${RSYNC} &&  mkdir -p build && cd build && cmake ${WIN_CMAKE_OPTS} ${RSYNC_TEST} ${SHARED_MODULES_RELEASE_TYPE} .. && ${MAKE}
ifneq (,$(filter ${TEST},YES yes y Y 1))
ifneq (,$(filter ${DEBUG},YES yes y Y 1))
	cd ${SHARED_UTILS_TEST} &&  mkdir -p build && cd build && cmake ${WIN_CMAKE_OPTS} ${SHARED_MODULES_RELEASE_TYPE} .. && ${MAKE}
endif
endif

#### Sysinfo ##

win32/sysinfo: $(WAZUHEXT_LIB)
	cd ${SYSINFO} && mkdir -p build && cd build && cmake ${WIN_CMAKE_OPTS} ${SYSINFO_OS} ${SYSINFO_TEST} ${SYSINFO_RELEASE_TYPE} .. && ${MAKE}

#### Syscollector ##
win32/syscollector: win32/shared_modules win32/sysinfo
	cd ${SYSCOLLECTOR} && mkdir -p build && cd build && cmake ${WIN_CMAKE_OPTS} ${SYSCOLLECTOR_TEST} ${SYSCOLLECTOR_RELEASE_TYPE} .. && ${MAKE}

win32/libwinpthread-1.dll: ${WIN_PTHREAD_LIB}
	cp $< $@

####################
#### External ######
####################

ZLIB_LIB    = $(EXTERNAL_ZLIB)/libz.a
OPENSSL_LIB = $(EXTERNAL_OPENSSL)libssl.a
CRYPTO_LIB 	= $(EXTERNAL_OPENSSL)libcrypto.a
LIBPLIST_LIB = $(EXTERNAL_LIBPLIST)/bin/lib/libplist-2.0.a
SQLITE_LIB  = $(EXTERNAL_SQLITE)libsqlite3.a
JSON_LIB    = $(EXTERNAL_JSON)libcjson.a
PROCPS_LIB  = $(EXTERNAL_PROCPS)/libproc.a
DB_LIB      = $(EXTERNAL_LIBDB).libs/libdb-6.2.a
LIBALPM_LIB  = $(EXTERNAL_PACMAN)lib/libalpm/libalpm.a
LIBARCHIVE_LIB  = $(EXTERNAL_LIBARCHIVE).libs/libarchive.a
LIBYAML_LIB = $(EXTERNAL_LIBYAML)src/.libs/libyaml.a
LIBCURL_LIB = $(EXTERNAL_CURL)lib/.libs/libcurl.a
AUDIT_LIB 	= $(EXTERNAL_AUDIT)lib/.libs/libaudit.a
LIBFFI_LIB 	= $(EXTERNAL_LIBFFI)$(TARGET)/.libs/libffi.a
MSGPACK_LIB = $(EXTERNAL_MSGPACK)libmsgpack.a
BZIP2_LIB   = $(EXTERNAL_BZIP2)libbz2.a
LIBPCRE2_LIB = $(EXTERNAL_LIBPCRE2).libs/libpcre2-8.a

EXTERNAL_LIBS := $(JSON_LIB) $(ZLIB_LIB) $(OPENSSL_LIB) $(CRYPTO_LIB) $(SQLITE_LIB) $(LIBYAML_LIB) $(LIBPCRE2_LIB)

ifneq (${TARGET},winagent)
EXTERNAL_LIBS += $(MSGPACK_LIB)
ifneq (${TARGET},agent)
EXTERNAL_LIBS += $(LIBCURL_LIB) $(LIBFFI_LIB) $(BZIP2_LIB)
endif
ifeq (${uname_S},Linux)
ifneq (,$(filter ${USE_AUDIT},YES yes y Y 1))
EXTERNAL_LIBS += ${AUDIT_LIB}
endif

EXTERNAL_LIBS += $(PROCPS_LIB) $(DB_LIB) $(LIBALPM_LIB) $(LIBARCHIVE_LIB)
endif
endif
ifeq (${uname_S},Darwin)
EXTERNAL_LIBS += ${LIBPLIST_LIB}
endif

.PHONY: external test_external
external: test_external $(EXTERNAL_LIBS)

ifneq (,$(filter ${TEST},YES yes y Y 1))
external: build_gtest
endif

ifneq (${TARGET},winagent)
ifneq (${TARGET},agent)
ifneq (,$(wildcard ${EXTERNAL_CPYTHON}))
external: build_python
endif
endif
endif

test_external:
ifeq ($(wildcard external/*/*),)
	$(error No external directory found. Run "${MAKE} deps" before compiling external libraries)
endif

#### OpenSSL ##########

OPENSSL_FLAGS = enable-weak-ssl-ciphers no-shared

${CRYPTO_LIB}: ${OPENSSL_LIB}

${OPENSSL_LIB}:
ifeq (${TARGET},winagent)
	cd ${EXTERNAL_OPENSSL} && CC=${MING_BASE}${CC} RC=${MING_BASE}windres ./Configure $(OPENSSL_FLAGS) mingw && ${MAKE} build_libs
else
ifeq (${uname_S},Darwin)
	cd ${EXTERNAL_OPENSSL} && ./Configure $(OPENSSL_FLAGS) darwin64-x86_64-cc && ${MAKE} build_libs
else
ifeq (${uname_S},HP-UX)
	cd ${EXTERNAL_OPENSSL} && MAKE=gmake ./Configure $(OPENSSL_FLAGS) hpux-ia64-gcc && ${MAKE} build_libs
else
ifeq (${uname_S},SunOS)
ifeq ($(uname_M),i86pc)
	cd ${EXTERNAL_OPENSSL} && ./Configure $(OPENSSL_FLAGS) solaris-x86-gcc && ${MAKE} build_libs
else
	cd ${EXTERNAL_OPENSSL} && ./Configure $(OPENSSL_FLAGS) solaris-sparcv9-gcc && ${MAKE} build_libs
endif
else
	cd ${EXTERNAL_OPENSSL} && ./config $(OPENSSL_FLAGS) && ${MAKE} build_libs
endif
endif
endif
endif

#### libplist ##########

${LIBPLIST_LIB}:
	cd ${EXTERNAL_LIBPLIST} && ./autogen.sh --prefix=${ROUTE_PATH}/${EXTERNAL_LIBPLIST}bin && ${MAKE} && ${MAKE} install

#### libffi ##########

LIBFFI_FLAGS = "CFLAGS=-fPIC"

${LIBFFI_LIB}:
	cd ${EXTERNAL_LIBFFI} && ./configure $(LIBFFI_FLAGS) && ${MAKE}

#### zlib ##########

$(ZLIB_LIB):
ifeq (${TARGET},winagent)
	cd ${EXTERNAL_ZLIB} && cp zconf.h.in zconf.h && ${MAKE} -f win32/Makefile.gcc PREFIX=${MING_BASE} libz.a
else
	cd ${EXTERNAL_ZLIB} && CFLAGS=-fPIC ./configure && ${MAKE} libz.a
endif

ZLIB_INCLUDE=-I./${EXTERNAL_ZLIB}

os_zlib_c := os_zlib/os_zlib.c
os_zlib_o := $(os_zlib_c:.c=.o)

os_zlib/%.o: os_zlib/%.c
	${OSSEC_CC} ${OSSEC_CFLAGS} -c $< -o $@

#### bzip2 ##########

$(BZIP2_LIB):
	cd ${EXTERNAL_BZIP2} && ${MAKE} CFLAGS="-fpic -Wall -O2 -D_FILE_OFFSET_BITS=64" libbz2.a

#### SQLite #########

sqlite_c = ${EXTERNAL_SQLITE}sqlite3.c
sqlite_o = ${EXTERNAL_SQLITE}sqlite3.o

$(SQLITE_LIB): $(sqlite_o)
	${OSSEC_LINK} $@ $^
	${OSSEC_RANLIB} $@

$(sqlite_o): $(sqlite_c)
	${OSSEC_CC} ${OSSEC_CFLAGS} -w -fPIC -c $^ -o $@ -fPIC

#### cJSON #########

ifeq (${uname_S},Darwin)
JSON_SHFLAGS=-install_name @rpath/libcjson.$(SHARED)
endif

cjson_c := ${EXTERNAL_JSON}cJSON.c
cjson_o := $(cjson_c:.c=.o)

$(JSON_LIB): ${cjson_o}
	${OSSEC_LINK} $@ $^
	${OSSEC_RANLIB} $@

${EXTERNAL_JSON}%.o: ${EXTERNAL_JSON}%.c
	${OSSEC_CC} ${OSSEC_CFLAGS} -fPIC -c $^ -o $@

#### libyaml ##########

${LIBYAML_LIB}: $(EXTERNAL_LIBYAML)Makefile
	$(MAKE) -C $(EXTERNAL_LIBYAML)

$(EXTERNAL_LIBYAML)Makefile:
ifeq (${TARGET},winagent)
	cd $(EXTERNAL_LIBYAML) && CC=${MING_BASE}${CC} && CFLAGS=-fPIC ./configure --host=${MINGW_HOST} --enable-static=yes
else
	cd $(EXTERNAL_LIBYAML) && CFLAGS=-fPIC ./configure --enable-static=yes --enable-shared=no
endif

#### curl ##########

${LIBCURL_LIB}: $(EXTERNAL_CURL)Makefile
	${MAKE} -C $(EXTERNAL_CURL)lib

ifeq (${uname_S},Darwin)
$(EXTERNAL_CURL)Makefile:
	cd $(EXTERNAL_CURL) && ./configure --with-darwinssl --disable-ldap --without-libidn2
else
$(EXTERNAL_CURL)Makefile: $(OPENSSL_LIB)
ifeq (${uname_S},Linux)
	cd $(EXTERNAL_CURL) && CPPFLAGS="-fPIC -I${ROUTE_PATH}/${EXTERNAL_OPENSSL}include" LDFLAGS="-L${ROUTE_PATH}/${EXTERNAL_OPENSSL}" LIBS="-ldl -lpthread" ./configure --disable-ldap --without-libidn2 --without-libpsl --without-brotli
else
	cd $(EXTERNAL_CURL) && CPPFLAGS="-fPIC -I${ROUTE_PATH}/${EXTERNAL_OPENSSL}include" LDFLAGS="-L${ROUTE_PATH}/${EXTERNAL_OPENSSL}" LIBS="-lpthread" ./configure --disable-ldap --without-libidn2
endif
endif


#### procps #########

PROCPS_INCLUDE=-I./${EXTERNAL_PROCPS}

procps_c := $(wildcard ${EXTERNAL_PROCPS}*.c)
procps_o := $(procps_c:.c=.o)

${EXTERNAL_PROCPS}%.o: ${EXTERNAL_PROCPS}%.c
	${OSSEC_CC} ${OSSEC_CFLAGS} -fPIC -c $^ -o $@

$(PROCPS_LIB): ${procps_o}
	${OSSEC_LINK} $@ $^
	${OSSEC_RANLIB} $@

#### Berkeley DB ######

ifeq (${uname_S},Linux)
${DB_LIB}: $(EXTERNAL_LIBDB)Makefile
	 ${MAKE} -C $(EXTERNAL_LIBDB) libdb.a

$(EXTERNAL_LIBDB)Makefile:
	cd ${EXTERNAL_LIBDB} && CPPFLAGS=-fPIC ../dist/configure --with-cryptography=no --disable-queue --disable-heap --disable-partition --disable-mutexsupport --disable-replication --disable-verify --disable-statistics
endif

#### libarchive ######

ifeq (${uname_S},Linux)
${LIBARCHIVE_LIB}: $(EXTERNAL_LIBARCHIVE)Makefile
	 ${MAKE} -C $(EXTERNAL_LIBARCHIVE)

$(EXTERNAL_LIBARCHIVE)Makefile:
	cd ${EXTERNAL_LIBARCHIVE} && CPPFLAGS=-fPIC ./configure --disable-acl --without-expat --without-iconv --without-xml2 --without-lz4 --without-lzma --without-zstd --without-bz2lib --without-openssl
endif

#### libalpm ######

ifeq (${uname_S},Linux)

# we compile libalpm manually because pacman has a lot of dependencies and we only want to compile a few files
LIBALPM_LDCONFIG=`which ldconfig`
LIBALPM_CFLAGS=-DSYSHOOKDIR=\"/usr/share/libalpm/hooks\" \
			    -DLDCONFIG=\"${LIBALPM_LDCONFIG}\" \
			    -DFSSTATSTYPE="struct statvfs" \
			    -DSCRIPTLET_SHELL=\"/bin/sh\" \
			    -DHAVE_SYS_STATVFS_H \
			    -DLIB_VERSION=\"\" \
			    -DPATH_MAX=4096 \
			    -DHAVE_STRNLEN \
			    -DHAVE_LIBSSL \
			    -I${ROUTE_PATH}/${EXTERNAL_LIBARCHIVE}libarchive \
				-I${ROUTE_PATH}/${EXTERNAL_OPENSSL}include \
			    -I. \
			    -fPIC
${LIBALPM_LIB}:
	cd ${EXTERNAL_PACMAN}lib/libalpm && \
	$(CC) -c *.c ${LIBALPM_CFLAGS} && \
	ar rcs libalpm.a *.o
endif

#### Audit lib ####

${AUDIT_LIB}: $(EXTERNAL_AUDIT)Makefile
	${MAKE} -C $(EXTERNAL_AUDIT)lib CC=$(CC)

$(EXTERNAL_AUDIT)Makefile:
	cd $(EXTERNAL_AUDIT) && ./autogen.sh && ./configure CFLAGS=-fPIC --with-libcap-ng=no

#### msgpack #########

ifeq (,$(filter ${USE_MSGPACK_OPT},YES yes y Y 1))
        MSGPACK_ARCH=-march=i486
endif

ifneq (${TARGET},winagent)
msgpack_c := $(wildcard ${EXTERNAL_MSGPACK}src/*.c)
msgpack_o := $(msgpack_c:.c=.o)

${EXTERNAL_MSGPACK}src/%.o: ${EXTERNAL_MSGPACK}src/%.c
	${OSSEC_CC} ${OSSEC_CFLAGS} ${MSGPACK_ARCH} -fPIC -c $^ -o $@

$(MSGPACK_LIB): ${msgpack_o}
	${OSSEC_LINK} $@ $^
	${OSSEC_RANLIB} $@
endif

#### PCRE2 lib #########



$(LIBPCRE2_LIB):
ifeq (${TARGET},winagent)
	cd $(EXTERNAL_LIBPCRE2) && CFLAGS=-fPIC CC=${MING_BASE}${CC} ./configure --enable-jit=auto --host=${MINGW_HOST} --disable-shared && cp src/pcre2.h include/pcre2.h && ${MAKE}
else
	cd $(EXTERNAL_LIBPCRE2) && CFLAGS=-fPIC ./configure --enable-jit=auto --disable-shared && cp src/pcre2.h include/pcre2.h && ${MAKE}
endif

################################
#### External dependencies  ####
################################

TAR := tar -xf
GUNZIP := gunzip
CURL := curl -so
DEPS_VERSION = 13
RESOURCES_URL := https://packages.wazuh.com/deps/$(DEPS_VERSION)
CPYTHON := cpython
PYTHON_SOURCE := no

ifneq (${TARGET}, winagent)
cpu_arch := ${uname_P}
ifneq (,$(filter ${cpu_arch},unknown Unknown))
	cpu_arch := $(shell sh -c 'arch 2>/dev/null || echo not')
endif
ifneq (,$(filter ${cpu_arch},x86_64 amd64))
PRECOMPILED_ARCH := /amd64
else
ifneq (,$(filter ${cpu_arch},i386 i686))
PRECOMPILED_ARCH := /i386
else
ifneq (,$(filter ${cpu_arch},aarch64 arm64))
PRECOMPILED_ARCH := /aarch64
else
ifneq (,$(filter ${cpu_arch},armv8l armv7l arm32 armhf))
PRECOMPILED_ARCH := /arm32
else
PRECOMPILED_ARCH := /${cpu_arch}
endif
endif
endif
endif
endif

ifeq ($(CHECK_CENTOS5),YES)
PRECOMPILED_OS := el5
endif

ifeq (,$(filter ${EXTERNAL_SRC_ONLY},YES yes y Y 1))
# If EXTERNAL_SRC_ONLY=YES is not defined, lets look for the precompiled libs
PRECOMPILED_RES := $(PRECOMPILED_OS)$(PRECOMPILED_ARCH)
endif

# Agent dependencies
EXTERNAL_RES := cJSON curl libdb libffi libyaml openssl procps sqlite zlib audit-userspace msgpack bzip2 nlohmann googletest libpcre2 libplist pacman libarchive
ifneq (${TARGET},agent)
ifneq (${TARGET},winagent)
	# Manager extra dependency
	EXTERNAL_RES += $(CPYTHON)
endif
endif
EXTERNAL_DIR := $(EXTERNAL_RES:%=external/%)
EXTERNAL_TAR := $(EXTERNAL_RES:%=external/%.tar.gz)

.PHONY: deps
deps: $(EXTERNAL_TAR)

<<<<<<< HEAD
external/libarchive.tar.gz:
	$(CURL) $@ https://www.libarchive.org/downloads/libarchive-3.5.1.tar.gz
	cd external && $(GUNZIP) $(patsubst external/%,%,$@)
	cd external && $(TAR) $(patsubst external/%.gz,%,$@)
	rm $(patsubst %.gz,%,$@)

external/pacman.tar.gz:
	$(CURL) $@ https://sources.archlinux.org/other/pacman/pacman-5.2.2.tar.gz
	cd external && $(GUNZIP) $(patsubst external/%,%,$@)
	cd external && $(TAR) $(patsubst external/%.gz,%,$@)
	rm $(patsubst %.gz,%,$@)

external/$(CPYTHON).tar.gz:
=======
# Python interpreter
ifeq (,$(filter ${PYTHON_SOURCE},YES yes y Y 1))
external/$(CPYTHON).tar.gz:
ifneq (,$(PRECOMPILED_RES))
	$(CURL) $@ $(RESOURCES_URL)/libraries/$(PRECOMPILED_RES)/$(patsubst external/%,%,$@)
else
	$(CURL) $@ $(RESOURCES_URL)/libraries/sources/$(patsubst external/%,%,$@)
	cd external && $(GUNZIP) $(patsubst external/%,%,$@)
	cd external && $(TAR) $(patsubst external/%.gz,%,$@)
	rm $(patsubst %.gz,%,$@)
endif
else
external/$(CPYTHON).tar.gz:
	$(CURL) $@ $(RESOURCES_URL)/libraries/sources/$(patsubst external/%,%,$@)
	cd external && $(GUNZIP) $(patsubst external/%,%,$@)
	cd external && $(TAR) $(patsubst external/%.gz,%,$@)
	rm $(patsubst %.gz,%,$@)
endif

# Remaining dependencies
>>>>>>> 93b2f48e
ifneq (,$(PRECOMPILED_RES))
external/%.tar.gz: external-precompiled/%.tar.gz
	test -d $(patsubst %.tar.gz,%,$@) ||\
	($(CURL) $@ $(RESOURCES_URL)/libraries/sources/$(patsubst external/%,%,$@) &&\
	cd external && $(GUNZIP) $(patsubst external/%,%,$@) && $(TAR) $(patsubst external/%.gz,%,$@) && rm $(patsubst external/%.gz,%,$@))
else
external/%.tar.gz:
	$(CURL) $@ $(RESOURCES_URL)/libraries/sources/$(patsubst external/%,%,$@)
	cd external && $(GUNZIP) $(patsubst external/%,%,$@)
	cd external && $(TAR) $(patsubst external/%.gz,%,$@)
	rm $(patsubst %.gz,%,$@)
endif

ifneq (,$(PRECOMPILED_RES))
external-precompiled/%.tar.gz:
	-$(CURL) external/$(patsubst external-precompiled/%,%,$@) $(RESOURCES_URL)/libraries/$(PRECOMPILED_RES)/$(patsubst external-precompiled/%,%,$@) || true
	-cd external && test -e $(patsubst external-precompiled/%,%,$@) && $(GUNZIP) $(patsubst external-precompiled/%,%,$@) || true
	-cd external && test -e $(patsubst external-precompiled/%.gz,%,$@) && $(TAR) $(patsubst external-precompiled/%.gz,%,$@) || true
	-test -e external/$(patsubst external-precompiled/%.gz,%,$@) && rm external/$(patsubst external-precompiled/%.gz,%,$@) || true
endif


####################
#### OSSEC Libs ####
####################
ifneq (,$(filter ${DISABLE_SHARED},YES yes y Y 1))
BUILD_LIBS = libwazuh.a $(EXTERNAL_LIBS)
else
WAZUHEXT_LIB = libwazuhext.$(SHARED)
BUILD_LIBS = libwazuh.a $(WAZUHEXT_LIB)
endif

$(BUILD_SERVER) $(BUILD_AGENT) $(WINDOWS_BINS): $(BUILD_LIBS)

#### os_xml ########

os_xml_c := $(wildcard os_xml/*.c)
os_xml_o := $(os_xml_c:.c=.o)

os_xml/%.o: os_xml/%.c
	${OSSEC_CC} ${OSSEC_CFLAGS} -c $^ -o $@

#### os_regex ######

os_regex_c := $(wildcard os_regex/*.c)
os_regex_o := $(os_regex_c:.c=.o)

os_regex/%.o: os_regex/%.c
	${OSSEC_CC} ${OSSEC_CFLAGS} -c $^ -o $@

#### os_net ##########

os_net_c := $(wildcard os_net/*.c)
os_net_o := $(os_net_c:.c=.o)

os_net/%.o: os_net/%.c
	${OSSEC_CC} ${OSSEC_CFLAGS} -c $^ -o $@

#### Shared ##########
# Unit tests wrappers

wrappers_common_c := $(wildcard unit_tests/wrappers/*.c)
wrappers_common_o := $(wrappers_common_c:.c=.o)

wrappers_externals_c := $(wildcard unit_tests/wrappers/externals/*.c)
wrappers_externals_o := $(wrappers_externals_c:.c=.o)

wrappers_externals_audit_c := $(wildcard unit_tests/wrappers/externals/audit/*.c)
wrappers_externals_audit_o := $(wrappers_externals_audit_c:.c=.o)

wrappers_externals_bzip2_c := $(wildcard unit_tests/wrappers/externals/bzip2/*.c)
wrappers_externals_bzip2_o := $(wrappers_externals_bzip2_c:.c=.o)

wrappers_externals_zlib_c := $(wildcard unit_tests/wrappers/externals/zlib/*.c)
wrappers_externals_zlib_o := $(wrappers_externals_zlib_c:.c=.o)

wrappers_externals_cJSON_c := $(wildcard unit_tests/wrappers/externals/cJSON/*.c)
wrappers_externals_cJSON_o := $(wrappers_externals_cJSON_c:.c=.o)

wrappers_externals_openssl_c := $(wildcard unit_tests/wrappers/externals/openssl/*.c)
wrappers_externals_openssl_o := $(wrappers_externals_openssl_c:.c=.o)

wrappers_externals_procpc_c := $(wildcard unit_tests/wrappers/externals/procpc/*.c)
wrappers_externals_procpc_o := $(wrappers_externals_procpc_c:.c=.o)

wrappers_externals_sqlite_c := $(wildcard unit_tests/wrappers/externals/sqlite/*.c)
wrappers_externals_sqlite_o := $(wrappers_externals_sqlite_c:.c=.o)

wrappers_externals_pcre2_c := $(wildcard unit_tests/wrappers/externals/pcre2/*.c)
wrappers_externals_pcre2_o := $(wrappers_externals_pcre2_c:.c=.o)

wrappers_libc_c := $(wildcard unit_tests/wrappers/libc/*.c)
wrappers_libc_o := $(wrappers_libc_c:.c=.o)

wrappers_linux_c := $(wildcard unit_tests/wrappers/linux/*.c)
wrappers_linux_o := $(wrappers_linux_c:.c=.o)

wrappers_macos_c := $(wildcard unit_tests/wrappers/macos/*.c)
wrappers_macos_o := $(wrappers_macos_c:.c=.o)

wrappers_macos_libc_c := $(wildcard unit_tests/wrappers/macos/libc/*.c)
wrappers_macos_libc_o := $(wrappers_macos_libc_c:.c=.o)

wrappers_macos_posix_c := $(wildcard unit_tests/wrappers/macos/posix/*.c)
wrappers_macos_posix_o := $(wrappers_macos_posix_c:.c=.o)

wrappers_posix_c := $(wildcard unit_tests/wrappers/posix/*.c)
wrappers_posix_o := $(wrappers_posix_c:.c=.o)

wrappers_wazuh_c := $(wildcard unit_tests/wrappers/wazuh/*.c)
wrappers_wazuh_o := $(wrappers_wazuh_c:.c=.o)

wrappers_wazuh_os_crypto_c := $(wildcard unit_tests/wrappers/wazuh/os_crypto/*.c)
wrappers_wazuh_os_crypto_o := $(wrappers_wazuh_os_crypto_c:.c=.o)

wrappers_wazuh_os_execd_c := $(wildcard unit_tests/wrappers/wazuh/os_execd/*.c)
wrappers_wazuh_os_execd_o := $(wrappers_wazuh_os_execd_c:.c=.o)

wrappers_wazuh_os_net_c := $(wildcard unit_tests/wrappers/wazuh/os_net/*.c)
wrappers_wazuh_os_net_o := $(wrappers_wazuh_os_net_c:.c=.o)

wrappers_wazuh_os_regex_c := $(wildcard unit_tests/wrappers/wazuh/os_regex/*.c)
wrappers_wazuh_os_regex_o := $(wrappers_wazuh_os_regex_c:.c=.o)

wrappers_wazuh_os_xml_c := $(wildcard unit_tests/wrappers/wazuh/os_xml/*.c)
wrappers_wazuh_os_xml_o := $(wrappers_wazuh_os_xml_c:.c=.o)

wrappers_wazuh_shared_c := $(wildcard unit_tests/wrappers/wazuh/shared/*.c)
wrappers_wazuh_shared_o := $(wrappers_wazuh_shared_c:.c=.o)

wrappers_wazuh_syscheckd_c := $(wildcard unit_tests/wrappers/wazuh/syscheckd/*.c)
wrappers_wazuh_syscheckd_o := $(wrappers_wazuh_syscheckd_c:.c=.o)

wrappers_wazuh_wazuh_db_c := $(wildcard unit_tests/wrappers/wazuh/wazuh_db/*.c)
wrappers_wazuh_wazuh_db_o := $(wrappers_wazuh_wazuh_db_c:.c=.o)

wrappers_wazuh_wazuh_modules_c := $(wildcard unit_tests/wrappers/wazuh/wazuh_modules/*.c)
wrappers_wazuh_wazuh_modules_o := $(wrappers_wazuh_wazuh_modules_c:.c=.o)

wrappers_wazuh_monitord_c := $(wildcard unit_tests/wrappers/wazuh/monitord/*.c)
wrappers_wazuh_monitord_o := $(wrappers_wazuh_monitord_c:.c=.o)

wrappers_wazuh_os_auth_c := $(wildcard unit_tests/wrappers/wazuh/os_auth/*.c)
wrappers_wazuh_os_auth_o := $(wrappers_wazuh_os_auth_c:.c=.o)

wrappers_wazuh_addagent_c := $(wildcard unit_tests/wrappers/wazuh/addagent/*.c)
wrappers_wazuh_addagent_o := $(wrappers_wazuh_addagent_c:.c=.o)

wrappers_client_agent_c := $(wildcard unit_tests/wrappers/wazuh/client-agent/*.c)
wrappers_client_agent_o := $(wrappers_client_agent_c:.c=.o)

wrappers_windows_c := $(wildcard unit_tests/wrappers/windows/*.c)
wrappers_windows_o := $(wrappers_windows_c:.c=.o)

wrappers_windows_lib_c := $(wildcard unit_tests/wrappers/windows/libc/*.c)
wrappers_windows_lib_o := $(wrappers_windows_lib_c:.c=.o)

wrappers_windows_posix_c := $(wildcard unit_tests/wrappers/windows/posix/*.c)
wrappers_windows_posix_o := $(wrappers_windows_posix_c:.c=.o)

ifneq (,$(filter ${TEST},YES yes y Y 1))
	OSSEC_CFLAGS+=${CFLAGS_TEST}
	OSSEC_LDFLAGS+=${CFLAGS_TEST}
	AR_LDFLAGS+=${CFLAGS_TEST}
	OSSEC_LIBS+=${LIBS_TEST}

	UNIT_TEST_WRAPPERS:=${wrappers_common_o}
	UNIT_TEST_WRAPPERS+=${wrappers_externals_o}
	UNIT_TEST_WRAPPERS+=${wrappers_externals_bzip2_o}
	UNIT_TEST_WRAPPERS+=${wrappers_externals_zlib_o}
	UNIT_TEST_WRAPPERS+=${wrappers_externals_cJSON_o}
	UNIT_TEST_WRAPPERS+=${wrappers_externals_openssl_o}
	UNIT_TEST_WRAPPERS+=${wrappers_externals_sqlite_o}
	UNIT_TEST_WRAPPERS+=${wrappers_externals_pcre2_o}
	UNIT_TEST_WRAPPERS+=${wrappers_libc_o}
	UNIT_TEST_WRAPPERS+=${wrappers_posix_o}
	UNIT_TEST_WRAPPERS+=${wrappers_wazuh_o}
	UNIT_TEST_WRAPPERS+=${wrappers_wazuh_os_crypto_o}
	UNIT_TEST_WRAPPERS+=${wrappers_wazuh_os_execd_o}
	UNIT_TEST_WRAPPERS+=${wrappers_wazuh_os_net_o}
	UNIT_TEST_WRAPPERS+=${wrappers_wazuh_os_regex_o}
	UNIT_TEST_WRAPPERS+=${wrappers_wazuh_os_xml_o}
	UNIT_TEST_WRAPPERS+=${wrappers_wazuh_shared_o}
	UNIT_TEST_WRAPPERS+=${wrappers_wazuh_syscheckd_o}
	UNIT_TEST_WRAPPERS+=${wrappers_wazuh_wazuh_db_o}
	UNIT_TEST_WRAPPERS+=${wrappers_wazuh_wazuh_modules_o}
	UNIT_TEST_WRAPPERS+=${wrappers_wazuh_monitord_o}
	UNIT_TEST_WRAPPERS+=${wrappers_wazuh_os_auth_o}
	UNIT_TEST_WRAPPERS+=${wrappers_wazuh_addagent_o}
	UNIT_TEST_WRAPPERS+=${wrappers_client_agent_o}

	ifeq (${TARGET},winagent)
		UNIT_TEST_WRAPPERS+=${wrappers_windows_o}
		UNIT_TEST_WRAPPERS+=${wrappers_windows_lib_o}
		UNIT_TEST_WRAPPERS+=${wrappers_windows_posix_o}
	else ifeq (${uname_S},Darwin)
	    UNIT_TEST_WRAPPERS+=${wrappers_macos_o}
		UNIT_TEST_WRAPPERS+=${wrappers_macos_libc_o}
		UNIT_TEST_WRAPPERS+=${wrappers_macos_posix_o}
	else
		UNIT_TEST_WRAPPERS+=${wrappers_externals_audit_o}
		UNIT_TEST_WRAPPERS+=${wrappers_externals_procpc_o}
		UNIT_TEST_WRAPPERS+=${wrappers_linux_o}
	endif
endif #TEST

shared_c := $(wildcard shared/*.c)
shared_o := $(shared_c:.c=.o)

shared/%.o: shared/%.c
	${OSSEC_CC} ${OSSEC_CFLAGS} -DARGV0=\"wazuh-remoted\" -c $^ -o $@

#### Wazuh DB ####

wdb_sql := $(wildcard wazuh_db/*.sql)
wdblib_c := $(wildcard wazuh_db/wdb*.c)
wdblib_c += $(wildcard wazuh_db/helpers/*.c)
wdblib_o := $(wdblib_c:.c=.o) $(wdb_sql:.sql=.o)
wdb_o := wazuh_db/main.o $(wdblib_o:.c=.o) $(wdb_c:.c=.o) $(wdb_sql:.sql=.o)

wazuh_db/schema_%.o: wazuh_db/schema_%.sql
	${QUIET_CC}echo 'const char *'$(word 2, $(subst /, ,$(subst .,_,$<))) '= "'"`cat $< | tr -d \"\n\"`"'";' | ${MING_BASE}${CC} ${OSSEC_CFLAGS} -xc -c -o $@ -

wazuh_db/%.o: wazuh_db/%.c
	${OSSEC_CC} ${OSSEC_CFLAGS} -DARGV0=\"wazuh-db\" -c $^ -o $@

wazuh-db: ${wdb_o}
	${OSSEC_CCBIN} ${OSSEC_LDFLAGS} $^ ${OSSEC_LIBS} -o $@

#### Config ##########

config_c := $(wildcard config/*.c)
config_o := $(config_c:.c=.o)

config/%.o: config/%.c
	${OSSEC_CC} ${OSSEC_CFLAGS} -c $^ -o $@

build_shared_modules: $(WAZUHEXT_LIB)
	cd ${DBSYNC} && mkdir -p build && cd build && cmake ${WIN_CMAKE_OPTS} ${DBSYNC_TEST} ${SHARED_MODULES_RELEASE_TYPE} .. && ${MAKE}
	cd ${RSYNC} && mkdir -p build && cd build && cmake ${WIN_CMAKE_OPTS} ${RSYNC_TEST} ${SOLARIS_CMAKE_OPTS} ${SHARED_MODULES_RELEASE_TYPE} .. && ${MAKE}
ifneq (,$(filter ${TEST},YES yes y Y 1))
ifneq (,$(filter ${DEBUG},YES yes y Y 1))
	cd ${SHARED_UTILS_TEST} &&  mkdir -p build && cd build && cmake ${WIN_CMAKE_OPTS} ${SHARED_MODULES_RELEASE_TYPE} .. && ${MAKE}
endif
endif

#### Sysinfo ##
build_sysinfo: $(WAZUHEXT_LIB)
	cd ${SYSINFO} && mkdir -p build && cd build && cmake ${WIN_CMAKE_OPTS} ${SYSINFO_OS} ${SYSINFO_TEST} ${SYSINFO_RELEASE_TYPE} .. && ${MAKE}

#### Syscollector ##
ifeq (,$(filter ${DISABLE_SYSC}, YES yes y Y 1))
build_syscollector: build_shared_modules build_sysinfo
	cd ${SYSCOLLECTOR} && mkdir -p build && cd build && cmake ${WIN_CMAKE_OPTS} ${SOLARIS_CMAKE_OPTS} ${SYSCOLLECTOR_TEST} ${SYSCOLLECTOR_RELEASE_TYPE} .. && ${MAKE}
endif

#### Wazuh modules ##
wmodules_c := $(wildcard wazuh_modules/wm*.c) $(wildcard wazuh_modules/agent_upgrade/*.c)

ifeq (${TARGET},agent)
	wmodules_c := ${wmodules_c} $(wildcard wazuh_modules/agent_upgrade/agent/*.c)
else ifeq (${TARGET},winagent)
	wmodules_c := ${wmodules_c} $(wildcard wazuh_modules/agent_upgrade/agent/*.c)
else
	wmodules_c := ${wmodules_c} $(wildcard wazuh_modules/vulnerability_detector/*.c)
	wmodules_c := ${wmodules_c} $(wildcard wazuh_modules/task_manager/*.c)
	wmodules_c := ${wmodules_c} $(wildcard wazuh_modules/agent_upgrade/manager/*.c)
endif

wmodules_o := $(wmodules_c:.c=.o)

wazuh_modules/%.o: wazuh_modules/%.c
	${OSSEC_CC} ${OSSEC_CFLAGS} -c $^ -o $@

wmodules_dep := ${wmodules_o} ${wdblib_o}

ifeq (${uname_S},HP-UX)
	wmodules_dep := ${wmodules_dep} ${config_o}
endif

#### crypto ##########

crypto_blowfish_c := os_crypto/blowfish/bf_op.c
crypto_blowfish_o := $(crypto_blowfish_c:.c=.o)

os_crypto/blowfish/%.o: os_crypto/blowfish/%.c
	${OSSEC_CC} ${OSSEC_CFLAGS} -c $^ -o $@

crypto_md5_c := os_crypto/md5/md5_op.c
crypto_md5_o := $(crypto_md5_c:.c=.o)

os_crypto/md5/%.o: os_crypto/md5/%.c
	${OSSEC_CC} ${OSSEC_CFLAGS} -c $^ -o $@

crypto_sha1_c := os_crypto/sha1/sha1_op.c
crypto_sha1_o := $(crypto_sha1_c:.c=.o)

os_crypto/sha1/%.o: os_crypto/sha1/%.c
	${OSSEC_CC} ${OSSEC_CFLAGS} -c $^ -o $@

crypto_sha256_c := os_crypto/sha256/sha256_op.c
crypto_sha256_o := $(crypto_sha256_c:.c=.o)

os_crypto/sha256/%.o: os_crypto/sha256/%.c
	${OSSEC_CC} ${OSSEC_CFLAGS} -c $^ -o $@

crypto_sha512_c := os_crypto/sha512/sha512_op.c
crypto_sha512_o := $(crypto_sha512_c:.c=.o)

os_crypto/sha512/%.o: os_crypto/sha512/%.c
	${OSSEC_CC} ${OSSEC_CFLAGS} -c $^ -o $@

crypto_aes_c := os_crypto/aes/aes_op.c
crypto_aes_o := $(crypto_aes_c:.c=.o)

os_crypto/aes/%.o: os_crypto/aes/%.c
	${OSSEC_CC} ${OSSEC_CFLAGS} -c $^ -o $@

crypto_md5_sha1_c := os_crypto/md5_sha1/md5_sha1_op.c
crypto_md5_sha1_o := $(crypto_md5_sha1_c:.c=.o)

os_crypto/md5_sha1/%.o: os_crypto/md5_sha1/%.c
	${OSSEC_CC} ${OSSEC_CFLAGS} -c $^ -o $@

crypto_md5_sha1_sha256_c := os_crypto/md5_sha1_sha256/md5_sha1_sha256_op.c
crypto_md5_sha1_sha256_o := $(crypto_md5_sha1_sha256_c:.c=.o)

os_crypto/md5_sha1_sha256/%.o: os_crypto/md5_sha1_sha256/%.c
	${OSSEC_CC} ${OSSEC_CFLAGS} -c $^ -o $@

crypto_hmac_c := os_crypto/hmac/hmac.c
crypto_hmac_o := $(crypto_hmac_c:.c=.o)

os_crypto/hmac/%.o: os_crypto/hmac/%.c
	${OSSEC_CC} ${OSSEC_CFLAGS} -c $^ -o $@

crypto_shared_c := $(wildcard os_crypto/shared/*.c)
crypto_shared_o := $(crypto_shared_c:.c=.o)

os_crypto/shared/%.o: os_crypto/shared/%.c
	${OSSEC_CC} ${OSSEC_CFLAGS} -c $< -o $@

crypto_signature_c := $(wildcard os_crypto/signature/*.c)
crypto_signature_o := $(crypto_signature_c:.c=.o)

os_crypto/signature/%.o: os_crypto/signature/%.c
	${OSSEC_CC} ${OSSEC_CFLAGS} -c $< -o $@


crypto_o := ${crypto_blowfish_o} \
					 ${crypto_md5_o} \
					 ${crypto_sha1_o} \
					 ${crypto_shared_o} \
					 ${crypto_md5_sha1_o} \
					 ${crypto_md5_sha1_sha256_o} \
					 ${crypto_sha256_o} \
					 ${crypto_sha512_o} \
					 ${crypto_aes_o} \
					 ${crypto_hmac_o} \
					 ${crypto_signature_o}

#### libwazuh #########

libwazuh.a: ${config_o} ${wmodules_dep} ${crypto_o} ${shared_o} ${os_net_o} ${os_regex_o} ${os_xml_o} ${os_zlib_o} ${UNIT_TEST_WRAPPERS} os_auth/ssl.o os_auth/check_cert.o addagent/validate.o ${manage_agents}
	${OSSEC_LINK} $@ $^
	${OSSEC_RANLIB} $@

### libwazuhext #########

ifeq (,$(filter ${DISABLE_SHARED},YES yes y Y 1))
ifeq (${uname_S},Darwin)
WAZUH_SHFLAGS=-install_name @rpath/libwazuhext.$(SHARED)

$(WAZUHEXT_LIB): $(EXTERNAL_LIBS)
	$(OSSEC_SHARED) $(OSSEC_CFLAGS) $(WAZUH_SHFLAGS) -o $@ -Wl,-all_load $^ -Wl,-noall_load $(OSSEC_LIBS)
else
ifeq (${TARGET}, winagent)
$(WAZUHEXT_LIB): $(EXTERNAL_LIBS)
	$(OSSEC_SHARED) $(OSSEC_CFLAGS) -o $@ -static-libgcc -Wl,--export-all-symbols -Wl,--whole-archive $^ -Wl,--no-whole-archive ${OSSEC_LIBS}
else
ifeq (${uname_P},sparc)
$(WAZUHEXT_LIB): $(EXTERNAL_LIBS)
	$(OSSEC_SHARED) $(OSSEC_CFLAGS) -mimpure-text -o $@ -Wl,--whole-archive $^ -Wl,--no-whole-archive ${OSSEC_LIBS}
else
$(WAZUHEXT_LIB): $(EXTERNAL_LIBS)
	$(OSSEC_SHARED) $(OSSEC_CFLAGS) -o $@ -Wl,--whole-archive $^ -Wl,--no-whole-archive ${OSSEC_LIBS}
endif
endif
endif
endif

#### os_mail #########

os_maild_c := $(wildcard os_maild/*.c)
os_maild_o := $(os_maild_c:.c=.o)

os_maild/%.o: os_maild/%.c
	${OSSEC_CC} ${OSSEC_CFLAGS} -DARGV0=\"wazuh-maild\" -c $^ -o $@

wazuh-maild: ${os_maild_o}
	${OSSEC_CCBIN} ${OSSEC_LDFLAGS} $^ ${OSSEC_LIBS} -o $@

#### os_dbd ##########

os_dbd_c := $(wildcard os_dbd/*.c)
os_dbd_o := $(os_dbd_c:.c=.o)

os_dbd/%.o: os_dbd/%.c
	${OSSEC_CC} ${OSSEC_CFLAGS} ${MI} ${PI} -DARGV0=\"wazuh-dbd\" -c $^ -o $@

wazuh-dbd: ${os_dbd_o}
	${OSSEC_CCBIN} ${OSSEC_LDFLAGS} ${MI} ${PI} $^  ${OSSEC_LIBS} -o $@


#### os_csyslogd #####

os_csyslogd_c := $(wildcard os_csyslogd/*.c)
os_csyslogd_o := $(os_csyslogd_c:.c=.o)

os_csyslogd/%.o: os_csyslogd/%.c
	${OSSEC_CC} ${OSSEC_CFLAGS} -DARGV0=\"wazuh-csyslogd\" -c $^ -o $@

wazuh-csyslogd: ${os_csyslogd_o}
	${OSSEC_CCBIN} ${OSSEC_LDFLAGS} $^ ${OSSEC_LIBS} -o $@


#### agentlessd ####

os_agentlessd_c := $(wildcard agentlessd/*.c)
os_agentlessd_o := $(os_agentlessd_c:.c=.o)

agentlessd/%.o: agentlessd/%.c
	${OSSEC_CC} ${OSSEC_CFLAGS} -DARGV0=\"wazuh-agentlessd\" -c $^ -o $@

wazuh-agentlessd: ${os_agentlessd_o}
	${OSSEC_CCBIN} ${OSSEC_LDFLAGS} $^ ${OSSEC_LIBS} -o $@

#### os_execd #####

os_execd_c := $(wildcard os_execd/*.c)
os_execd_o := $(os_execd_c:.c=.o)

os_execd/%.o: os_execd/%.c
	${OSSEC_CC} ${OSSEC_CFLAGS} -DARGV0=\"wazuh-execd\" -c $^ -o $@

wazuh-execd: ${os_execd_o}
	${OSSEC_CCBIN} ${OSSEC_LDFLAGS} $^ ${OSSEC_LIBS} -o $@


#### logcollectord ####

os_logcollector_c := $(wildcard logcollector/*.c)
os_logcollector_o := $(os_logcollector_c:.c=.o)
os_logcollector_eventchannel_o := $(os_logcollector_c:.c=-event.o)

logcollector/%.o: logcollector/%.c
	${OSSEC_CC} ${OSSEC_CFLAGS} -DARGV0=\"wazuh-logcollector\" -c $^ -o $@

logcollector/%-event.o: logcollector/%.c
	${OSSEC_CC} ${OSSEC_CFLAGS} -DEVENTCHANNEL_SUPPORT -DARGV0=\"wazuh-logcollector\" -c $^ -o $@

wazuh-logcollector: ${os_logcollector_o}
	${OSSEC_CCBIN} ${OSSEC_LDFLAGS} $^ ${OSSEC_LIBS} -o $@

#### remoted #########

remoted_c := $(wildcard remoted/*.c)
remoted_o := $(remoted_c:.c=.o)

remoted/%.o: remoted/%.c
	${OSSEC_CC} ${OSSEC_CFLAGS} -I./remoted -DARGV0=\"wazuh-remoted\" -c $^ -o $@

wazuh-remoted: ${remoted_o}
	${OSSEC_CCBIN} ${OSSEC_LDFLAGS} $^ ${OSSEC_LIBS} -o $@

#### wazuh-agentd ####

client_agent_c := $(wildcard client-agent/*.c)
client_agent_o := $(client_agent_c:.c=.o)

client-agent/%.o: client-agent/%.c
	${OSSEC_CC} ${OSSEC_CFLAGS} -I./client-agent -DARGV0=\"wazuh-agentd\" -c $^ -o $@

wazuh-agentd: ${client_agent_o} monitord/rotate_log.o monitord/compress_log.o
	${OSSEC_CCBIN} ${OSSEC_LDFLAGS} $^ ${OSSEC_LIBS} -o $@

#### addagent ######

addagent_c := $(wildcard addagent/*.c)
addagent_o := $(addagent_c:.c=.o)

addagent/%.o: addagent/%.c
	${OSSEC_CC} ${OSSEC_CFLAGS} -I./addagent -DARGV0=\"manage_agents\" -c $^ -o $@


manage_agents: ${addagent_o}
	${OSSEC_CCBIN} ${OSSEC_LDFLAGS} $^ ${OSSEC_LIBS} -o $@

#### Active Response ####

active_response_programs = default-firewall-drop pf npf ipfw firewalld-drop disable-account host-deny ip-customblock restart-wazuh route-null kaspersky wazuh-slack

$(active_response_programs): $(BUILD_LIBS)

.PHONY: active-responses
active-responses: ${active_response_programs}

active_response_c := $(wildcard active-response/*.c)
active_response_c += $(wildcard active-response/firewalls/*.c)
active_response_o := $(active_response_c:.c=.o)

active-response/%.o: active-response/%.c
	${OSSEC_CC} ${OSSEC_CFLAGS} -I./active-response -DARGV0=\"active-responses\" -c $^ -o $@

default-firewall-drop: active-response/firewalls/default-firewall-drop.o active-response/active_responses.o
	${OSSEC_CCBIN} ${AR_LDFLAGS} $^ ${OSSEC_LIBS} -o $@

pf: active-response/firewalls/pf.o  active-response/active_responses.o
	${OSSEC_CCBIN} ${AR_LDFLAGS} $^ ${OSSEC_LIBS} -o $@

npf: active-response/firewalls/npf.o  active-response/active_responses.o
	${OSSEC_CCBIN} ${AR_LDFLAGS} $^ ${OSSEC_LIBS} -o $@

ipfw: active-response/firewalls/ipfw.o active-response/active_responses.o
	${OSSEC_CCBIN} ${AR_LDFLAGS} $^ ${OSSEC_LIBS} -o $@

firewalld-drop: active-response/firewalld-drop.o active-response/active_responses.o
	${OSSEC_CCBIN} ${AR_LDFLAGS} $^ ${OSSEC_LIBS} -o $@

disable-account: active-response/disable-account.o active-response/active_responses.o
	${OSSEC_CCBIN} ${AR_LDFLAGS} $^ ${OSSEC_LIBS} -o $@

host-deny: active-response/host-deny.o active-response/active_responses.o
	${OSSEC_CCBIN} ${AR_LDFLAGS} $^ ${OSSEC_LIBS} -o $@

ip-customblock: active-response/ip-customblock.o active-response/active_responses.o
	${OSSEC_CCBIN} ${AR_LDFLAGS} $^ ${OSSEC_LIBS} -o $@

restart-wazuh: active-response/restart-wazuh.o active-response/active_responses.o
	${OSSEC_CCBIN} ${AR_LDFLAGS} $^ ${OSSEC_LIBS} -o $@

route-null: active-response/route-null.o active-response/active_responses.o
	${OSSEC_CCBIN} ${AR_LDFLAGS} $^ ${OSSEC_LIBS} -o $@

kaspersky: active-response/kaspersky.o active-response/active_responses.o
	${OSSEC_CCBIN} ${AR_LDFLAGS} $^ ${OSSEC_LIBS} -o $@

wazuh-slack: active-response/wazuh-slack.o active-response/active_responses.o
	${OSSEC_CCBIN} ${AR_LDFLAGS} $^ ${OSSEC_LIBS} -o $@

#### Util ##########

util_programs = clear_stats agent_control verify-agent-conf wazuh-regex parallel-regex

$(util_programs): $(BUILD_LIBS)

.PHONY: utils
utils: ${util_programs}

util_c := $(wildcard util/*.c)
util_o := $(util_c:.c=.o)

util/%.o: util/%.c
	${OSSEC_CC} ${OSSEC_CFLAGS} -I./util -DARGV0=\"utils\" -c $^ -o $@

clear_stats: util/clear_stats.o
	${OSSEC_CCBIN} ${OSSEC_LDFLAGS} $^ ${OSSEC_LIBS} -o $@

verify-agent-conf: util/verify-agent-conf.o
	${OSSEC_CCBIN} ${OSSEC_LDFLAGS} $^ ${OSSEC_LIBS} -o $@

agent_control: util/agent_control.o addagent/validate.o
	${OSSEC_CCBIN} ${OSSEC_LDFLAGS} $^ ${OSSEC_LIBS} -o $@

wazuh-regex: util/wazuh-regex.o
	${OSSEC_CCBIN} ${OSSEC_LDFLAGS} $^ ${OSSEC_LIBS} -o $@

parallel-regex: util/parallel-regex.o
	${OSSEC_CCBIN} ${OSSEC_LDFLAGS} $^ ${OSSEC_LIBS} -o $@

#### rootcheck #####

rootcheck_c := $(wildcard rootcheck/*.c)
rootcheck_o := $(rootcheck_c:.c=.o)
rootcheck_o_lib := $(filter-out rootcheck/rootcheck-config.o, ${rootcheck_o})
rootcheck_o_cmd := $(filter-out rootcheck/config.o, ${rootcheck_o})


rootcheck/%.o: rootcheck/%.c
	${OSSEC_CC} ${OSSEC_CFLAGS} -DARGV0=\"rootcheck\" -c $^ -o $@

rootcheck.a: ${rootcheck_o_lib}
	${OSSEC_LINK} $@ $^
	${OSSEC_RANLIB} $@


#### syscheck ######


syscheck_sql := syscheckd/db/schema_fim_db.sql

syscheck_c := $(wildcard syscheckd/*.c)
syscheck_c += $(wildcard syscheckd/db/*.c)
syscheck_c += $(wildcard syscheckd/whodata/*.c)
syscheck_c += $(wildcard syscheckd/registry/*.c)

syschecklib_o := $(syschecklib_c:.c=.o) $(syscheck_sql:.sql=.o)
syscheck_o := $(syschecklib_o:.c=.o) $(syscheck_c:.c=.o) $(syscheck_sql:.sql=.o)
syscheck_eventchannel_o := $(syscheck_c:.c=-event.o) $(syscheck_sql:.sql=.o)

syscheckd/db/schema_fim_db.o: syscheckd/db/schema_fim_db.sql
	${QUIET_CC}echo 'const char *schema_fim_sql = "'"`cat $< | tr -d \"\n\"`"'";' | ${MING_BASE}${CC} ${OSSEC_CFLAGS} -xc -c -o $@ -

syscheckd/%.o: syscheckd/%.c
	${OSSEC_CC} ${OSSEC_CFLAGS} -DARGV0=\"wazuh-syscheckd\" -c $^ -o $@

syscheckd/%-event.o: syscheckd/%.c
	${OSSEC_CC} ${OSSEC_CFLAGS} ${DEFINES_EVENTCHANNEL} -DEVENTCHANNEL_SUPPORT -DARGV0=\"wazuh-syscheckd\" -c $^ -o $@

wazuh-syscheckd: ${syscheck_o} rootcheck.a
	${OSSEC_CCBIN} ${OSSEC_LDFLAGS} $^ ${OSSEC_LIBS} -o $@

#### Monitor #######

monitor_c := $(wildcard monitord/*.c)
monitor_o := $(monitor_c:.c=.o)

monitord/%.o: monitord/%.c
	${OSSEC_CC} ${OSSEC_CFLAGS} -DARGV0=\"wazuh-monitord\" -c $< -o $@

wazuh-monitord: ${monitor_o} os_maild/sendcustomemail.o
	${OSSEC_CCBIN} ${OSSEC_LDFLAGS} $^ ${OSSEC_LIBS} -o $@


#### reportd #######

report_c := reportd/report.c
report_o := $(report_c:.c=.o)

reportd/%.o: reportd/%.c
	${OSSEC_CC} ${OSSEC_CFLAGS} -DARGV0=\"wazuh-reportd\" -c $^ -o $@

wazuh-reportd: ${report_o}
	${OSSEC_CCBIN} ${OSSEC_LDFLAGS} $^ ${OSSEC_LIBS} -o $@


#### os_auth #######

os_auth_c := ${wildcard os_auth/*.c}
os_auth_o := $(os_auth_c:.c=.o)

os_auth/%.o: os_auth/%.c
	${OSSEC_CC} ${OSSEC_CFLAGS} -I./os_auth -DARGV0=\"wazuh-authd\" -c $^ -o $@

agent-auth: addagent/validate.o os_auth/main-client.o os_auth/ssl.o os_auth/check_cert.o
	${OSSEC_CCBIN} ${OSSEC_LDFLAGS} $^ ${OSSEC_LIBS} -o $@

wazuh-authd: addagent/validate.o os_auth/main-server.o os_auth/local-server.o os_auth/ssl.o os_auth/check_cert.o os_auth/config.o os_auth/authcom.o os_auth/auth.o
	${OSSEC_CCBIN} ${OSSEC_LDFLAGS} $^ ${OSSEC_LIBS} -o $@

#### integratord #####

integrator_c := ${wildcard os_integrator/*.c}
integrator_o := $(integrator_c:.c=.o)

os_integrator/%.o: os_integrator/%.c
	${OSSEC_CC} ${OSSEC_CFLAGS}  -I./os_integrator -DARGV0=\"wazuh-integratord\" -c $^ -o $@

wazuh-integratord: ${integrator_o}
	${OSSEC_CCBIN} ${OSSEC_LDFLAGS} $^ ${OSSEC_LIBS} -o $@

#### analysisd #####

cdb_c := ${wildcard analysisd/cdb/*.c}
cdb_o := $(cdb_c:.c=.o)
all_analysisd_o += ${cdb_o}
all_analysisd_libs += cdb.a

analysisd/cdb/%.o: analysisd/cdb/%.c
	${OSSEC_CC} ${OSSEC_CFLAGS} -DARGV0=\"wazuh-analysisd\" -I./analysisd -I./analysisd/cdb -c $^ -o $@

cdb.a: ${cdb_o}
	${OSSEC_LINK} $@ $^
	${OSSEC_RANLIB} $@


alerts_c := ${wildcard analysisd/alerts/*.c}
alerts_o := $(alerts_c:.c=.o)
all_analysisd_o += ${alerts_o}
all_analysisd_libs += alerts.a

analysisd/alerts/%.o: analysisd/alerts/%.c
	${OSSEC_CC} ${OSSEC_CFLAGS} -DARGV0=\"wazuh-analysisd\" -I./analysisd -I./analysisd/alerts -c $^ -o $@

alerts.a: ${alerts_o}
	${OSSEC_LINK} $@ $^

decoders_c := ${wildcard analysisd/decoders/*.c} ${wildcard analysisd/decoders/plugins/*.c} ${wildcard analysisd/compiled_rules/*.c}
decoders_o := $(decoders_c:.c=.o)
## XXX Nasty hack
decoders_test_o := $(decoders_c:.c=-test.o)
decoders_live_o := $(decoders_c:.c=-live.o)

all_analysisd_o += ${decoders_o} ${decoders_test_o} ${decoders_live_o}
all_analysisd_libs += decoders.a decoders-test.a decoders-live.a


analysisd/decoders/%-test.o: analysisd/decoders/%.c
	${OSSEC_CC} ${OSSEC_CFLAGS} -DTESTRULE -DARGV0=\"wazuh-analysisd\" -I./analysisd -I./analysisd/decoders -c $^ -o $@

analysisd/decoders/%-live.o: analysisd/decoders/%.c
	${OSSEC_CC} ${OSSEC_CFLAGS} -DARGV0=\"wazuh-analysisd\" -I./analysisd -I./analysisd/decoders -c $^ -o $@

analysisd/decoders/plugins/%-test.o: analysisd/decoders/plugins/%.c
	${OSSEC_CC} ${OSSEC_CFLAGS} -DTESTRULE -DARGV0=\"wazuh-analysisd\" -I./analysisd -I./analysisd/decoders -c $^ -o $@


analysisd/decoders/plugins/%-live.o: analysisd/decoders/plugins/%.c
	${OSSEC_CC} ${OSSEC_CFLAGS} -DARGV0=\"wazuh-analysisd\" -I./analysisd -I./analysisd/decoders -c $^ -o $@

analysisd/compiled_rules/compiled_rules.h: analysisd/compiled_rules/.function_list analysisd/compiled_rules/register_rule.sh
	./analysisd/compiled_rules/register_rule.sh build

analysisd/compiled_rules/%-test.o: analysisd/compiled_rules/%.c
	${OSSEC_CC} ${OSSEC_CFLAGS} -DTESTRULE -DARGV0=\"wazuh-analysisd\" -I./analysisd -I./analysisd/decoders -c $^ -o $@

analysisd/compiled_rules/%-live.o: analysisd/compiled_rules/%.c
	${OSSEC_CC} ${OSSEC_CFLAGS} -DARGV0=\"wazuh-analysisd\" -I./analysisd -I./analysisd/decoders -c $^ -o $@

decoders-live.a: ${decoders_live_o}
	${OSSEC_LINK} $@ $^

decoders-test.a: ${decoders_test_o}
	${OSSEC_LINK} $@ $^

format_c := ${wildcard analysisd/format/*.c}
format_o := ${format_c:.c=.o}
all_analysisd_o += ${format_o}

analysisd/format/%.o: analysisd/format/%.c
	${OSSEC_CC} ${OSSEC_CFLAGS} -DARGV0=\"wazuh-analysisd\" -I./analysisd -I./analysisd/decoders -c $^ -o $@

output_c := ${wildcard analysisd/output/*c}
output_o := ${output_c:.c=.o}
all_analysisd_o += ${output_o}

analysisd/output/%.o: analysisd/output/%.c
	${OSSEC_CC} ${OSSEC_CFLAGS} -DARGV0=\"wazuh-analysisd\" -I./analysisd -I./analysisd/decoders -c $^ -o $@



analysisd_c := ${filter-out analysisd/analysisd.c, ${filter-out analysisd/testrule.c, ${filter-out analysisd/makelists.c, ${wildcard analysisd/*.c}}}}
analysisd_o := ${analysisd_c:.c=.o}
all_analysisd_o += ${analysisd_o}

analysisd_test_o := $(analysisd_o:.o=-test.o)
analysisd_live_o := $(analysisd_o:.o=-live.o)
all_analysisd_o += ${analysisd_test_o} ${analysisd_live_o} analysisd/testrule-test.o analysisd/analysisd-live.o analysisd/analysisd-test.o analysisd/makelists-live.o

analysisd/%-live.o: analysisd/%.c analysisd/compiled_rules/compiled_rules.h
	${OSSEC_CC} ${OSSEC_CFLAGS} -DARGV0=\"wazuh-analysisd\" -I./analysisd -c $< -o $@

analysisd/%-test.o: analysisd/%.c analysisd/compiled_rules/compiled_rules.h
	${OSSEC_CC} ${OSSEC_CFLAGS} -DTESTRULE -DARGV0=\"wazuh-analysisd\" -I./analysisd -c $< -o $@

wazuh-logtest-legacy: ${analysisd_test_o} ${output_o} ${format_o} analysisd/testrule-test.o analysisd/analysisd-test.o alerts.a cdb.a decoders-test.a
	${OSSEC_CCBIN} ${OSSEC_LDFLAGS} $^ ${OSSEC_LIBS} -o $@

wazuh-analysisd: ${analysisd_live_o} analysisd/analysisd-live.o ${output_o} ${format_o} alerts.a cdb.a decoders-live.a
	${OSSEC_CCBIN} ${OSSEC_LDFLAGS} $^ ${OSSEC_LIBS} -o $@

### wazuh-modulesd ##

wmodulesd_c := wazuh_modules/main.c
wmodulesd_o := $(wmodulesd_c:.c=.o)

wazuh-modulesd: ${wmodulesd_o}
	${OSSEC_CCBIN} ${OSSEC_LDFLAGS} $^ ${OSSEC_LIBS} -o $@

### wazuh-gtest-gmock ###

build_gtest:
	cd $(EXTERNAL_GOOGLE_TEST) && mkdir -p build && cd build && cmake .. ${WIN_CMAKE_OPTS} ${GTEST_RELEASE_TYPE}  -DBUILD_GMOCK=ON -DBUILD_SHARED_LIBS=0 && ${MAKE} && cp -r lib ..

### wazuh-python ###

WPYTHON_DIR := ${INSTALLDIR}/framework/python
OPTIMIZE_CPYTHON?=no
WPYTHON_TAR=cpython.tar.gz
WLIBPYTHON=libpython3.9.so.1.0

ifneq (,$(filter ${OPTIMIZE_CPYTHON},YES yes y Y 1))
CPYTHON_FLAGS=--enable-optimizations
endif

wpython: install_dependencies install_framework install_api install_mitre

build_python:
ifeq (,${INSTALLDIR})
	$(error INSTALLDIR undefined. Run "${MAKE} TARGET=server INSTALLDIR=/path" to build python from sources)
endif

ifeq (,$(wildcard ${EXTERNAL_CPYTHON}/python))
	export WPATH_LIB="'\$$\$$ORIGIN/../../../lib'" && export SOURCE_PATH=${ROUTE_PATH} && export WAZUH_FFI_PATH=${EXTERNAL_LIBFFI} && export LD_LIBRARY_PATH=${ROUTE_PATH} && cd ${EXTERNAL_CPYTHON} && ./configure --prefix="${WPYTHON_DIR}" --libdir="${WPYTHON_DIR}/lib" --enable-shared --with-openssl="${ROUTE_PATH}/${EXTERNAL_OPENSSL}" LDFLAGS="${ARCH_FLAGS} -L${ROUTE_PATH} -lwazuhext -Wl,-rpath,'\$$\$$ORIGIN/../../../lib',--disable-new-dtags" CPPFLAGS="-I${ROUTE_PATH}/${EXTERNAL_OPENSSL}" $(CPYTHON_FLAGS) && ${MAKE}
endif

ifeq (,$(filter ${DISABLE_SHARED},YES yes y Y 1))
build_python: $(WAZUHEXT_LIB)
endif

install_python:
ifneq (,$(wildcard ${EXTERNAL_CPYTHON}))
	cd ${EXTERNAL_CPYTHON} && export WPATH_LIB=${INSTALLDIR}/lib && export SOURCE_PATH=${ROUTE_PATH} && export WAZUH_FFI_PATH=${EXTERNAL_LIBFFI} && ${MAKE} install
else
	mkdir -p ${WPYTHON_DIR}
	cp external/${WPYTHON_TAR} ${WPYTHON_DIR}/${WPYTHON_TAR} && ${TAR} ${WPYTHON_DIR}/${WPYTHON_TAR} -C ${WPYTHON_DIR} && rm -rf ${WPYTHON_DIR}/${WPYTHON_TAR}
endif
	find ${WPYTHON_DIR} -name "*${WLIBPYTHON}" -exec ln -f {} ${INSTALLDIR}/lib/${WLIBPYTHON} \;

python_dependencies := requirements.txt

install_dependencies: install_python
ifneq (,$(wildcard ${EXTERNAL_CPYTHON}))
	${WPYTHON_DIR}/bin/python3 -m pip install --upgrade pip --index-url=file://${ROUTE_PATH}/${EXTERNAL_CPYTHON}/Dependencies/simple
	LD_LIBRARY_PATH="${INSTALLDIR}/lib" LDFLAGS="-L${INSTALLDIR}/lib" ${WPYTHON_DIR}/bin/pip3 install -r ../framework/${python_dependencies}  --index-url=file://${ROUTE_PATH}/${EXTERNAL_CPYTHON}/Dependencies/simple
endif

install_framework: install_python
	cd ../framework && ${WPYTHON_DIR}/bin/python3 setup.py clean --all install --prefix=${WPYTHON_DIR} --wazuh-version=$(shell cat VERSION) --install-type=${TARGET}
	chown -R root:${OSSEC_GROUP} ${WPYTHON_DIR}
	chmod -R o=- ${WPYTHON_DIR}

install_api: install_python
	cd ../api && ${WPYTHON_DIR}/bin/python3 setup.py clean --all install --prefix=${WPYTHON_DIR}

install_mitre: install_python
	cd ../tools/mitre && ${WPYTHON_DIR}/bin/python3 mitredb.py -d ${INSTALLDIR}/var/db/mitre.db


####################
#### test ##########
####################

CFLAGS_TEST=-g -O0 --coverage -DWAZUH_UNIT_TESTING
LIBS_TEST=-lcmocka

unit_tests/wrappers/%.o: unit_tests/wrappers/%.c
	${OSSEC_CC} ${OSSEC_CFLAGS} ${DEFINES_EVENTCHANNEL} -c $^ -o $@

unit_tests/wrappers/externals/%.o: unit_tests/wrappers/externals/%.c
	${OSSEC_CC} ${OSSEC_CFLAGS} ${DEFINES_EVENTCHANNEL} -c $^ -o $@

unit_tests/wrappers/externals/audit/%.o: unit_tests/wrappers/externals/audit/%.c
	${OSSEC_CC} ${OSSEC_CFLAGS} ${DEFINES_EVENTCHANNEL} -c $^ -o $@

unit_tests/wrappers/externals/bzip2/%.o: unit_tests/wrappers/externals/bzip2/%.c
	${OSSEC_CC} ${OSSEC_CFLAGS} ${DEFINES_EVENTCHANNEL} -c $^ -o $@

unit_tests/wrappers/externals/cJSON/%.o: unit_tests/wrappers/externals/cJSON/%.c
	${OSSEC_CC} ${OSSEC_CFLAGS} ${DEFINES_EVENTCHANNEL} -c $^ -o $@

unit_tests/wrappers/externals/openssl/%.o: unit_tests/wrappers/externals/openssl/%.c
	${OSSEC_CC} ${OSSEC_CFLAGS} ${DEFINES_EVENTCHANNEL} -c $^ -o $@

unit_tests/wrappers/externals/procpc/%.o: unit_tests/wrappers/externals/procpc/%.c
	${OSSEC_CC} ${OSSEC_CFLAGS} ${DEFINES_EVENTCHANNEL} -c $^ -o $@

unit_tests/wrappers/externals/sqlite/%.o: unit_tests/wrappers/externals/sqlite/%.c
	${OSSEC_CC} ${OSSEC_CFLAGS} ${DEFINES_EVENTCHANNEL} -c $^ -o $@

unit_tests/wrappers/libc/%.o: unit_tests/wrappers/libc/%.c
	${OSSEC_CC} ${OSSEC_CFLAGS} ${DEFINES_EVENTCHANNEL} -c $^ -o $@

unit_tests/wrappers/linux/%.o: unit_tests/wrappers/linux/%.c
	${OSSEC_CC} ${OSSEC_CFLAGS} ${DEFINES_EVENTCHANNEL} -c $^ -o $@

unit_tests/wrappers/macos/%.o: unit_tests/wrappers/macos/%.c
	${OSSEC_CC} ${OSSEC_CFLAGS} ${DEFINES_EVENTCHANNEL} -c $^ -o $@

unit_tests/wrappers/macos/libc/%.o: unit_tests/wrappers/macos/libc/%.c
	${OSSEC_CC} ${OSSEC_CFLAGS} ${DEFINES_EVENTCHANNEL} -c $^ -o $@

unit_tests/wrappers/posix/%.o: unit_tests/wrappers/posix/%.c
	${OSSEC_CC} ${OSSEC_CFLAGS} ${DEFINES_EVENTCHANNEL} -c $^ -o $@

unit_tests/wrappers/wazuh/%.o: unit_tests/wrappers/wazuh/%.c
	${OSSEC_CC} ${OSSEC_CFLAGS} ${DEFINES_EVENTCHANNEL} -c $^ -o $@

unit_tests/wrappers/wazuh/os_crypto/%.o: unit_tests/wrappers/wazuh/os_crypto/%.c
	${OSSEC_CC} ${OSSEC_CFLAGS} ${DEFINES_EVENTCHANNEL} -c $^ -o $@

unit_tests/wrappers/wazuh/os_execd/%.o: unit_tests/wrappers/wazuh/os_execd/%.c
	${OSSEC_CC} ${OSSEC_CFLAGS} ${DEFINES_EVENTCHANNEL} -c $^ -o $@

unit_tests/wrappers/wazuh/os_net/%.o: unit_tests/wrappers/wazuh/os_net/%.c
	${OSSEC_CC} ${OSSEC_CFLAGS} ${DEFINES_EVENTCHANNEL} -c $^ -o $@

unit_tests/wrappers/wazuh/os_regex/%.o: unit_tests/wrappers/wazuh/os_regex/%.c
	${OSSEC_CC} ${OSSEC_CFLAGS} ${DEFINES_EVENTCHANNEL} -c $^ -o $@

unit_tests/wrappers/wazuh/shared/%.o: unit_tests/wrappers/wazuh/shared/%.c
	${OSSEC_CC} ${OSSEC_CFLAGS} ${DEFINES_EVENTCHANNEL} -c $^ -o $@

unit_tests/wrappers/wazuh/syscheckd/%.o: unit_tests/wrappers/wazuh/syscheckd/%.c
	${OSSEC_CC} ${OSSEC_CFLAGS} ${DEFINES_EVENTCHANNEL} -c $^ -o $@

unit_tests/wrappers/wazuh/wazuh_db/%.o: unit_tests/wrappers/wazuh/wazuh_db/%.c
	${OSSEC_CC} ${OSSEC_CFLAGS} ${DEFINES_EVENTCHANNEL} -c $^ -o $@

unit_tests/wrappers/wazuh/wazuh_modules/%.o: unit_tests/wrappers/wazuh/wazuh_modules/%.c
	${OSSEC_CC} ${OSSEC_CFLAGS} ${DEFINES_EVENTCHANNEL} -c $^ -o $@

unit_tests/wrappers/wazuh/monitord/%.o: unit_tests/wrappers/wazuh/monitord/%.c
	${OSSEC_CC} ${OSSEC_CFLAGS} ${DEFINES_EVENTCHANNEL} -c $^ -o $@

unit_tests/wrappers/wazuh/os_auth/%.o: unit_tests/wrappers/wazuh/os_auth/%.c
	${OSSEC_CC} ${OSSEC_CFLAGS} ${DEFINES_EVENTCHANNEL} -c $^ -o $@

unit_tests/wrappers/wazuh/addagent/%.o: unit_tests/wrappers/wazuh/addagent/%.c
	${OSSEC_CC} ${OSSEC_CFLAGS} ${DEFINES_EVENTCHANNEL} -c $^ -o $@

unit_tests/wrappers/windows/%.o: unit_tests/wrappers/windows/%.c
	${OSSEC_CC} ${OSSEC_CFLAGS} ${DEFINES_EVENTCHANNEL} -c $^ -o $@

unit_tests/wrappers/windows/libc/%.o: unit_tests/wrappers/windows/libc/%.c
	${OSSEC_CC} ${OSSEC_CFLAGS} ${DEFINES_EVENTCHANNEL} -c $^ -o $@

.PHONY: test

###################
#### Rule Tests ###
###################

test-rules:
	( cd ../ruleset/testing && sudo python runtests.py)

####################
#### windows #######
####################

win32/icon.o: win32/icofile.rc
	${OSSEC_WINDRES} -i $< -o $@

win32_c := $(wildcard win32/*.c)
win32_o := $(win32_c:.c=.o)

win32/%.o: win32/%.c
	${OSSEC_CC} ${OSSEC_CFLAGS} -DARGV0=\"wazuh-agent\" -c $^ -o $@

win32/%_rk.o: win32/%.c
	${OSSEC_CC} ${OSSEC_CFLAGS} -UOSSECHIDS -DARGV0=\"wazuh-agent\" -c $^ -o $@

win32_ui_c := $(wildcard win32/ui/*.c)
win32_ui_o := $(win32_ui_c:.c=.o)

win32/ui/%.o: win32/ui/%.c
	${OSSEC_CC} ${OSSEC_CFLAGS} -UOSSECHIDS -DARGV0=\"wazuh-win32ui\" -c $^ -o $@

win32/wazuh-agent.exe: win32/icon.o win32/win_agent.o win32/win_service.o win32/win_utils.o ${syscheck_o} ${rootcheck_o} $(filter-out wazuh_modules/main.o, ${wmodulesd_o}) $(filter-out client-agent/main.o, $(filter-out client-agent/agentd.o, $(filter-out client-agent/event-forward.o, ${client_agent_o}))) $(filter-out logcollector/main.o, ${os_logcollector_o}) ${os_execd_o} monitord/rotate_log.o monitord/compress_log.o
	${OSSEC_CCBIN} -DARGV0=\"wazuh-agent\" -DOSSECHIDS ${OSSEC_LDFLAGS} $^ ${OSSEC_LIBS} -o $@

win32/wazuh-agent-eventchannel.exe: win32/icon.o win32/win_agent.o win32/win_service.o win32/win_utils.o $(filter-out syscheckd/main-event.o, ${syscheck_eventchannel_o}) ${rootcheck_o} $(filter-out wazuh_modules/main.o, ${wmodulesd_o}) $(filter-out client-agent/main.o, $(filter-out client-agent/agentd.o, $(filter-out client-agent/event-forward.o, ${client_agent_o}))) $(filter-out logcollector/main-event.o, ${os_logcollector_eventchannel_o}) ${os_execd_o} monitord/rotate_log.o monitord/compress_log.o
	${OSSEC_CCBIN} -DARGV0=\"wazuh-agent\" -DOSSECHIDS -DEVENTCHANNEL_SUPPORT ${OSSEC_LDFLAGS} $^ ${OSSEC_LIBS} -o $@

win32/manage_agents.exe: win32/win_service_rk.o ${addagent_o}
	${OSSEC_CCBIN} -DARGV0=\"manage-agents\" -DMA ${OSSEC_LDFLAGS} $^ ${OSSEC_LIBS} -o $@

win32/setup-windows.exe: win32/win_service_rk.o win32/setup-win.o win32/setup-shared.o
	${OSSEC_CCBIN} -DARGV0=\"setup-windows\" ${OSSEC_LDFLAGS} $^ ${OSSEC_LIBS} -o $@

win32/setup-syscheck.exe: win32/setup-syscheck.o win32/setup-shared.o
	${OSSEC_CCBIN} -DARGV0=\"setup-syscheck\" ${OSSEC_LDFLAGS} $^ ${OSSEC_LIBS} -o $@

win32/setup-iis.exe: win32/setup-iis.o
	${OSSEC_CCBIN} -DARGV0=\"setup-iis\" ${OSSEC_LDFLAGS} $^ ${OSSEC_LIBS} -o $@

win32/ui_resource.o: win32/ui/win32ui.rc
	${OSSEC_WINDRES} -i $< -o $@

win32/auth_resource.o: win32/agent-auth.rc
	${OSSEC_WINDRES} -i $< -o $@

win32/os_win32ui.exe: win32/ui_resource.o win32/win_service_rk.o ${win32_ui_o}
	${OSSEC_CCBIN} -DARGV0=\"wazuh-win32ui\" ${OSSEC_LDFLAGS} $^ ${OSSEC_LIBS} -mwindows -o $@

win32/agent-auth.exe: win32/auth_resource.o win32/win_service_rk.o os_auth/main-client.o os_auth/ssl.o os_auth/main-client.o os_auth/check_cert.o addagent/validate.o
	${OSSEC_CCBIN} -DARGV0=\"agent-auth\" -DOSSECHIDS ${OSSEC_LDFLAGS} $^ ${OSSEC_LIBS} -lshlwapi -lwsock32 -lsecur32 -lws2_32 -flto -o $@

win32/restart-wazuh.exe: win32/win_service_rk.o active-response/restart-wazuh.o active-response/active_responses.o
	${OSSEC_CCBIN} -DARGV0=\"restart-wazuh\" ${AR_LDFLAGS} $^ ${OSSEC_LIBS} -o $@

win32/route-null.exe: win32/win_service_rk.o active-response/route-null.o active-response/active_responses.o
	${OSSEC_CCBIN} -DARGV0=\"route-null\" ${AR_LDFLAGS} $^ ${OSSEC_LIBS} -o $@

win32/netsh.exe: win32/win_service_rk.o active-response/netsh.o active-response/active_responses.o
	${OSSEC_CCBIN} -DARGV0=\"netsh\" ${AR_LDFLAGS} $^ ${OSSEC_LIBS} -o $@

####################
#### Clean #########
####################

clean: clean-test clean-internals clean-external clean-windows clean-framework clean-config

clean-test:
	rm -Rf coverage-report/
	find . -name "*.gcno" -exec rm {} \;
	find . -name "*.gcda" -exec rm {} \;

clean-external: clean-wpython
ifneq ($(wildcard external/*/*),)
	rm -f ${cjson_o} $(EXTERNAL_JSON)libcjson.*
	-cd ${EXTERNAL_ZLIB} && ${MAKE} -f Makefile.in distclean
	-cd ${EXTERNAL_ZLIB} && ${MAKE} -f win32/Makefile.gcc clean
	rm -f ${EXTERNAL_ZLIB}/Makefile ${EXTERNAL_ZLIB}/zconf.h
	-cd ${EXTERNAL_OPENSSL} && ${MAKE} distclean
	-cd ${EXTERNAL_LIBYAML} && ${MAKE} distclean
	-cd ${EXTERNAL_CURL} && ${MAKE} distclean
	rm -f ${procps_o} $(PROCPS_LIB)
	rm -f $(sqlite_o) $(EXTERNAL_SQLITE)/libsqlite3.*
	-cd ${EXTERNAL_AUDIT} && ${MAKE} distclean
	-cd ${EXTERNAL_LIBFFI} && ${MAKE} clean
	rm -f $(msgpack_o) $(EXTERNAL_MSGPACK)libmsgpack.a
	-${MAKE} -C $(EXTERNAL_BZIP2) clean
	rm -rf $(EXTERNAL_GOOGLE_TEST)lib
	rm -rf $(EXTERNAL_GOOGLE_TEST)build
	-cd ${EXTERNAL_LIBPLIST} && ${MAKE} clean && rm -rf bin/*
	-cd ${EXTERNAL_LIBPCRE2} && ${MAKE} distclean && rm include/*

ifneq ($(wildcard external/libdb/build_unix/*),)
	cd ${EXTERNAL_LIBDB} && ${MAKE} realclean
endif

ifneq ($(wildcard external/libarchive-3.5.1/Makefile),)
	cd ${EXTERNAL_LIBARCHIVE} && ${MAKE} clean
endif

ifneq ($(wildcard external/pacman-5.2.2/lib/libalpm/libalpm.a),)
	rm $(EXTERNAL_PACMAN)lib/libalpm/libalpm.a
endif
endif

clean-wpython:
ifneq ($(wildcard external/cpython/*),)
	-cd ${EXTERNAL_CPYTHON} && ${MAKE} clean && ${MAKE} distclean
endif

clean-deps:
	rm -rf $(EXTERNAL_DIR) $(EXTERNAL_CPYTHON) external/$(WPYTHON_TAR)

clean-internals: clean-unit-tests
	rm -f $(BUILD_SERVER)
	rm -f $(BUILD_AGENT)
	rm -f $(BUILD_LIBS)
	rm -f ${os_zlib_o}
	rm -f ${os_xml_o}
	rm -f ${os_regex_o}
	rm -f ${os_net_o}
	rm -f ${shared_o}
	rm -f ${config_o}
	rm -f ${os_maild_o}
	rm -f ${crypto_o}
	rm -f ${os_csyslogd_o}
	rm -f ${os_dbd_o}
	rm -f ${os_agentlessd_o}
	rm -f ${os_execd_o}
	rm -f ${os_logcollector_o} ${os_logcollector_eventchannel_o}
	rm -f ${remoted_o}
	rm -f ${report_o}
	rm -f ${client_agent_o}
	rm -f ${addagent_o}
	rm -f ${active_response_o} ${active_response_programs} firewall-drop
	rm -f ${util_o} ${util_programs}
	rm -f ${rootcheck_o} rootcheck.a
	rm -f ${syscheck_o} ${syscheck_eventchannel_o}
	rm -f ${monitor_o}
	rm -f ${os_auth_o}
	rm -f ${all_analysisd_o} ${all_analysisd_libs} analysisd/compiled_rules/compiled_rules.h
	rm -f ${integrator_o}
	rm -f ${wmodulesd_o} ${wmodules_o} $(wildcard wazuh_modules/agent_upgrade/agent/*.o)
	rm -f ${wdb_o}
	rm -f ${SELINUX_MODULE}
	rm -f ${SELINUX_POLICY}
	rm -rf $(DBSYNC)build
	rm -rf $(RSYNC)build
	rm -rf $(SHARED_UTILS_TEST)build
	rm -rf $(SYSCOLLECTOR)build
	rm -rf $(SYSINFO)build

clean-unit-tests:
	rm -f ${wrappers_syscheck_o}
	rm -f ${wrappers_shared_o}
	rm -f ${wrappers_common_o}
	rm -f ${wrappers_externals_o}
	rm -f ${wrappers_externals_audit_o}
	rm -f ${wrappers_externals_bzip2_o}
	rm -f ${wrappers_externals_zlib_o}
	rm -f ${wrappers_externals_cJSON_o}
	rm -f ${wrappers_externals_openssl_o}
	rm -f ${wrappers_externals_procpc_o}
	rm -f ${wrappers_externals_sqlite_o}
	rm -f ${wrappers_externals_pcre2_o}
	rm -f ${wrappers_libc_o}
	rm -f ${wrappers_linux_o}
	rm -f ${wrappers_macos_o}
	rm -f ${wrappers_macos_libc_o}
	rm -f ${wrappers_macos_posix_o}
	rm -f ${wrappers_posix_o}
	rm -f ${wrappers_wazuh_o}
	rm -f ${wrappers_wazuh_os_crypto_o}
	rm -f ${wrappers_wazuh_os_execd_o}
	rm -f ${wrappers_wazuh_os_net_o}
	rm -f ${wrappers_wazuh_os_regex_o}
	rm -f ${wrappers_wazuh_os_xml_o}
	rm -f ${wrappers_wazuh_shared_o}
	rm -f ${wrappers_wazuh_syscheckd_o}
	rm -f ${wrappers_wazuh_wazuh_db_o}
	rm -f ${wrappers_wazuh_wazuh_modules_o}
	rm -f ${wrappers_wazuh_monitord_o}
	rm -f ${wrappers_wazuh_os_auth_o}
	rm -f ${wrappers_wazuh_addagent_o}
	rm -f ${wrappers_windows_o}
	rm -f ${wrappers_windows_lib_o}
	rm -f ${wrappers_windows_posix_o}
	rm -f ${wrappers_client_agent_o}

clean-framework:
	${MAKE} -C ../framework clean

clean-windows:
	rm -f libwazuh.a
	rm -f libwazuhext.dll
	rm -f wazuh_modules/syscollector/*.o wazuh_modules/syscollector/*.obj
	rm -f win32/LICENSE.txt
	rm -f win32/help_win.txt
	rm -f win32/internal_options.conf
	rm -f win32/default-local_internal_options.conf
	rm -f win32/default-ossec.conf
	rm -f win32/default-ossec-pre6.conf
	rm -f win32/restart-wazuh.exe
	rm -f win32/route-null.exe
	rm -f win32/netsh.exe
	rm -f ${win32_o} ${win32_ui_o} win32/win_service_rk.o
	rm -f win32/icon.o win32/resource.o
	rm -f ${WINDOWS_BINS}
	rm -f win32/wazuh-agent-*.exe
	rm -f win32/libwinpthread-1.dll
	rm -f win32/VERSION
	rm -f win32/REVISION

clean-config:
	rm -f ../etc/ossec.mc
	rm -f Config.OS<|MERGE_RESOLUTION|>--- conflicted
+++ resolved
@@ -1123,7 +1123,7 @@
 .PHONY: deps
 deps: $(EXTERNAL_TAR)
 
-<<<<<<< HEAD
+# This is provisional until libarchive and pacman packages are available in the DEPS repository
 external/libarchive.tar.gz:
 	$(CURL) $@ https://www.libarchive.org/downloads/libarchive-3.5.1.tar.gz
 	cd external && $(GUNZIP) $(patsubst external/%,%,$@)
@@ -1137,7 +1137,6 @@
 	rm $(patsubst %.gz,%,$@)
 
 external/$(CPYTHON).tar.gz:
-=======
 # Python interpreter
 ifeq (,$(filter ${PYTHON_SOURCE},YES yes y Y 1))
 external/$(CPYTHON).tar.gz:
@@ -1158,7 +1157,6 @@
 endif
 
 # Remaining dependencies
->>>>>>> 93b2f48e
 ifneq (,$(PRECOMPILED_RES))
 external/%.tar.gz: external-precompiled/%.tar.gz
 	test -d $(patsubst %.tar.gz,%,$@) ||\
