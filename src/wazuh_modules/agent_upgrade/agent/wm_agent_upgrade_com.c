--- conflicted
+++ resolved
@@ -257,12 +257,8 @@
         os_free(base64_string);
         return wm_agent_upgrade_command_ack(ERROR_OK, error_messages[ERROR_OK]);
     } else {
-<<<<<<< HEAD
+        os_free(base64_string);
         mterror(WM_AGENT_UPGRADE_LOGTAG, WM_UPGRADE_CANNOT_WRITE, "write", final_path);
-=======
-        os_free(base64_string);
-        mterror(WM_AGENT_UPGRADE_LOGTAG, "At write: Cannot write on '%s'", final_path);
->>>>>>> e63182d6
         return wm_agent_upgrade_command_ack(ERROR_WRITE_FILE, error_messages[ERROR_WRITE_FILE]);
     }
 }
