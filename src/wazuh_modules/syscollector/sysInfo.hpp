--- conflicted
+++ resolved
@@ -19,28 +19,19 @@
 class SysInfo
 {
 public:
-<<<<<<< HEAD
-	SysInfo() = default;
-	virtual ~SysInfo() = default;
-	virtual nlohmann::json hardware();
-	virtual nlohmann::json processes();
-=======
     SysInfo() = default;
     virtual ~SysInfo() = default;
     nlohmann::json hardware();
     nlohmann::json packages();
->>>>>>> fdf00fbf
+    nlohmann::json processes();
 private:
     virtual std::string getSerialNumber() const;
     virtual std::string getCpuName() const;
     virtual int getCpuMHz() const;
     virtual int getCpuCores() const;
     virtual void getMemory(nlohmann::json& info) const;
-<<<<<<< HEAD
+    virtual nlohmann::json getPackages() const;
     virtual nlohmann::json getProcessesInfo() const;
-=======
-    virtual nlohmann::json getPackages() const;
->>>>>>> fdf00fbf
 };
 
 #endif //_SYS_INFO_HPP