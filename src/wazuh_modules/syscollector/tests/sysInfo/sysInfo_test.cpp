--- conflicted
+++ resolved
@@ -26,11 +26,8 @@
 int SysInfo::getCpuCores() const {return 0;}
 void SysInfo::getMemory(nlohmann::json&) const {}
 nlohmann::json SysInfo::getPackages() const {return "";}
-<<<<<<< HEAD
 nlohmann::json SysInfo::getOsInfo() const {return "";}
-=======
 nlohmann::json SysInfo::getProcessesInfo() const {return {};}
->>>>>>> abad02b1
 
 class SysInfoWrapper: public SysInfo
 {
@@ -43,11 +40,8 @@
     MOCK_METHOD(int, getCpuCores, (), (const override));
     MOCK_METHOD(void, getMemory, (nlohmann::json&), (const override));
     MOCK_METHOD(nlohmann::json, getPackages, (), (const override));
-<<<<<<< HEAD
     MOCK_METHOD(nlohmann::json, getOsInfo, (), (const override));
-=======
     MOCK_METHOD(nlohmann::json, getProcessesInfo, (), (const override));    
->>>>>>> abad02b1
 };
 
 TEST_F(SysInfoTest, hardware)
