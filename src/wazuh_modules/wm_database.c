/*
 * Wazuh Module for SQLite database syncing
 * Copyright (C) 2015-2020, Wazuh Inc.
 * November 29, 2016
 *
 * This program is free software; you can redistribute it
 * and/or modify it under the terms of the GNU General Public
 * License (version 2) as published by the FSF - Free Software
 * Foundation.
 */

#include "wmodules.h"
#include "sec.h"
#include "remoted_op.h"
#include "wazuh_db/helpers/wdb_global_helpers.h"
#include "addagent/manage_agents.h" // FILE_SIZE
#include "external/cJSON/cJSON.h"

#ifndef CLIENT

#ifdef INOTIFY_ENABLED
#include <sys/inotify.h>

#define IN_BUFFER_SIZE sizeof(struct inotify_event) + NAME_MAX + 1

static volatile unsigned int queue_i;
static volatile unsigned int queue_j;
static w_queue_t * queue;                 // Queue for pending files
static OSHash * ptable;                 // Table for pending paths
static pthread_mutex_t mutex_queue = PTHREAD_MUTEX_INITIALIZER;
static pthread_cond_t cond_pending = PTHREAD_COND_INITIALIZER;

int inotify_fd;

#ifndef LOCAL
int wd_agents = -2;
int wd_groups = -2;
int wd_shared_groups = -2;
#endif // !LOCAL

/* Get current inotify queued events limit */
static int get_max_queued_events();

/* Set current inotify queued events limit */
static int set_max_queued_events(int size);

// Setup inotify reader
static void wm_inotify_setup(wm_database * data);

// Real time inotify reader thread
static void * wm_inotify_start(void * args);

// Insert request into internal structure
void wm_inotify_push(const char * dirname, const char * fname);

// Extract enqueued path from internal structure
char * wm_inotify_pop();

#endif // INOTIFY_ENABLED

wm_database *module;
int wdb_wmdb_sock = -1;

// Module main function. It won't return
static void* wm_database_main(wm_database *data);
// Destroy data
static void* wm_database_destroy(wm_database *data);
// Read config
cJSON *wm_database_dump(const wm_database *data);
// Update manager information
static void wm_sync_manager();

#ifndef LOCAL

static void wm_check_agents();

// Synchronize agents and groups
static void wm_sync_agents();

// Clean dangling database files
static void wm_clean_dangling_db();

// Clean dangling group files
void wm_clean_dangling_groups();

static void wm_sync_multi_groups(const char *dirname);

#endif // LOCAL

static int wm_sync_agent_group(int id_agent, const char *fname);
static int wm_sync_shared_group(const char *fname);
static void wm_scan_directory(const char *dirname);
static int wm_sync_file(const char *dirname, const char *path);

// Database module context definition
const wm_context WM_DATABASE_CONTEXT = {
    "database",
    (wm_routine)wm_database_main,
    (wm_routine)wm_database_destroy,
    (cJSON * (*)(const void *))wm_database_dump,
    NULL
};

// Module main function. It won't return
void* wm_database_main(wm_database *data) {
    module = data;

    mtinfo(WM_DATABASE_LOGTAG, "Module started.");

    // Reset template. Basically, remove queue/db/.template.db
    char path_template[PATH_MAX + 1];
    snprintf(path_template, sizeof(path_template), "%s/%s/%s", DEFAULTDIR, WDB_DIR, WDB_PROF_NAME);
    unlink(path_template);
    mdebug1("Template db file removed: %s", path_template);

    // Manager name synchronization
    if (data->sync_agents) {
        wm_sync_manager();
    }

#ifndef LOCAL
    wm_clean_dangling_groups();
    wm_clean_dangling_db();
#endif

#ifdef INOTIFY_ENABLED
    if (data->real_time) {
        char * path;
        char * file;

        wm_inotify_setup(data);

        while (1) {
            path = wm_inotify_pop();

#ifndef LOCAL
            if (!strcmp(path, KEYSFILE_PATH)) {
                wm_sync_agents();
            } else
#endif // !LOCAL
            {
                if (file = strrchr(path, '/'), file) {
                    *(file++) = '\0';
                    wm_sync_file(path, file);
                } else {
                    mterror(WM_DATABASE_LOGTAG, "Couldn't extract file name from '%s'", path);
                }
            }

            free(path);
        }
    } else {
#endif // INOTIFY_ENABLED

        // Systems that don't support inotify, or real-time disabled

        long long tsleep;
        long long tstart;
        clock_t cstart;
        struct timespec spec0;
        struct timespec spec1;

        while (1) {
            tstart = (long long) time(NULL);
            cstart = clock();
            gettime(&spec0);

#ifndef LOCAL
            if (data->sync_agents) {
                wm_check_agents();
                wm_scan_directory(DEFAULTDIR GROUPS_DIR);
                wm_sync_multi_groups(DEFAULTDIR SHAREDCFG_DIR);
            }
#endif
            gettime(&spec1);
            time_sub(&spec1, &spec0);
            mtdebug1(WM_DATABASE_LOGTAG, "Cycle completed: %.3lf ms (%.3f clock ms).", spec1.tv_sec * 1000 + spec1.tv_nsec / 1000000.0, (double)(clock() - cstart) / CLOCKS_PER_SEC * 1000);

            if (tsleep = tstart + (long long) data->interval - (long long) time(NULL), tsleep >= 0) {
                sleep(tsleep);
            } else {
                mtwarn(WM_DATABASE_LOGTAG, "Time interval exceeded by %lld seconds.", -tsleep);
            }
        }
#ifdef INOTIFY_ENABLED
    }
#endif

    return NULL;
}

// Update manager information
void wm_sync_manager() {
    agent_info_data *manager_data = NULL;
    char *os_uname = NULL;

    os_calloc(1, sizeof(agent_info_data), manager_data);
    os_calloc(1, sizeof(os_data), manager_data->osd);
    os_calloc(HOST_NAME_MAX, sizeof(char), manager_data->manager_host);

    if (gethostname(manager_data->manager_host, HOST_NAME_MAX) == 0)
        wdb_update_agent_name(0, manager_data->manager_host, &wdb_wmdb_sock);
    else
        mterror(WM_DATABASE_LOGTAG, "Couldn't get manager's hostname: %s.", strerror(errno));

    /* Get node name of the manager in cluster */
<<<<<<< HEAD
    const char *(xml_node[]) = {"wazuh_config", "cluster", "node_name", NULL};

    OS_XML xml;

    if (OS_ReadXML(DEFAULTCPATH, &xml) < 0){
        merror_exit(XML_ERROR, DEFAULTCPATH, xml.err, xml.err_line);
    }

    manager_data->node_name = OS_GetOneContentforElement(&xml, xml_node);

    OS_ClearXML(&xml);
=======
    manager_data->node_name = get_node_name();
>>>>>>> e441a62d

    if ((os_uname = strdup(getuname()))) {
        char *ptr;

        if ((ptr = strstr(os_uname, " - ")))
            *ptr = '\0';

        parse_uname_string(os_uname, manager_data->osd);

        manager_data->id = 0;
        os_strdup(os_uname, manager_data->osd->os_uname);
        os_strdup(__ossec_name " " __ossec_version, manager_data->version);
        os_strdup(AGENT_CS_ACTIVE, manager_data->connection_status);
        os_strdup("synced", manager_data->sync_status);

        wdb_update_agent_data(manager_data, &wdb_wmdb_sock);

        os_free(os_uname);
    }

    wdb_free_agent_info_data(manager_data);
}

#ifndef LOCAL

void wm_check_agents() {
    static time_t timestamp = 0;
    static ino_t inode = 0;
    struct stat buffer;

    if (stat(KEYSFILE_PATH, &buffer) < 0) {
        mterror(WM_DATABASE_LOGTAG, "Couldn't get client.keys stat: %s.", strerror(errno));
    } else {
        if (buffer.st_mtime != timestamp || buffer.st_ino != inode) {
            /* Synchronize */
            wm_sync_agents();
            timestamp = buffer.st_mtime;
            inode = buffer.st_ino;
        }
    }
}

// Synchronize agents
void wm_sync_agents() {
    unsigned int i;
    char * group;
    char cidr[20];
    keystore keys = KEYSTORE_INITIALIZER;
    keyentry *entry;
    int *agents;
    clock_t clock0 = clock();
    struct timespec spec0;
    struct timespec spec1;

    gettime(&spec0);

    mtdebug1(WM_DATABASE_LOGTAG, "Synchronizing agents.");
    OS_PassEmptyKeyfile();
    OS_ReadKeys(&keys, 0, 0);

    os_calloc(OS_SIZE_65536 + 1, sizeof(char), group);

    /* Insert new entries */

    for (i = 0; i < keys.keysize; i++) {
        entry = keys.keyentries[i];
        int id;

        mtdebug2(WM_DATABASE_LOGTAG, "Synchronizing agent %s '%s'.", entry->id, entry->name);

        if (!(id = atoi(entry->id))) {
            mterror(WM_DATABASE_LOGTAG, "At wm_sync_agents(): invalid ID number.");
            continue;
        }

        if (get_agent_group(entry->id, group, OS_SIZE_65536 + 1) < 0) {
            *group = 0;
        }

        if (wdb_insert_agent(id, entry->name, NULL, OS_CIDRtoStr(entry->ip, cidr, 20) ?
                             entry->ip->ip : cidr, entry->key, *group ? group : NULL,1, &wdb_wmdb_sock)) {
            // The agent already exists, update group only.
            wm_sync_agent_group(id, entry->id);
        }
    }

    /* Delete old keys */

    if ((agents = wdb_get_all_agents(FALSE, &wdb_wmdb_sock))) {
        char id[9];

        for (i = 0; agents[i] != -1; i++) {
            snprintf(id, 9, "%03d", agents[i]);

            if (OS_IsAllowedID(&keys, id) == -1) {
                if (wdb_remove_agent(agents[i], &wdb_wmdb_sock) < 0) {
                    mtdebug1(WM_DATABASE_LOGTAG, "Couldn't remove agent %s", id);
                }
            }
        }

        os_free(agents);
    }

    os_free(group);
    OS_FreeKeys(&keys);
    mtdebug1(WM_DATABASE_LOGTAG, "Agent sync completed.");
    gettime(&spec1);
    time_sub(&spec1, &spec0);
    mtdebug1(WM_DATABASE_LOGTAG, "wm_sync_agents(): %.3f ms (%.3f clock ms).", spec1.tv_sec * 1000 + spec1.tv_nsec / 1000000.0, (double)(clock() - clock0) / CLOCKS_PER_SEC * 1000);
}

// Clean dangling database files
void wm_clean_dangling_db() {
    char dirname[PATH_MAX + 1];
    char path[PATH_MAX + 1];
    char * end;
    char * name;
    struct dirent * dirent = NULL;
    DIR * dir;

    snprintf(dirname, sizeof(dirname), "%s%s/agents", isChroot() ? "/" : "", WDB_DIR);
    mtdebug1(WM_DATABASE_LOGTAG, "Cleaning directory '%s'.", dirname);

    if (!(dir = opendir(dirname))) {
        mterror(WM_DATABASE_LOGTAG, "Couldn't open directory '%s': %s.", dirname, strerror(errno));
        return;
    }

    while ((dirent = readdir(dir)) != NULL) {
        if (dirent->d_name[0] != '.') {
            if (end = strchr(dirent->d_name, '-'), end) {
                *end = 0;

                if (name = wdb_get_agent_name(atoi(dirent->d_name), &wdb_wmdb_sock), name) {
                    if (*name == '\0') {
                        // Agent not found.
                        *end = '-';

                        if (snprintf(path, sizeof(path), "%s/%s", dirname, dirent->d_name) < (int)sizeof(path)) {
                            mtwarn(WM_DATABASE_LOGTAG, "Removing dangling DB file: '%s'", path);
                            if (remove(path) < 0) {
                                mtdebug1(WM_DATABASE_LOGTAG, DELETE_ERROR, path, errno, strerror(errno));
                            }
                        }
                    }

                    free(name);
                }
            } else {
                mtwarn(WM_DATABASE_LOGTAG, "Strange file found: '%s/%s'", dirname, dirent->d_name);
            }
        }
    }

    closedir(dir);
}

// Clean dangling group files
void wm_clean_dangling_groups() {
    char path[PATH_MAX];
    char * name;
    int agent_id;
    struct dirent * dirent = NULL;
    DIR * dir;

    mtdebug1(WM_DATABASE_LOGTAG, "Cleaning directory '%s'.", DEFAULTDIR GROUPS_DIR);
    dir = opendir(DEFAULTDIR GROUPS_DIR);

    if (dir == NULL) {
        mterror(WM_DATABASE_LOGTAG, "Couldn't open directory '%s': %s.", DEFAULTDIR GROUPS_DIR, strerror(errno));
        return;
    }

    while ((dirent = readdir(dir)) != NULL) {
        if (dirent->d_name[0] != '.') {
            os_snprintf(path, sizeof(path), DEFAULTDIR GROUPS_DIR "/%s", dirent->d_name);
            agent_id = atoi(dirent->d_name);

            if (agent_id <= 0) {
                mtwarn(WM_DATABASE_LOGTAG, "Strange file found: '%s/%s'", DEFAULTDIR GROUPS_DIR, dirent->d_name);
                continue;
            }

            name = wdb_get_agent_name(agent_id, &wdb_wmdb_sock);

            if (name == NULL) {
                mterror(WM_DATABASE_LOGTAG, "Couldn't query the name of the agent %d to database", agent_id);
                continue;
            }

            if (*name == '\0') {
                mtdebug2(WM_DATABASE_LOGTAG, "Deleting dangling group file '%s'.", dirent->d_name);
                unlink(path);
            }

            free(name);
        }
    }

    closedir(dir);
}

void wm_sync_multi_groups(const char *dirname) {

    wdb_update_groups(dirname, &wdb_wmdb_sock);
}

#endif // LOCAL

int wm_sync_agent_group(int id_agent, const char *fname) {
    int result = 0;
    char *group;
    os_calloc(OS_SIZE_65536 + 1, sizeof(char), group);
    clock_t clock0 = clock();

    get_agent_group(fname, group, OS_SIZE_65536);

    if (OS_SUCCESS != wdb_update_agent_group(id_agent, *group ? group : NULL, &wdb_wmdb_sock)) {
        mterror(WM_DATABASE_LOGTAG, "Couldn't sync agent '%s' group.", fname);
        wdb_delete_agent_belongs(id_agent, &wdb_wmdb_sock);
        result = -1;
    }

    mtdebug2(WM_DATABASE_LOGTAG, "wm_sync_agent_group(%d): %.3f ms.", id_agent, (double)(clock() - clock0) / CLOCKS_PER_SEC * 1000);

    free(group);
    return result;
}

int wm_sync_shared_group(const char *fname) {
    int result = 0;
    char path[PATH_MAX];
    DIR *dp;
    clock_t clock0 = clock();

    snprintf(path,PATH_MAX, "%s/%s",DEFAULTDIR SHAREDCFG_DIR,fname);

    dp = opendir(path);

    /* The group was deleted */
    if (!dp) {
        wdb_remove_group_db(fname, &wdb_wmdb_sock);
    }
    else {
        if(wdb_find_group(fname, &wdb_wmdb_sock) <= 0){
            wdb_insert_group(fname, &wdb_wmdb_sock);
        }
        closedir(dp);
    }
    mtdebug2(WM_DATABASE_LOGTAG, "wm_sync_shared_group(): %.3f ms.", (double)(clock() - clock0) / CLOCKS_PER_SEC * 1000);
    return result;
}

void wm_scan_directory(const char *dirname) {
    char path[PATH_MAX];
    struct dirent *dirent = NULL;
    DIR *dir;

    mtdebug1(WM_DATABASE_LOGTAG, "Scanning directory '%s'.", dirname);
    snprintf(path, PATH_MAX, "%s", dirname);

    if (!(dir = opendir(path))) {
        mterror(WM_DATABASE_LOGTAG, "Couldn't open directory '%s': %s.", path, strerror(errno));
        return;
    }

    while ((dirent = readdir(dir)) != NULL)
        if (dirent->d_name[0] != '.')
            wm_sync_file(dirname, dirent->d_name);

    closedir(dir);
}

int wm_sync_file(const char *dirname, const char *fname) {
    char path[PATH_MAX] = "";
    int result = 0;
    int id_agent = -1;
    int type;
    char * name;

    mtdebug2(WM_DATABASE_LOGTAG, "Synchronizing file '%s/%s'", dirname, fname);

    if (snprintf(path, PATH_MAX, "%s/%s", dirname, fname) >= PATH_MAX) {
        mterror(WM_DATABASE_LOGTAG, "At wm_sync_file(): Path '%s/%s' exceeded length limit.", dirname, fname);
        return -1;
    }

    if (!strcmp(dirname, DEFAULTDIR GROUPS_DIR)) {
        type = WDB_GROUPS;
    } else if (!strcmp(dirname, DEFAULTDIR SHAREDCFG_DIR)) {
        type = WDB_SHARED_GROUPS;
    } else {
        mterror(WM_DATABASE_LOGTAG, "Directory name '%s' not recognized.", dirname);
        return -1;
    }

    switch (type) {
    case WDB_GROUPS:
        id_agent = atoi(fname);
        if (id_agent <= 0) {
            mterror(WM_DATABASE_LOGTAG, "Couldn't extract agent ID from file %s/%s", dirname, fname);
            return -1;
        }

        name = wdb_get_agent_name(id_agent, &wdb_wmdb_sock);

        if (name == NULL) {
            mterror(WM_DATABASE_LOGTAG, "Couldn't query the name of the agent %d to database", id_agent);
            return -1;
        }

        if (*name == '\0') {
            mtdebug2(WM_DATABASE_LOGTAG, "Deleting dangling group file '%s'.", fname);
            unlink(path);
            free(name);
            return -1;
        }

        free(name);
        result = wm_sync_agent_group(id_agent, fname);
        break;

    case WDB_SHARED_GROUPS:
        result = wm_sync_shared_group(fname);
        break;
    }

    return result;
}


// Get read data

cJSON *wm_database_dump(const wm_database *data) {

    cJSON *root = cJSON_CreateObject();
    cJSON *wm_db = cJSON_CreateObject();

    if (data->sync_agents) cJSON_AddStringToObject(wm_db,"sync_agents","yes"); else cJSON_AddStringToObject(wm_db,"sync_agents","no");
    if (data->real_time) cJSON_AddStringToObject(wm_db,"real_time","yes"); else cJSON_AddStringToObject(wm_db,"real_time","no");
    cJSON_AddNumberToObject(wm_db,"interval",data->interval);
    cJSON_AddNumberToObject(wm_db,"max_queued_events",data->max_queued_events);

    cJSON_AddItemToObject(root,"database",wm_db);

    return root;
}


// Destroy data
void* wm_database_destroy(wm_database *data) {
    free(data);
    return NULL;
}

// Read configuration and return a module (if enabled) or NULL (if disabled)
wmodule* wm_database_read() {
#ifdef CLIENT
    // This module won't be available on agents
    return NULL;
#else
    wm_database data;
    wmodule *module = NULL;

    data.sync_agents = getDefine_Int("wazuh_database", "sync_agents", 0, 1);
    data.real_time = getDefine_Int("wazuh_database", "real_time", 0, 1);
    data.interval = getDefine_Int("wazuh_database", "interval", 0, 86400);
    data.max_queued_events = getDefine_Int("wazuh_database", "max_queued_events", 0, INT_MAX);

    if (data.sync_agents) {
        os_calloc(1, sizeof(wmodule), module);
        os_calloc(1, sizeof(wm_database), module->data);
        module->context = &WM_DATABASE_CONTEXT;
        memcpy(module->data, &data, sizeof(wm_database));
        module->tag = strdup(module->context->name);
    }

    return module;
#endif
}

#ifdef INOTIFY_ENABLED

/* Get current inotify queued events limit */
int get_max_queued_events() {
    int size;
    int n;
    FILE *fp;

    if (!(fp = fopen(MAX_QUEUED_EVENTS_PATH, "r"))) {
        mterror(WM_DATABASE_LOGTAG, FOPEN_ERROR, MAX_QUEUED_EVENTS_PATH, errno, strerror(errno));
        return -1;
    }

    n = fscanf(fp, "%d", &size);
    fclose(fp);

    if (n == 1) {
        return size;
    } else {
        return -1;
    }
}

/* Set current inotify queued events limit */
int set_max_queued_events(int size) {
    FILE *fp;

    if (!(fp = fopen(MAX_QUEUED_EVENTS_PATH, "w"))) {
        mterror(WM_DATABASE_LOGTAG, FOPEN_ERROR, MAX_QUEUED_EVENTS_PATH, errno, strerror(errno));
        return -1;
    }

    fprintf(fp, "%d\n", size);
    fclose(fp);
    return 0;
}

// Setup inotify reader
void wm_inotify_setup(wm_database * data) {
    int old_max_queued_events = -1;

    // Create hash table

    if (ptable = OSHash_Create(), !ptable) {
        merror_exit("At wm_inotify_setup(): OSHash_Create()");
    }

    // Create queue
    if (queue = queue_init(data->max_queued_events > 0 ? data->max_queued_events : 16384), !queue) {
        merror_exit("At wm_inotify_setup(): queue_init()");
    }

    // Set inotify queued events limit

    if (data->max_queued_events) {
        old_max_queued_events = get_max_queued_events();

        if (old_max_queued_events >= 0 && old_max_queued_events != data->max_queued_events) {
            mtdebug1(WM_DATABASE_LOGTAG, "Setting inotify queued events limit to '%d'", data->max_queued_events);

            if (set_max_queued_events(data->max_queued_events) < 0) {
                // Error: do not reset then
                old_max_queued_events = -1;
            }
        }
    }

    // Start inotify

    if (inotify_fd = inotify_init1(IN_CLOEXEC), inotify_fd < 0) {
        mterror_exit(WM_DATABASE_LOGTAG, "Couldn't init inotify: %s.", strerror(errno));
    }

    // Reset inotify queued events limit

    if (old_max_queued_events >= 0 && old_max_queued_events != data->max_queued_events) {
        mtdebug2(WM_DATABASE_LOGTAG, "Restoring inotify queued events limit to '%d'", old_max_queued_events);
        set_max_queued_events(old_max_queued_events);
    }

    // Run thread
    w_create_thread(wm_inotify_start, NULL);

    // First synchronization and add watch for client.keys, Syscheck and Rootcheck directories

#ifndef LOCAL

    char keysfile_path[] = KEYSFILE_PATH;
    char * keysfile_dir = dirname(keysfile_path);

    if (data->sync_agents) {
        if ((wd_agents = inotify_add_watch(inotify_fd, keysfile_dir, IN_CLOSE_WRITE | IN_MOVED_TO)) < 0)
            mterror(WM_DATABASE_LOGTAG, "Couldn't watch client.keys file: %s.", strerror(errno));

        mtdebug2(WM_DATABASE_LOGTAG, "wd_agents='%d'", wd_agents);

        if ((wd_groups = inotify_add_watch(inotify_fd, DEFAULTDIR GROUPS_DIR, IN_CLOSE_WRITE | IN_MOVED_TO | IN_DELETE)) < 0)
            mterror(WM_DATABASE_LOGTAG, "Couldn't watch the agent groups directory: %s.", strerror(errno));

        mtdebug2(WM_DATABASE_LOGTAG, "wd_groups='%d'", wd_groups);

        if ((wd_shared_groups = inotify_add_watch(inotify_fd, DEFAULTDIR SHAREDCFG_DIR, IN_CLOSE_WRITE | IN_MOVED_TO | IN_MOVED_FROM | IN_CREATE | IN_DELETE)) < 0)
            mterror(WM_DATABASE_LOGTAG, "Couldn't watch the shared groups directory: %s.", strerror(errno));

        mtdebug2(WM_DATABASE_LOGTAG, "wd_shared_groups='%d'", wd_shared_groups);

        wm_sync_agents();
        wm_sync_multi_groups(DEFAULTDIR SHAREDCFG_DIR);
        wdb_agent_belongs_first_time(&wdb_wmdb_sock);
    }

#endif
}

// Real time inotify reader thread
static void * wm_inotify_start(__attribute__((unused)) void * args) {
    char buffer[IN_BUFFER_SIZE];
    char keysfile_dir[] = KEYSFILE_PATH;
    char * keysfile;
    struct inotify_event *event;
    char * dirname = NULL;
    ssize_t count;
    size_t i;

    if (!(keysfile = strrchr(keysfile_dir, '/'))) {
        mterror_exit(WM_DATABASE_LOGTAG, "Couldn't decode keys file path '%s'.", keysfile_dir);
    }

    *(keysfile++) = '\0';

    while (1) {
        // Wait for changes

        mtdebug1(WM_DATABASE_LOGTAG, "Waiting for event notification...");

        do {
            if (count = read(inotify_fd, buffer, IN_BUFFER_SIZE), count < 0) {
                if (errno != EAGAIN)
                    mterror(WM_DATABASE_LOGTAG, "read(): %s.", strerror(errno));

                break;
            }

            buffer[count - 1] = '\0';

            for (i = 0; i < (size_t)count; i += (ssize_t)(sizeof(struct inotify_event) + event->len)) {
                event = (struct inotify_event*)&buffer[i];
                mtdebug2(WM_DATABASE_LOGTAG, "inotify: i='%zu', name='%s', mask='%u', wd='%d'", i, event->name, event->mask, event->wd);

                if (event->len > IN_BUFFER_SIZE) {
                    mterror(WM_DATABASE_LOGTAG, "Inotify event too large (%u)", event->len);
                    break;
                }

                if (event->name[0] == '.') {
                    mtdebug2(WM_DATABASE_LOGTAG, "Discarding hidden file.");
                    continue;
                }
#ifndef LOCAL
                if (event->wd == wd_agents) {
                    if (!strcmp(event->name, keysfile)) {
                        dirname = keysfile_dir;
                    } else {
                        continue;
                    }
                } else if (event->wd == wd_groups) {
                    dirname = DEFAULTDIR GROUPS_DIR;
                } else if (event->wd == wd_shared_groups) {
                    dirname = DEFAULTDIR SHAREDCFG_DIR;
                } else
#endif
                if (event->wd == -1 && event->mask == IN_Q_OVERFLOW) {
                    mterror(WM_DATABASE_LOGTAG, "Inotify event queue overflowed.");
                    continue;
                } else {
                    mterror(WM_DATABASE_LOGTAG, "Unknown watch descriptor '%d', mask='%u'.", event->wd, event->mask);
                    continue;
                }

                wm_inotify_push(dirname, event->name);
            }
        } while (count > 0);
    }

    return NULL;
}

// Insert request into internal structure
void wm_inotify_push(const char * dirname, const char * fname) {
    char path[PATH_MAX + 1];
    char * dup;

    if (snprintf(path, sizeof(path), "%s/%s", dirname, fname) >= (int)sizeof(path)) {
        mterror(WM_DATABASE_LOGTAG, "At wm_inotify_push(): Path too long: '%s'/'%s'", dirname, fname);
        return;
    }

    w_mutex_lock(&mutex_queue);

    if (queue_full(queue)) {
        mterror(WM_DATABASE_LOGTAG, "Internal queue is full (%zu).", queue->size);
        goto end;
    }

    switch (OSHash_Add(ptable, path, (void *)1)) {
    case 0:
        mterror(WM_DATABASE_LOGTAG, "Couldn't insert key into table.");
        break;

    case 1:
        mtdebug2(WM_DATABASE_LOGTAG, "Adding '%s': file already exists at path table.", path);
        break;

    case 2:
        os_strdup(path, dup);
        mtdebug2(WM_DATABASE_LOGTAG, "Adding '%s' to path table.", path);

        if (queue_push(queue, dup) < 0) {
            mterror(WM_DATABASE_LOGTAG, "Couldn't insert key into queue.");
            free(dup);
        }

        w_cond_signal(&cond_pending);
    }

end:
    w_mutex_unlock(&mutex_queue);
}

// Extract enqueued path from internal structure
char * wm_inotify_pop() {
    char * path;

    w_mutex_lock(&mutex_queue);

    while (queue_empty(queue)) {
        w_cond_wait(&cond_pending, &mutex_queue);
    }

    path = queue_pop(queue);

    if (!OSHash_Delete(ptable, path)) {
        mterror(WM_DATABASE_LOGTAG, "Couldn't delete key '%s' from path table.", path);
    }

    w_mutex_unlock(&mutex_queue);
    mtdebug2(WM_DATABASE_LOGTAG, "Taking '%s' from path table.", path);
    return path;
}

#endif // INOTIFY_ENABLED

#endif // !WIN32<|MERGE_RESOLUTION|>--- conflicted
+++ resolved
@@ -204,21 +204,7 @@
         mterror(WM_DATABASE_LOGTAG, "Couldn't get manager's hostname: %s.", strerror(errno));
 
     /* Get node name of the manager in cluster */
-<<<<<<< HEAD
-    const char *(xml_node[]) = {"wazuh_config", "cluster", "node_name", NULL};
-
-    OS_XML xml;
-
-    if (OS_ReadXML(DEFAULTCPATH, &xml) < 0){
-        merror_exit(XML_ERROR, DEFAULTCPATH, xml.err, xml.err_line);
-    }
-
-    manager_data->node_name = OS_GetOneContentforElement(&xml, xml_node);
-
-    OS_ClearXML(&xml);
-=======
     manager_data->node_name = get_node_name();
->>>>>>> e441a62d
 
     if ((os_uname = strdup(getuname()))) {
         char *ptr;
