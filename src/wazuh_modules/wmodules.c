/*
 * Wazuh Module Manager
 * Copyright (C) 2016 Wazuh Inc.
 * April 27, 2016.
 *
 * This program is a free software; you can redistribute it
 * and/or modify it under the terms of the GNU General Public
 * License (version 2) as published by the FSF - Free Software
 * Foundation.
 */

#include "wmodules.h"

wmodule *wmodules = NULL;   // Config: linked list of all modules.
int wm_task_nice = 0;       // Nice value for tasks.
int wm_max_eps;             // Maximum events per second sent by OpenScap and CIS-CAT Wazuh Module
int wm_kill_timeout;        // Time for a process to quit before killing it

<<<<<<< HEAD
// Read XML configuration and internal internal options

int wm_config() {

    int agent_cfg = 0;

=======
// Read XML configuration and internal options

int wm_config() {

>>>>>>> 09679043
    // Get defined values from internal_options

    wm_task_nice = getDefine_Int("wazuh_modules", "task_nice", -20, 19);
    wm_max_eps = getDefine_Int("wazuh_modules", "max_eps", 100, 1000);
    wm_kill_timeout = getDefine_Int("wazuh_modules", "kill_timeout", 0, 3600);

    // Read configuration: ossec.conf

<<<<<<< HEAD
    if (ReadConfig(CWMODULE, DEFAULTCPATH, &wmodules, &agent_cfg) < 0) {
        return -1;
=======
    if (ReadConfig(CWMODULE, DEFAULTCPATH, &wmodules, NULL) < 0){
        exit(EXIT_FAILURE);
>>>>>>> 09679043
    }

#ifdef CLIENT
    // Read configuration: agent.conf
<<<<<<< HEAD
    agent_cfg = 1;
    ReadConfig(CWMODULE | CAGENT_CONFIG, AGENTCONFIG, &wmodules, &agent_cfg);
#else
    wmodule *database;
    // The database module won't be available on agents
    if ((database = wm_database_read()))
        wm_add(database);
=======
    int agent_cfg = 1;
    ReadConfig(CWMODULE | CAGENT_CONFIG, AGENTCONFIG, &wmodules, &agent_cfg);
#else
    wmodule * database;
    // The database module won't be available on agents
    if ((database = wm_database_read())) {
        wm_add(database);
    }
>>>>>>> 09679043
#endif

    return 0;
}

// Add module to the global list

void wm_add(wmodule *module) {
    wmodule *current;

    if (wmodules) {
        for (current = wmodules; current->next; current = current->next);
        current->next = module;
    } else
        wmodules = module;
}

// Check general configuration

void wm_check() {
    wmodule *i = wmodules;
    wmodule *j;
    wmodule *next;

    // Discard empty configurations

    while (i) {
        if (i->context) {
            i = i->next;
        } else {
            next = i->next;
            free(i);

            if (i == wmodules) {
                wmodules = next;
            }

            i = next;
        }
    }

    // Check that a configuration exists

    if (!wmodules) {
        minfo("No configuration defined. Exiting...");
        exit(EXIT_SUCCESS);
    }

    // Get the last module of the same type

    for (i = wmodules->next; i; i = i->next) {
        for (j = wmodules; j != i; j = next) {
            next = j->next;

            if (i->context->name == j->context->name) {
                if (j->context->destroy)
                    j->context->destroy(j->data);

                free(j);

                if (j == wmodules)
                    wmodules = next;
            }
        }
    }
}

// Destroy configuration data

void wm_destroy() {
    wm_free(wmodules);
}

// Concatenate strings with optional separator

int wm_strcat(char **str1, const char *str2, char sep) {
    size_t len1;
    size_t len2;

    if (str2) {
        len2 = strlen(str2);

        if (*str1) {
            len1 = strlen(*str1);
            os_realloc(*str1, len1 + len2 + (sep ? 2 : 1), *str1);

            if (sep)
                memcpy(*str1 + (len1++), &sep, 1);
        } else {
            len1 = 0;
            os_malloc(len2 + 1, *str1);
        }

        memcpy(*str1 + len1, str2, len2 + 1);
        return 0;
    } else
        return -1;
}

// Tokenize string separated by spaces, respecting double-quotes

char** wm_strtok(char *string) {
    char *c = string;
    char **output = (char**)calloc(2, sizeof(char*));
    size_t n = 1;

    if (!output)
        return NULL;

    *output = string;

    while ((c = strpbrk(c, " \"\\"))) {
        switch (*c) {
        case ' ':
            *(c++) = '\0';
            output[n++] = c;
            output = (char**)realloc(output, (n + 1) * sizeof(char*));
            output[n] = NULL;
            break;

        case '\"':
            c++;

            while ((c = strpbrk(c, "\"\\"))) {
                if (*c == '\\')
                    c += 2;
                else
                    break;
            }

            if (!c) {
                free(output);
                return NULL;
            }

            c++;
            break;

        case '\\':
            c += 2;
        }
    }

    return output;
}

// Load or save the running state

int wm_state_io(const char * tag, int op, void *state, size_t size) {
    char path[PATH_MAX] = { '\0' };
    size_t nmemb;
    FILE *file;

    #ifdef WIN32
<<<<<<< HEAD
    snprintf(path, PATH_MAX, "%s\\%s", WM_DIR_WIN, tag);
=======
    snprintf(path, PATH_MAX, "%s\\%s", WM_STATE_DIR_WIN, tag);
>>>>>>> 09679043
    #else
    snprintf(path, PATH_MAX, "%s/%s", WM_STATE_DIR, tag);
    #endif

<<<<<<< HEAD
    if (!(file = fopen(path, op == WM_IO_WRITE ? "wb" : "rb"))) {
=======
    if (!(file = fopen(path, op == WM_IO_WRITE ? "wb" : "rb"))){
>>>>>>> 09679043
        merror("Unable to open the file: %s. %s", path, strerror(errno));
        return -1;
    }

    nmemb = (op == WM_IO_WRITE) ? fwrite(state, size, 1, file) : fread(state, size, 1, file);
    fclose(file);

    return nmemb - 1;
}

int wm_read_http_header(char *header) {
    int size;
    char *size_tag = "Content-Length:";
    char *found;
    char c_aux;

    if (found = strstr(header, size_tag), !found) {
        return 0;
    }
    found += strlen(size_tag);
    for (header = found; isdigit(*found) || *found == ' '; found++);

    c_aux = *found;
    *found = '\0';
    size = strtol(header, NULL, 10);
    *found = c_aux;
    return size;
}

void wm_free(wmodule * config) {
    wmodule *cur_module;
    wmodule *next_module;

    for (cur_module = config; cur_module; cur_module = next_module) {
        next_module = cur_module->next;
        if (cur_module->context)
            cur_module->context->destroy(cur_module->data);
        free(cur_module);
    }
}<|MERGE_RESOLUTION|>--- conflicted
+++ resolved
@@ -16,19 +16,12 @@
 int wm_max_eps;             // Maximum events per second sent by OpenScap and CIS-CAT Wazuh Module
 int wm_kill_timeout;        // Time for a process to quit before killing it
 
-<<<<<<< HEAD
-// Read XML configuration and internal internal options
+// Read XML configuration and internal options
 
 int wm_config() {
 
     int agent_cfg = 0;
 
-=======
-// Read XML configuration and internal options
-
-int wm_config() {
-
->>>>>>> 09679043
     // Get defined values from internal_options
 
     wm_task_nice = getDefine_Int("wazuh_modules", "task_nice", -20, 19);
@@ -37,18 +30,12 @@
 
     // Read configuration: ossec.conf
 
-<<<<<<< HEAD
     if (ReadConfig(CWMODULE, DEFAULTCPATH, &wmodules, &agent_cfg) < 0) {
         return -1;
-=======
-    if (ReadConfig(CWMODULE, DEFAULTCPATH, &wmodules, NULL) < 0){
-        exit(EXIT_FAILURE);
->>>>>>> 09679043
     }
 
 #ifdef CLIENT
     // Read configuration: agent.conf
-<<<<<<< HEAD
     agent_cfg = 1;
     ReadConfig(CWMODULE | CAGENT_CONFIG, AGENTCONFIG, &wmodules, &agent_cfg);
 #else
@@ -56,16 +43,6 @@
     // The database module won't be available on agents
     if ((database = wm_database_read()))
         wm_add(database);
-=======
-    int agent_cfg = 1;
-    ReadConfig(CWMODULE | CAGENT_CONFIG, AGENTCONFIG, &wmodules, &agent_cfg);
-#else
-    wmodule * database;
-    // The database module won't be available on agents
-    if ((database = wm_database_read())) {
-        wm_add(database);
-    }
->>>>>>> 09679043
 #endif
 
     return 0;
@@ -220,20 +197,12 @@
     FILE *file;
 
     #ifdef WIN32
-<<<<<<< HEAD
     snprintf(path, PATH_MAX, "%s\\%s", WM_DIR_WIN, tag);
-=======
-    snprintf(path, PATH_MAX, "%s\\%s", WM_STATE_DIR_WIN, tag);
->>>>>>> 09679043
     #else
     snprintf(path, PATH_MAX, "%s/%s", WM_STATE_DIR, tag);
     #endif
 
-<<<<<<< HEAD
     if (!(file = fopen(path, op == WM_IO_WRITE ? "wb" : "rb"))) {
-=======
-    if (!(file = fopen(path, op == WM_IO_WRITE ? "wb" : "rb"))){
->>>>>>> 09679043
         merror("Unable to open the file: %s. %s", path, strerror(errno));
         return -1;
     }
