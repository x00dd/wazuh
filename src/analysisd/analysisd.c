--- conflicted
+++ resolved
@@ -992,15 +992,8 @@
     }
 
     /* Initialize EPS limits */
-<<<<<<< HEAD
-    analysisd_limits = init_limits(Config.eps.maximum, Config.eps.timeframe);
-    if (!analysisd_limits->enabled && !Config.eps.maximum_found && analysisd_limits->timeframe > 0) {
-        mwarn("The EPS maximum value is missing in the configuration block.");
-    }
+    load_limits(Config.eps.maximum, Config.eps.timeframe, Config.eps.maximum_found);
     w_set_available_credits_prev(Config.eps.maximum * Config.eps.timeframe);
-=======
-    load_limits(Config.eps.maximum, Config.eps.timeframe, Config.eps.maximum_found);
->>>>>>> 097d8545
 
     /* Create message handler thread */
     w_create_thread(ad_input_main, &m_queue);
@@ -1079,12 +1072,8 @@
     while (1) {
         sleep(1);
 
-<<<<<<< HEAD
         unsigned int credits = 0;
-        if (limit_reached(analysisd_limits, &credits)) {
-=======
-        if (limit_reached(NULL)) {
->>>>>>> 097d8545
+        if (limit_reached(&credits)) {
             w_inc_eps_seconds_over_limit();
         }
         w_set_available_credits_prev(credits);
@@ -1406,11 +1395,7 @@
 
             if (result == -1) {
                 if (!reported_eps_drop) {
-<<<<<<< HEAD
-                    if (limit_reached(analysisd_limits, NULL)) {
-=======
                     if (limit_reached(NULL)) {
->>>>>>> 097d8545
                         reported_eps_drop = 1;
                         if (!reported_eps_drop_hourly) {
                             mwarn("Queues are full and no EPS credits, dropping events.");
