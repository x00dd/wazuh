/* Copyright (C) 2015-2020, Wazuh Inc.
 * Copyright (C) 2009 Trend Micro Inc.
 * All right reserved.
 *
 * This program is free software; you can redistribute it
 * and/or modify it under the terms of the GNU General Public
 * License (version 2) as published by the FSF - Free Software
 * Foundation
 */

/* agent daemon */

#include "shared.h"
#include "agentd.h"

#ifndef ARGV0
#define ARGV0 "wazuh-agentd"
#endif


/* Prototypes */
static void help_agentd(char *home_path) __attribute((noreturn));


/* Print help statement */
static void help_agentd(char *home_path)
{
    print_header();
    print_out("  %s: -[Vhdtf] [-u user] [-g group] [-c config]", ARGV0);
    print_out("    -V          Version and license message");
    print_out("    -h          This help message");
    print_out("    -d          Execute in debug mode. This parameter");
    print_out("                can be specified multiple times");
    print_out("                to increase the debug level.");
    print_out("    -t          Test configuration");
    print_out("    -f          Run in foreground");
    print_out("    -u <user>   User to run as (default: %s)", USER);
    print_out("    -g <group>  Group to run as (default: %s)", GROUPGLOBAL);
<<<<<<< HEAD
    print_out("    -c <config> Configuration file to use (default: %s)", DEFAULTCPATH_AGENT);
=======
    print_out("    -c <config> Configuration file to use (default: %s)", OSSECCONF);
>>>>>>> 5a2c3b8d
    print_out(" ");
    os_free(home_path);
    exit(1);
}


int main(int argc, char **argv)
{
    int c = 0;
    int test_config = 0;
    int debug_level = 0;
    char *home_path = w_homedir(argv[0]);

    const char *user = USER;
    const char *group = GROUPGLOBAL;
<<<<<<< HEAD
    const char *cfg = DEFAULTCPATH_AGENT;
=======
    const char *cfg = OSSECCONF;
>>>>>>> 5a2c3b8d

    uid_t uid;
    gid_t gid;

    run_foreground = 0;

    /* Set the name */
    OS_SetName(ARGV0);

	/* Change working directory */
    if (chdir(home_path) == -1) {
        merror(CHDIR_ERROR, home_path, errno, strerror(errno));
        os_free(home_path);
        exit(1);
    }

    agent_debug_level = getDefine_Int("agent", "debug", 0, 2);

    while ((c = getopt(argc, argv, "Vtdfhu:g:D:c:")) != -1) {
        switch (c) {
            case 'V':
                print_version();
                break;
            case 'h':
                help_agentd(home_path);
                break;
            case 'd':
                nowDebug();
                debug_level = 1;
                break;
            case 'f':
                run_foreground = 1;
                break;
            case 'u':
                if (!optarg) {
                    merror_exit("-u needs an argument");
                }
                user = optarg;
                break;
            case 'g':
                if (!optarg) {
                    merror_exit("-g needs an argument");
                }
                group = optarg;
                break;
            case 't':
                test_config = 1;
                break;
            case 'D':
                if (!optarg) {
                    merror_exit("-D needs an argument");
                }
                mwarn("-D is deprecated.");
                break;
            case 'c':
                if (!optarg) {
                    merror_exit("-c needs an argument.");
                }
                cfg = optarg;
                break;
            default:
                help_agentd(home_path);
                break;
        }
    }

    agt = (agent *)calloc(1, sizeof(agent));
    if (!agt) {
        merror_exit(MEM_ERROR, errno, strerror(errno));
    }

    /* Check current debug_level
     * Command line setting takes precedence
     */
    if (debug_level == 0) {
        /* Get debug level */
        debug_level = agent_debug_level;
        while (debug_level != 0) {
            nowDebug();
            debug_level--;
        }
    }

    mdebug1(WAZUH_HOMEDIR, home_path);
    os_free(home_path);
    mdebug1(STARTUP_MSG, (int)getpid());

    /* Read config */
    if (ClientConf(cfg) < 0) {
        merror_exit(CLIENT_ERROR);
    }

    if (!(agt->server && agt->server[0].rip)) {
        merror(AG_INV_IP);
        merror_exit(CLIENT_ERROR);
    }

    if (!Validate_Address(agt->server)){
        merror(AG_INV_MNGIP, agt->server[0].rip);
        merror_exit(CLIENT_ERROR);
    }

    if (agt->notify_time == 0) {
        agt->notify_time = NOTIFY_TIME;
    }
    if (agt->max_time_reconnect_try == 0 ) {
        agt->max_time_reconnect_try = RECONNECT_TIME;
    }
    if (agt->max_time_reconnect_try <= agt->notify_time) {
        agt->max_time_reconnect_try = (agt->notify_time * 3);
        minfo("Max time to reconnect can't be less than notify_time(%d), using notify_time*3 (%d)", agt->notify_time, agt->max_time_reconnect_try);
    }

    /* Check if the user/group given are valid */
    uid = Privsep_GetUser(user);
    gid = Privsep_GetGroup(group);
    if (uid == (uid_t) - 1 || gid == (gid_t) - 1) {
        merror_exit(USER_ERROR, user, group, strerror(errno), errno);
    }

    /* Exit if test config */
    if (test_config) {
        exit(0);
    }

    /* Start the signal manipulation */
    StartSIG(ARGV0);

    /* Agentd Start */
    AgentdStart(uid, gid, user, group);

    return (0);
}<|MERGE_RESOLUTION|>--- conflicted
+++ resolved
@@ -36,11 +36,7 @@
     print_out("    -f          Run in foreground");
     print_out("    -u <user>   User to run as (default: %s)", USER);
     print_out("    -g <group>  Group to run as (default: %s)", GROUPGLOBAL);
-<<<<<<< HEAD
-    print_out("    -c <config> Configuration file to use (default: %s)", DEFAULTCPATH_AGENT);
-=======
-    print_out("    -c <config> Configuration file to use (default: %s)", OSSECCONF);
->>>>>>> 5a2c3b8d
+    print_out("    -c <config> Configuration file to use (default: %s)", WAZUHCONF_AGENT);
     print_out(" ");
     os_free(home_path);
     exit(1);
@@ -56,11 +52,7 @@
 
     const char *user = USER;
     const char *group = GROUPGLOBAL;
-<<<<<<< HEAD
-    const char *cfg = DEFAULTCPATH_AGENT;
-=======
-    const char *cfg = OSSECCONF;
->>>>>>> 5a2c3b8d
+    const char *cfg = WAZUHCONF_AGENT;
 
     uid_t uid;
     gid_t gid;
