/*   $OSSEC, client-config.c, v0.1, 2005/04/01, Daniel B. Cid$   */

/* Copyright (C) 2009 Trend Micro Inc.
 * All right reserved.
 *
 * This program is a free software; you can redistribute it
 * and/or modify it under the terms of the GNU General Public
 * License (version 2) as published by the FSF - Free Software
 * Foundation
 */



#include "shared.h"
#include "client-config.h"
#include "os_net/os_net.h"

#include "config.h"

int Read_Client(XML_NODE node, void *d1, __attribute__((unused)) void *d2)
{
    int i = 0, portnum;

    /* XML definitions */
    const char *xml_client_ip = "server-ip";
    const char *xml_client_hostname = "server-hostname";
    const char *xml_local_ip = "local_ip";
    const char *xml_client_port = "port";
    const char *xml_ar_disabled = "disable-active-response";
    const char *xml_notify_time = "notify_time";
    const char *xml_max_time_reconnect_try = "time-reconnect";

    /* cmoraes */
    const char *xml_profile_name = "config-profile";

    agent *logr;

    logr = (agent *)d1;

    logr->notify_time = 0;
    logr->max_time_reconnect_try = 0;

    while(node[i])
    {
        if(!node[i]->element)
        {
            merror(XML_ELEMNULL, __local_name);
            return(OS_INVALID);
        }
        else if(!node[i]->content)
        {
            merror(XML_VALUENULL, __local_name, node[i]->element);
            return(OS_INVALID);
        }
        /* Getting local ip. */
        else if(strcmp(node[i]->element, xml_local_ip) == 0)
        {
            os_strdup(node[i]->content, logr->lip);
            if(OS_IsValidIP(logr->lip, NULL) != 1)
            {
                merror(INVALID_IP, __local_name, logr->lip);
                return(OS_INVALID);
            }
        }
        /* Getting server ip */
        else if(strcmp(node[i]->element,xml_client_ip) == 0)
        {
            unsigned int ip_id = 0;

            /* Getting last ip */
            if(logr->rip)
            {
                while(logr->rip[ip_id])
                {
                    ip_id++;
                }
            }
            os_realloc(logr->rip, (ip_id + 2) * sizeof(char*), logr->rip);
            logr->rip[ip_id] = NULL;
            logr->rip[ip_id +1] = NULL;

            os_strdup(node[i]->content, logr->rip[ip_id]);
            if(OS_IsValidIP(logr->rip[ip_id], NULL) != 1)
            {
                merror(INVALID_IP, __local_name, logr->rip[ip_id]);
                return(OS_INVALID);
            }
            logr->rip_id++;
        }
        else if(strcmp(node[i]->element,xml_client_hostname) == 0)
        {
            unsigned int ip_id = 0;
            char *s_ip;
            char f_ip[128];


            /* Getting last ip. */
            if(logr->rip)
            {
                while(logr->rip[ip_id])
                {
                    ip_id++;
                }
            }

            os_realloc(logr->rip, (ip_id + 2) * sizeof(char*),
                       logr->rip);


            s_ip = OS_GetHost(node[i]->content, 5);
            if(!s_ip)
            {
                merror("%s: WARN: Unable to get hostname for '%s'.",
                       __local_name, node[i]->content);
                merror(AG_INV_HOST, __local_name, node[i]->content);

                os_strdup("invalid_ip", s_ip);
            }


            f_ip[127] = '\0';
            snprintf(f_ip, 127, "%s/%s", node[i]->content, s_ip);

            os_strdup(f_ip, logr->rip[ip_id]);
            logr->rip[ip_id +1] = NULL;

            free(s_ip);

            logr->rip_id++;
        }
        else if(strcmp(node[i]->element,xml_client_port) == 0)
        {
            if(!OS_StrIsNum(node[i]->content))
            {
                merror(XML_VALUEERR,__local_name,node[i]->element,node[i]->content);
                return(OS_INVALID);
            }
            portnum = atoi(node[i]->content);
            if(portnum <= 0 || portnum > 65535)
            {
<<<<<<< HEAD
                merror(PORT_ERROR, ARGV0, portnum);
=======
                merror(PORT_ERROR, __local_name, logr->port);
>>>>>>> d9668af8
                return(OS_INVALID);
            }
            os_strdup(node[i]->content, logr->port);
        }
        else if(strcmp(node[i]->element,xml_notify_time) == 0)
        {
            if(!OS_StrIsNum(node[i]->content))
            {
                merror(XML_VALUEERR,__local_name,node[i]->element,node[i]->content);
                return(OS_INVALID);
            }
            logr->notify_time = atoi(node[i]->content);
        }
        else if(strcmp(node[i]->element,xml_max_time_reconnect_try) == 0)
        {
            if(!OS_StrIsNum(node[i]->content))
            {
                merror(XML_VALUEERR,__local_name,node[i]->element,node[i]->content);
                return(OS_INVALID);
            }
            logr->max_time_reconnect_try = atoi(node[i]->content);
        }
        else if(strcmp(node[i]->element,xml_ar_disabled) == 0)
        {
            if(strcmp(node[i]->content, "yes") == 0)
                logr->execdq = -1;
            else if(strcmp(node[i]->content, "no") == 0)
                logr->execdq = 0;
            else
            {
                merror(XML_VALUEERR,__local_name,node[i]->element,node[i]->content);
                return(OS_INVALID);
            }
        }
        /* cmoraes */
        else if(strcmp(node[i]->element,xml_profile_name) == 0)
        {
            /* profile name can be anything hence no validation */
            os_strdup(node[i]->content, logr->profile);
        }
        else
        {
            merror(XML_INVELEM, __local_name, node[i]->element);
            return(OS_INVALID);
        }
        i++;
    }

    if(!logr->rip)
    {
        return(OS_INVALID);
    }

    return(0);
}


/* EOF */<|MERGE_RESOLUTION|>--- conflicted
+++ resolved
@@ -135,17 +135,14 @@
                 merror(XML_VALUEERR,__local_name,node[i]->element,node[i]->content);
                 return(OS_INVALID);
             }
+            os_strdup(node[i]->content, logr->port);
             portnum = atoi(node[i]->content);
+
             if(portnum <= 0 || portnum > 65535)
             {
-<<<<<<< HEAD
-                merror(PORT_ERROR, ARGV0, portnum);
-=======
-                merror(PORT_ERROR, __local_name, logr->port);
->>>>>>> d9668af8
-                return(OS_INVALID);
-            }
-            os_strdup(node[i]->content, logr->port);
+                merror(PORT_ERROR, __local_name, portnum);
+                return(OS_INVALID);
+            }
         }
         else if(strcmp(node[i]->element,xml_notify_time) == 0)
         {
