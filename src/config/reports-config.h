/* Copyright (C) 2015-2019, Wazuh Inc.
 * Copyright (C) 2009 Trend Micro Inc.
 * All rights reserved.
 *
 * This program is free software; you can redistribute it
 * and/or modify it under the terms of the GNU General Public
 * License (version 2) as published by the FSF - Free Software
 * Foundation
 */

#ifndef REPORTSCONFIG_H
#define REPORTSCONFIG_H

#include "report_op.h"

/* Structure for the report */
typedef struct _report_config {
    char *title;
    char *args;
    char *relations;
    char *type;
    char **emailto;
    report_filter r_filter;
} report_config;

typedef struct _monitor_config {
    short int day_wait;
    unsigned int compress:1;
    unsigned int sign:1;
    unsigned int monitor_agents:1;
    unsigned int rotate_log:1;
    unsigned int delete_old_agents;
    int a_queue;
    int maxage;
    int keep_rotated_files;
    unsigned long min_size_rotate;  // This is the value that we put in the configuration (not converted to bytes). We need it to show the configuration.
    unsigned long size_rotate;      // This is the value that we put in the configuration (not converted to bytes). We need it to show the configuration.
<<<<<<< HEAD
    int daily_rotations;
=======
>>>>>>> b5bee034

    char *smtpserver;
    char *emailfrom;
    char *emailidsname;

    // Rotation options
    unsigned int enabled:1;
    unsigned int rotation_enabled:1;
    unsigned int compress_rotation:1;
    unsigned int ossec_log_plain:1;
    unsigned int ossec_log_json:1;
    OSList *ossec_rotation_files;
    long int min_size;
    char min_size_units;    // Character that indicates the units of the log file size (Bytes, KBytes, MBytes, GBytes)
    long int max_size;
    char size_units;        // Character that indicates the units of the log file size (Bytes, KBytes, MBytes, GBytes)
    long int interval;
    char interval_units;    // Character that indicates the units of the interval before the log file is rotated (seconds, minutes, hours or days)
    int rotate;
    int log_level;
    rotation_list *log_list_plain;
    rotation_list *log_list_json;

    char **agents;
    report_config **reports;
} monitor_config;

#endif /* REPORTSCONFIG_H */<|MERGE_RESOLUTION|>--- conflicted
+++ resolved
@@ -35,10 +35,6 @@
     int keep_rotated_files;
     unsigned long min_size_rotate;  // This is the value that we put in the configuration (not converted to bytes). We need it to show the configuration.
     unsigned long size_rotate;      // This is the value that we put in the configuration (not converted to bytes). We need it to show the configuration.
-<<<<<<< HEAD
-    int daily_rotations;
-=======
->>>>>>> b5bee034
 
     char *smtpserver;
     char *emailfrom;
