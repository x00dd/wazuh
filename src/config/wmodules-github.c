--- conflicted
+++ resolved
@@ -9,12 +9,6 @@
 
 #include "wazuh_modules/wmodules.h"
 
-static const char *XML_ENABLED = "enabled";
-
-int wm_github_read(__attribute__((unused)) const OS_XML *xml, xml_node **nodes, wmodule *module) {
-    wm_github* data = NULL;
-
-<<<<<<< HEAD
 static const char *XML_ENABLED = "enabled";
 static const char *XML_RUN_ON_START = "run_on_start";
 static const char *XML_INTERVAL = "interval";
@@ -62,22 +56,28 @@
     int i = 0;
     int j = 0;
     xml_node **children = NULL;
-    wm_github* github_config;
+    wm_github* github_config = NULL;
     const char *wm_github_default_event_type = "all";
 
-    // Default initialization
-    module->context = &WM_GITHUB_CONTEXT;
-    module->tag = strdup(module->context->name);
-    os_calloc(1, sizeof(wm_github), github_config);
-    github_config->enabled =            WM_GITHUB_DEFAULT_ENABLED;
-    github_config->run_on_start =       WM_GITHUB_DEFAULT_RUN_ON_START;
-    github_config->only_future_events = WM_GITHUB_DEFAULT_ONLY_FUTURE_EVENTS;
-    github_config->interval =           WM_GITHUB_DEFAULT_INTERVAL;
-    github_config->time_delay =         WM_GITHUB_DEFAULT_DELAY;
-    os_strdup(wm_github_default_event_type, github_config->event_type);
-    module->data = github_config;
+    if (!module->data) {
+        // Default initialization
+        module->context = &WM_GITHUB_CONTEXT;
+        module->tag = strdup(module->context->name);
+        os_calloc(1, sizeof(wm_github), github_config);
+        github_config->enabled =            WM_GITHUB_DEFAULT_ENABLED;
+        github_config->run_on_start =       WM_GITHUB_DEFAULT_RUN_ON_START;
+        github_config->only_future_events = WM_GITHUB_DEFAULT_ONLY_FUTURE_EVENTS;
+        github_config->interval =           WM_GITHUB_DEFAULT_INTERVAL;
+        github_config->time_delay =         WM_GITHUB_DEFAULT_DELAY;
+        os_strdup(wm_github_default_event_type, github_config->event_type);
+        module->data = github_config;
+    } else {
+        github_config = module->data;
+    }
 
-    // Iterate over module subelements
+    if (!nodes) {
+        return 0;
+    }
 
     for (i = 0; nodes[i]; i++){
         if (!nodes[i]->element) {
@@ -163,41 +163,7 @@
             merror("No such tag '%s' at module '%s'.", nodes[i]->element, WM_GITHUB_CONTEXT.name);
             return OS_INVALID;
         }
-=======
-    if (!module->data) {
-        // Default initialization
-        module->context = &WM_GITHUB_CONTEXT;
-        module->tag = strdup(module->context->name);
-        os_calloc(1, sizeof(wm_github), data);
-        data->enabled = 0;
-        module->data = data;
->>>>>>> 2f8672db
     }
 
-    if (!nodes) {
-        return 0;
-    }
-
-    data = module->data;
-
-    for (int i = 0; nodes[i]; i++)
-    {
-        if(!nodes[i]->element) {
-            merror(XML_ELEMNULL);
-            return OS_INVALID;
-        } else if (!strcmp(nodes[i]->element, XML_ENABLED)) {
-            if (!strcmp(nodes[i]->content, "yes"))
-                data->enabled = 1;
-            else if (!strcmp(nodes[i]->content, "no"))
-                data->enabled = 0;
-            else {
-                merror("Invalid content for tag '%s' at module '%s'.", XML_ENABLED, WM_GITHUB_CONTEXT.name);
-                return OS_INVALID;
-            }
-        } else {
-            mwarn("No such tag <%s> at module '%s'.", nodes[i]->element, WM_GITHUB_CONTEXT.name);
-        }
-    }
-
-    return 0;
+    return OS_SUCCESS;
 }