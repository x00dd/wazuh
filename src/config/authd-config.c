/*
 * Authd settings manager
 * Copyright (C) 2015-2021, Wazuh Inc.
 * May 29, 2017.
 *
 * This program is free software; you can redistribute it
 * and/or modify it under the terms of the GNU General Public
 * License (version 2) as published by the FSF - Free Software
 * Foundation.
 */

#include "os_err.h"
#include "os_xml/os_xml.h"
#include "shared.h"
#include "authd-config.h"
#include "config.h"
#include <string.h>

#ifndef WIN32

static short eval_bool(const char *str);
int w_read_force_config(XML_NODE node, authd_config_t *config);

<<<<<<< HEAD
int Read_Authd(__attribute__((unused)) const OS_XML *xml, XML_NODE node, void *d1, __attribute__((unused)) void *d2) {
=======
int Read_Authd(const OS_XML *xml, XML_NODE node, void *d1, __attribute__((unused)) void *d2) {
>>>>>>> 3c20b84b
    /* XML Definitions */
    static const char *xml_disabled = "disabled";
    static const char *xml_port = "port";
    static const char *xml_use_source_ip = "use_source_ip";
    static const char *xml_force_insert = "force_insert";       // Deprecated since 4.3.0
    static const char *xml_force_time = "force_time";           // Deprecated since 4.3.0
    static const char *xml_force = "force";
    static const char *xml_purge = "purge";
    static const char *xml_use_password = "use_password";
    static const char *xml_limit_maxagents = "limit_maxagents";
    static const char *xml_ciphers = "ciphers";
    static const char *xml_ssl_agent_ca = "ssl_agent_ca";
    static const char *xml_ssl_verify_host = "ssl_verify_host";
    static const char *xml_ssl_manager_cert = "ssl_manager_cert";
    static const char *xml_ssl_manager_key = "ssl_manager_key";
    static const char *xml_ssl_auto_negotiate = "ssl_auto_negotiate";
    static const char *xml_remote_enrollment = "remote_enrollment";
#ifndef CLIENT
    static const char *xml_key_request = "key_request";
#endif

    authd_config_t *config = (authd_config_t *)d1;
    int i;

    char manager_cert[OS_SIZE_1024];
    char manager_key[OS_SIZE_1024];

    snprintf(manager_cert, OS_SIZE_1024 - 1, "etc/sslmanager.cert");
    snprintf(manager_key, OS_SIZE_1024 - 1, "etc/sslmanager.key");

    // config->flags.disabled = AD_CONF_UNPARSED;
    /* If authd is defined, enable it by default */
    if (config->flags.disabled == AD_CONF_UNPARSED) {
        config->flags.disabled = AD_CONF_UNDEFINED;
    }
    config->port = 1515;
    config->flags.use_source_ip = 0;
    config->flags.clear_removed = 0;
    config->flags.use_password = 0;
    config->ciphers = strdup("HIGH:!ADH:!EXP:!MD5:!RC4:!3DES:!CAMELLIA:@STRENGTH");
    config->flags.verify_host = 0;
    config->manager_cert = strdup(manager_cert);
    config->manager_key = strdup(manager_key);
    config->flags.auto_negotiate = 0;
    config->flags.remote_enrollment = 1;
    config->force_options.enabled = true;
    config->force_options.key_mismatch = true;
    config->force_options.disconnected_time_enabled = true;
    config->force_options.disconnected_time = 3600;
    config->force_options.after_registration_time = 3600;
    short legacy_force_insert = -1;
    if (!node)
        return 0;

    for (i = 0; node[i]; i++) {
        if (!node[i]->element) {
            merror(XML_ELEMNULL);
            return OS_INVALID;
        } else if (!node[i]->content) {
            merror(XML_VALUENULL, node[i]->element);
            return OS_INVALID;
        } else if (!strcmp(node[i]->element, xml_disabled)) {
            short b = eval_bool(node[i]->content);

            if (b < 0) {
                merror(XML_VALUEERR, node[i]->element, node[i]->content);
                return OS_INVALID;
            }

            config->flags.disabled = b;
        } else if (!strcmp(node[i]->element, xml_port)) {
            config->port = (unsigned short)atoi(node[i]->content);

            if (!config->port) {
                merror(XML_VALUEERR, node[i]->element, node[i]->content);
                return OS_INVALID;
            }
        } else if (!strcmp(node[i]->element, xml_use_source_ip)) {
            short b = eval_bool(node[i]->content);

            if (b < 0) {
                merror(XML_VALUEERR, node[i]->element, node[i]->content);
                return OS_INVALID;
            }

            config->flags.use_source_ip = b;
        } else if (!strcmp(node[i]->element, xml_force_insert)) {
            mdebug1("The <%s> tag is deprecated since version 4.3.0.", xml_force_insert);
            short b = eval_bool(node[i]->content);
            if (b < 0) {
                merror(XML_VALUEERR, node[i]->element, node[i]->content);
                return OS_INVALID;
            }
            legacy_force_insert = b;
        } else if (!strcmp(node[i]->element, xml_force_time)) {
             mdebug1("The <%s> tag is deprecated since version 4.3.0.", xml_force_time);
        } else if (!strcmp(node[i]->element, xml_force)) {
            xml_node **chld_node = NULL;

            if (chld_node = OS_GetElementsbyNode(xml, node[i]), !chld_node) {
                merror(XML_INVELEM, node[i]->element);
                return  OS_INVALID;
            }

            if (w_read_force_config(chld_node, config)) {
                OS_ClearNode(chld_node);
                return OS_INVALID;
            }
            OS_ClearNode(chld_node);
        } else if (!strcmp(node[i]->element, xml_purge)) {
            short b = eval_bool(node[i]->content);

            if (b < 0) {
                merror(XML_VALUEERR, node[i]->element, node[i]->content);
                return OS_INVALID;
            }

            config->flags.clear_removed = b;
        } else if (!strcmp(node[i]->element, xml_use_password)) {
            short b = eval_bool(node[i]->content);

            if (b < 0) {
                merror(XML_VALUEERR, node[i]->element, node[i]->content);
                return OS_INVALID;
            }

            config->flags.use_password = b;
        } else if (!strcmp(node[i]->element, xml_remote_enrollment)) {
            short b = eval_bool(node[i]->content);

            if (b < 0) {
                merror(XML_VALUEERR, node[i]->element, node[i]->content);
                return OS_INVALID;
            }

            config->flags.remote_enrollment = b;
#ifndef CLIENT
        } else if (!strcmp(node[i]->element, xml_key_request)) {
            XML_NODE children = OS_GetElementsbyNode(xml, node[i]);

            if (children == NULL) {
                continue;
            }

            authd_read_key_request(children, config);
            config->key_request.compatibility_flag = 1;
            OS_ClearNode(children);
#endif
        } else if (!strcmp(node[i]->element, xml_limit_maxagents)) {
            mdebug1("The <%s> tag is deprecated since version 4.1.0.", xml_limit_maxagents);
        } else if (!strcmp(node[i]->element, xml_ciphers)) {
            free(config->ciphers);
            config->ciphers = strdup(node[i]->content);
        } else if (!strcmp(node[i]->element, xml_ssl_agent_ca)) {
            free(config->agent_ca);
            config->agent_ca = strdup(node[i]->content);
        } else if (!strcmp(node[i]->element, xml_ssl_verify_host)) {
            short b = eval_bool(node[i]->content);

            if (b < 0) {
                merror(XML_VALUEERR, node[i]->element, node[i]->content);
                return OS_INVALID;
            }

            config->flags.verify_host = b;
        } else if (!strcmp(node[i]->element, xml_ssl_manager_cert)) {
            free(config->manager_cert);
            config->manager_cert = strdup(node[i]->content);
        } else if (!strcmp(node[i]->element, xml_ssl_manager_key)) {
            free(config->manager_key);
            config->manager_key = strdup(node[i]->content);
        } else if (!strcmp(node[i]->element, xml_ssl_auto_negotiate)) {
            short b = eval_bool(node[i]->content);

            if (b < 0) {
                merror(XML_VALUEERR, node[i]->element, node[i]->content);
                return OS_INVALID;
            }

            config->flags.auto_negotiate = b;
        } else {
            merror(XML_INVELEM, node[i]->element);
            return OS_INVALID;
        }
    }

    if (legacy_force_insert != -1) {
        mdebug1("Setting <force><enabled> tag to %s to comply with the legacy <%s> option found.",
                legacy_force_insert ? "'yes'" : "'no'", xml_force_insert);

        config->force_options.enabled = legacy_force_insert;
    }
    return 0;
}

short eval_bool(const char *str) {
    if (!str) {
        return OS_INVALID;
    } else if (!strcmp(str, "yes")) {
        return 1;
    } else if (!strcmp(str, "no")) {
        return 0;
    } else {
        return OS_INVALID;
    }
}

int get_time_interval(char *source, time_t *interval) {
    char *endptr;
    *interval = strtoul(source, &endptr, 0);

    if ((!*interval && endptr == source) || *interval < 0) {
        return OS_INVALID;
    }

    switch (*endptr) {
    case 'd':
        *interval *= 86400;
        break;
    case 'h':
        *interval *= 3600;
        break;
    case 'm':
        *interval *= 60;
        break;
    case 's':
    case '\0':
        break;
    default:
        return OS_INVALID;
    }

    return 0;
}

int w_read_force_config(XML_NODE node, authd_config_t *config) {
    /* XML Definitions */
    static const char *xml_enabled = "enabled";
    static const char *xml_key_mismatch = "key_mismatch";
    static const char *xml_disconnected_time = "disconnected_time";
    static const char *xml_after_registration_time = "after_registration_time";

    for (int i = 0; node[i]; i++) {
        // enabled
        if (!strcmp(node[i]->element, xml_enabled)) {
            short b = eval_bool(node[i]->content);

            if (b < 0) {
                merror(XML_VALUEERR, node[i]->element, node[i]->content);
                return OS_INVALID;
            }

            config->force_options.enabled = b;
        }
        // key_mismatch
        else if (!strcmp(node[i]->element, xml_key_mismatch)) {
            short b = eval_bool(node[i]->content);

            if (b < 0) {
                merror(XML_VALUEERR, node[i]->element, node[i]->content);
                return OS_INVALID;
            }

            config->force_options.key_mismatch = b;
        }
        // disconnected_time
        else if (!strcmp(node[i]->element, xml_disconnected_time)) {
            if (node[i]->attributes && node[i]->attributes[0]) {
                if (!strcmp(node[i]->attributes[0], xml_enabled)) {
                    if (node[i]->values && node[i]->values[0]) {

                        short b = eval_bool(node[i]->values[0]);

                        if (b < 0) {
                            merror(INV_VAL, node[i]->attributes[0]);
                            return OS_INVALID;
                        } else if (b > 0) {
                            config->force_options.disconnected_time_enabled = true;
                            if (get_time_interval(node[i]->content, &config->force_options.disconnected_time)) {
                                merror("Invalid interval for '%s' option", node[i]->element);
                                return OS_INVALID;
                            }
                        } else {
                            config->force_options.disconnected_time_enabled = false;
                        }
                    } else {
                        merror(INV_VAL, node[i]->attributes[0]);
                        return OS_INVALID;
                    }
                } else {
                    merror(XML_INVATTR, node[i]->attributes[0], node[i]->element);
                    return OS_INVALID;
                }
            } else {
                merror("Empty attribute for %s", node[i]->element);
                return OS_INVALID;
            }
        // after_registration_time
        } else if (!strcmp(node[i]->element, xml_after_registration_time)) {
            if (get_time_interval(node[i]->content, &config->force_options.after_registration_time)) {
                merror("Invalid interval for '%s' option", node[i]->element);
                return OS_INVALID;
            }
        } else {
            merror(XML_INVELEM, node[i]->element);
            return OS_INVALID;
        }
    }
    return OS_SUCCESS;
}
#endif<|MERGE_RESOLUTION|>--- conflicted
+++ resolved
@@ -21,11 +21,7 @@
 static short eval_bool(const char *str);
 int w_read_force_config(XML_NODE node, authd_config_t *config);
 
-<<<<<<< HEAD
-int Read_Authd(__attribute__((unused)) const OS_XML *xml, XML_NODE node, void *d1, __attribute__((unused)) void *d2) {
-=======
 int Read_Authd(const OS_XML *xml, XML_NODE node, void *d1, __attribute__((unused)) void *d2) {
->>>>>>> 3c20b84b
     /* XML Definitions */
     static const char *xml_disabled = "disabled";
     static const char *xml_port = "port";
