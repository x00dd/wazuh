--- conflicted
+++ resolved
@@ -52,14 +52,10 @@
     const char *oslogging = "logging";                  /* Logging Config */
     const char *oscluster = "cluster";                  /* Cluster Config */
     const char *ossocket = "socket";                    /* Socket Config */
-<<<<<<< HEAD
     const char *ossca = "sca";                          /* Security Configuration Assessment */
-=======
-    const char *ossca = "sca";     /* Security Configuration Assessment */
 #ifndef WIN32
-    const char *osfluent_forward = "fluent-forward";     /* Fluent forwarder */
+    const char *osfluent_forward = "fluent-forward";    /* Fluent forwarder */
 #endif
->>>>>>> 18bac2de
 
     while (node[i]) {
         XML_NODE chld_node = NULL;
@@ -151,13 +147,13 @@
             if ((modules & CWMODULE) && (Read_SCA(xml, node[i], d1) < 0)) {
                 goto fail;
             }
-        } 
+        }
 #ifndef WIN32
         else if (strcmp(node[i]->element, osfluent_forward) == 0) {
             if ((modules & CWMODULE) && (Read_Fluent_Forwarder(xml, node[i], d1) < 0)) {
                 goto fail;
             }
-        } 
+        }
 #endif
         else if (chld_node && (strcmp(node[i]->element, oslabels) == 0)) {
             if ((modules & CLABELS) && (Read_Labels(chld_node, d1, d2) < 0)) {
