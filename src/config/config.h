/* Copyright (C) 2015-2019, Wazuh Inc.
 * Copyright (C) 2009 Trend Micro Inc.
 * All rights reserved.
 *
 * This program is free software; you can redistribute it
 * and/or modify it under the terms of the GNU General Public
 * License (version 2) as published by the FSF - Free Software
 * Foundation
 */

#ifndef HCONFIG_H
#define HCONFIG_H

#define CGLOBAL       000000001
#define CRULES        000000002
#define CSYSCHECK     000000004
#define CROOTCHECK    000000010
#define CALERTS       000000020
#define CLOCALFILE    000000040
#define CREMOTE       000000100
#define CCLIENT       000000200
#define CMAIL         000000400
#define CAR           000001000
#define CDBD          000002000
#define CSYSLOGD      000004000
#define CAGENT_CONFIG 000010000
#define CAGENTLESS    000020000
#define CREPORTS      000040000
#define CINTEGRATORD  000100000
#define CWMODULE      000200000
#define CLABELS       000400000
#define CAUTHD        001000000
#define CBUFFER       002000000
#define CCLUSTER      004000000
#define CSOCKET       010000000
#define CROTMONITORD  020000000
#define CROTANALYSD   040000000

#define MAX_NEEDED_TAGS 4

typedef enum needed_tags {
    JSONOUT_OUTPUT = 0,
    ALERTS_LOG,
    LOGALL,
    LOGALL_JSON
} NeededTags;

#include "os_xml/os_xml.h"

/* Main function to read the config */
int ReadConfig(int modules, const char *cfgfile, void *d1, void *d2);

int Read_Global(XML_NODE node, void *d1, void *d2);
int Read_GlobalSK(XML_NODE node, void *configp, void *mailp);
int Read_Rules(XML_NODE node, void *d1, void *d2);
int Read_Syscheck(const OS_XML *xml, XML_NODE node, void *d1, void *d2);
int Read_Rootcheck(XML_NODE node, void *d1, void *d2);
int Read_Alerts(XML_NODE node, void *d1, void *d2);
int Read_EmailAlerts(XML_NODE node, void *d1, void *d2);
int Read_DB(XML_NODE node, void *config1, void *config2);
int Read_CSyslog(XML_NODE node, void *config1, void *config2);
int Read_CAgentless(XML_NODE node, void *config1, void *config2);
int Read_Localfile(XML_NODE node, void *d1, void *d2);
int Read_Integrator(XML_NODE node, void *config1, void *config2);
int Read_Remote(XML_NODE node, void *d1, void *d2);
int Read_Client(const OS_XML *xml, XML_NODE node, void *d1, void *d2);
int Read_ClientBuffer(XML_NODE node, void *d1, void *d2);
int ReadActiveResponses(XML_NODE node, void *d1, void *d2);
int ReadActiveCommands(XML_NODE node, void *d1, void *d2);
int Read_CReports(XML_NODE node, void *config1, void *config2);
int Read_WModule(const OS_XML *xml, xml_node *node, void *d1, void *d2);
int Read_SCA(const OS_XML *xml, xml_node *node, void *d1);
#ifndef WIN32
int Read_Fluent_Forwarder(const OS_XML *xml, xml_node *node, void *d1);
#endif
int Read_Labels(XML_NODE node, void *d1, void *d2);
int Read_Authd(XML_NODE node, void *d1, void *d2);
int Read_Cluster(XML_NODE node, void *d1, void *d2);
int Read_Socket(XML_NODE node, void *d1, void *d2);
<<<<<<< HEAD
int Read_RotationMonitord(const OS_XML *xml, XML_NODE node, void *d1, void *d2);
int Read_RotationAnalysisd(const OS_XML *xml, XML_NODE node, void *d1, void *d2);
int Read_Monitor(XML_NODE node, void *d1, void *d2);
=======
int Read_Vuln(const OS_XML *xml, xml_node **nodes, void *d1, char d2);
>>>>>>> a010abe3

/* Verifies that the configuration for Syscheck is correct. Return 0 on success or -1 on error.  */
int Test_Syscheck(const char * path);

/* Verifies that the configuration for Rootcheck is correct. Return 0 on success or -1 on error.  */
int Test_Rootcheck(const char * path);

/* Verifies that the configuration for Localfile is correct. Return 0 on success or -1 on error.  */
int Test_Localfile(const char * path);

/* Verifies that the configuration for Client is correct. Return 0 on success or -1 on error.  */
int Test_Client(const char * path);

/* Verifies that the configuration for ClientBuffer is correct. Return 0 on success or -1 on error.  */
int Test_ClientBuffer(const char * path);

/* Verifies that the configuration for Wodle is correct. Return 0 on success or -1 on error. */
int Test_WModule(const char * path);

/* Verifies that the configuration for Labels is correct. Return 0 on success or -1 on error.  */
int Test_Labels(const char * path);

#endif /* HCONFIG_H */<|MERGE_RESOLUTION|>--- conflicted
+++ resolved
@@ -77,13 +77,10 @@
 int Read_Authd(XML_NODE node, void *d1, void *d2);
 int Read_Cluster(XML_NODE node, void *d1, void *d2);
 int Read_Socket(XML_NODE node, void *d1, void *d2);
-<<<<<<< HEAD
 int Read_RotationMonitord(const OS_XML *xml, XML_NODE node, void *d1, void *d2);
 int Read_RotationAnalysisd(const OS_XML *xml, XML_NODE node, void *d1, void *d2);
 int Read_Monitor(XML_NODE node, void *d1, void *d2);
-=======
 int Read_Vuln(const OS_XML *xml, xml_node **nodes, void *d1, char d2);
->>>>>>> a010abe3
 
 /* Verifies that the configuration for Syscheck is correct. Return 0 on success or -1 on error.  */
 int Test_Syscheck(const char * path);
