--- conflicted
+++ resolved
@@ -211,7 +211,7 @@
         snprintf(file, PATH_MAX + 1, "%s/%s/%s", SHAREDCFG_DIR, group, entry->d_name);
 
         if (OS_MD5_File(file, md5sum, OS_TEXT) != 0) {
-            merror("%s: ERROR: Accessing file '%s'", ARGV0, file);
+            merror("Accessing file '%s'", file);
             continue;
         }
 
@@ -228,7 +228,7 @@
     OS_MoveFile(merged_tmp, merged);
 
     if (OS_MD5_File(merged, md5sum, OS_TEXT) != 0) {
-        merror("%s: ERROR: Accessing file '%s'", ARGV0, merged);
+        merror("Accessing file '%s'", merged);
         f_sum[0]->sum[0] = '\0';
     }
 
@@ -245,11 +245,11 @@
     unsigned int p_size = 0;
     char path[PATH_MAX + 1];
 
-    debug1(ARGV0 ": DEBUG: Updating shared files sums.");
+    mdebug1("Updating shared files sums.");
 
     /* Lock mutex */
     if (pthread_mutex_lock(&files_mutex) != 0) {
-        merror(MUTEX_ERROR, ARGV0);
+        merror(MUTEX_ERROR);
         return;
     }
 
@@ -285,19 +285,12 @@
     dp = opendir(SHAREDCFG_DIR);
 
     if (!dp) {
-<<<<<<< HEAD
         /* Unlock mutex */
         if (pthread_mutex_unlock(&files_mutex) != 0) {
-            merror(MUTEX_ERROR, ARGV0);
-        }
-
-        merror("%s: ERROR: Opening directory: '%s': %s",
-               ARGV0,
-               SHAREDCFG_DIR,
-               strerror(errno));
-=======
-        merror("Error opening directory: '%s': %s ", SHAREDCFG_DIR, strerror(errno));
->>>>>>> 3ff99ff3
+            merror(MUTEX_ERROR);
+        }
+
+        merror("Opening directory: '%s': %s", SHAREDCFG_DIR, strerror(errno));
         return;
     }
 
@@ -308,35 +301,18 @@
         }
 
         if (snprintf(path, PATH_MAX + 1, SHAREDCFG_DIR "/%s", entry->d_name) > PATH_MAX) {
-            merror(ARGV0 ": ERROR: at c_files(): path too long.");
+            merror("At c_files(): path too long.");
             break;
         }
 
-<<<<<<< HEAD
         // Try to open directory, avoid TOCTOU hazard
 
         subdir = opendir(path);
 
         if (!subdir) {
             if (errno != ENOTDIR) {
-                merror(ARGV0 ": ERROR: could not open directory '%s'", path);
-            }
-=======
-        if (OS_MD5_File(tmp_dir, md5sum, OS_TEXT) != 0) {
-            merror("Error accessing file '%s'", tmp_dir);
-            continue;
-        }
-
-        f_sum = (file_sum **)realloc(f_sum, (f_size + 2) * sizeof(file_sum *));
-        if (!f_sum) {
-            merror_exit(MEM_ERROR, errno, strerror(errno));
-        }
-
-        f_sum[f_size] = (file_sum *) calloc(1, sizeof(file_sum));
-        if (!f_sum[f_size]) {
-            merror_exit(MEM_ERROR, errno, strerror(errno));
-        }
->>>>>>> 3ff99ff3
+                merror("Could not open directory '%s'", path);
+            }
 
             continue;
         }
@@ -352,14 +328,13 @@
 
     /* Unlock mutex */
     if (pthread_mutex_unlock(&files_mutex) != 0) {
-        merror(MUTEX_ERROR, ARGV0);
+        merror(MUTEX_ERROR);
     }
 
     closedir(dp);
-    debug2(ARGV0 ": DEBUG: End updating shared files sums.");
-}
-
-<<<<<<< HEAD
+    mdebug2("End updating shared files sums.");
+}
+
 file_sum** find_sum(const char *group) {
     int i;
 
@@ -367,11 +342,6 @@
         if (!strcmp(groups[i]->group, group)) {
             return groups[i]->f_sum;
         }
-=======
-    if (OS_MD5_File(SHAREDCFG_FILE, md5sum, OS_TEXT) != 0) {
-        merror("Error accessing file '%s'", SHAREDCFG_FILE);
-        f_sum[0]->sum[0] = '\0';
->>>>>>> 3ff99ff3
     }
 
     // Group not found
@@ -408,20 +378,7 @@
     char buf[OS_SIZE_1024 + 1];
     FILE *fp;
 
-<<<<<<< HEAD
     snprintf(file, OS_SIZE_1024, "%s/%s/%s", SHAREDCFG_DIR, group, name);
-=======
-    key_lock();
-    key_id = OS_IsAllowedID(&keys, agent_id);
-    key_unlock();
-
-    if (key_id < 0) {
-        merror("Couldn't get key for agent ID '%s'.", agent_id);
-        return -1;
-    }
-
-    snprintf(file, OS_SIZE_1024, "%s/%s", SHAREDCFG_DIR, name);
->>>>>>> 3ff99ff3
     fp = fopen(file, "r");
     if (!fp) {
         merror(FOPEN_ERROR, file, errno, strerror(errno));
@@ -432,15 +389,8 @@
     snprintf(buf, OS_SIZE_1024, "%s%s%s %s\n",
              CONTROL_HEADER, FILE_UPDATE_HEADER, sum, name);
 
-<<<<<<< HEAD
     if (send_msg(agent_id, buf) == -1) {
-        merror(SEC_ERROR, ARGV0);
-=======
-    key_lock();
-    if (send_msg(key_id, buf) == -1) {
-        key_unlock();
         merror(SEC_ERROR);
->>>>>>> 3ff99ff3
         fclose(fp);
         return (-1);
     }
@@ -449,16 +399,8 @@
     while ((n = fread(buf, 1, 900, fp)) > 0) {
         buf[n] = '\0';
 
-<<<<<<< HEAD
         if (send_msg(agent_id, buf) == -1) {
-            merror(SEC_ERROR, ARGV0);
-=======
-        key_lock();
-
-        if (send_msg(key_id, buf) == -1) {
-            key_unlock();
             merror(SEC_ERROR);
->>>>>>> 3ff99ff3
             fclose(fp);
             return (-1);
         }
@@ -476,14 +418,8 @@
     /* Send the message to close the file */
     snprintf(buf, OS_SIZE_1024, "%s%s", CONTROL_HEADER, FILE_CLOSE_HEADER);
 
-<<<<<<< HEAD
     if (send_msg(agent_id, buf) == -1) {
-        merror(SEC_ERROR, ARGV0);
-=======
-    if (send_msg(key_id, buf) == -1) {
-        key_unlock();
         merror(SEC_ERROR);
->>>>>>> 3ff99ff3
         fclose(fp);
         return (-1);
     }
@@ -512,7 +448,7 @@
     // Skip agent-info and label data
 
     if (msg = strchr(msg, '\n'), !msg) {
-        merror("%s: ERROR: Invalid message from agent ID '%s' (strchr \\n)", ARGV0, agent_id);
+        merror("Invalid message from agent ID '%s' (strchr \\n)", agent_id);
         return;
     }
 
@@ -526,7 +462,7 @@
 
     /* Lock mutex */
     if (pthread_mutex_lock(&files_mutex) != 0) {
-        merror(MUTEX_ERROR, ARGV0);
+        merror(MUTEX_ERROR);
         return;
     }
 
@@ -536,10 +472,10 @@
         if (f_sum = find_sum(group), !f_sum) {
             /* Unlock mutex */
             if (pthread_mutex_unlock(&files_mutex) != 0) {
-                merror(MUTEX_ERROR, ARGV0);
-            }
-
-            merror("%s: ERROR: No such group '%s' for agent '%s'", __local_name, group, agent_id);
+                merror(MUTEX_ERROR);
+            }
+
+            merror("No such group '%s' for agent '%s'", group, agent_id);
             return;
         }
     }
@@ -554,13 +490,7 @@
 
         msg = strchr(msg, '\n');
         if (!msg) {
-<<<<<<< HEAD
-            merror("%s: ERROR: Invalid message from agent ID '%s' (strchr \\n)",
-                   ARGV0,
-                   agent_id);
-=======
             merror("Invalid message from agent ID '%s' (strchr \\n)", agent_id);
->>>>>>> 3ff99ff3
             break;
         }
 
@@ -575,20 +505,13 @@
 
         file = strchr(file, ' ');
         if (!file) {
-<<<<<<< HEAD
-            merror("%s: ERROR: Invalid message from agent ID '%s' (strchr ' ')",
-                   ARGV0,
-                   agent_id);
-=======
             merror("Invalid message from agent ID '%s' (strchr ' ')", agent_id);
->>>>>>> 3ff99ff3
             break;
         }
 
         *file = '\0';
         file++;
 
-<<<<<<< HEAD
         // If group was not got, guess it by matching sum
 
         if (!f_sum) {
@@ -599,19 +522,11 @@
                 if (f_sum = find_sum(group), !f_sum) {
                     /* Unlock mutex */
                     if (pthread_mutex_unlock(&files_mutex) != 0) {
-                        merror(MUTEX_ERROR, ARGV0);
+                        merror(MUTEX_ERROR);
                     }
 
-                    merror("%s: ERROR: No such group '%s' for agent '%s'", __local_name, group, agent_id);
+                    merror("No such group '%s' for agent '%s'", group, agent_id);
                     return;
-=======
-        /* New agents only have merged.mg */
-        if (strcmp(file, SHAREDCFG_FILENAME) == 0) {
-            if (strcmp(f_sum[0]->sum, md5) != 0) {
-                mdebug1("Sending file '%s' to agent.", f_sum[0]->name);
-                if (send_file_toagent(agent_id, f_sum[0]->name, f_sum[0]->sum) < 0) {
-                    merror(SHARED_ERROR, f_sum[0]->name, agent_id);
->>>>>>> 3ff99ff3
                 }
             }
 
@@ -629,17 +544,17 @@
 
             /* Unlock mutex */
             if (pthread_mutex_unlock(&files_mutex) != 0) {
-                merror(MUTEX_ERROR, ARGV0);
+                merror(MUTEX_ERROR);
             }
 
             if (strcmp(tmp_sum, md5) != 0) {
-                debug1("%s: DEBUG: Sending file '%s/%s' to agent '%s'.", ARGV0, group, SHAREDCFG_FILENAME, agent_id);
+                mdebug1("Sending file '%s/%s' to agent '%s'.", group, SHAREDCFG_FILENAME, agent_id);
 
                 if (send_file_toagent(agent_id, group, SHAREDCFG_FILENAME, tmp_sum) < 0) {
-                    merror(SHARED_ERROR, ARGV0, SHAREDCFG_FILENAME, agent_id);
+                    merror(SHARED_ERROR, SHAREDCFG_FILENAME, agent_id);
                 }
 
-                debug2("%s: DEBUG: End sending file '%s/%s' to agent '%s'.", ARGV0, group, SHAREDCFG_FILENAME, agent_id);
+                mdebug2("End sending file '%s/%s' to agent '%s'.", group, SHAREDCFG_FILENAME, agent_id);
             }
 
             return;
@@ -674,15 +589,9 @@
         if ((f_sum[i]->mark == 1) ||
                 (f_sum[i]->mark == 0)) {
 
-<<<<<<< HEAD
-            debug1("%s: DEBUG: Sending file '%s/%s' to agent '%s'.", ARGV0, group, f_sum[i]->name, agent_id);
+            mdebug1("Sending file '%s/%s' to agent '%s'.", group, f_sum[i]->name, agent_id);
             if (send_file_toagent(agent_id, group, f_sum[i]->name, f_sum[i]->sum) < 0) {
-                merror(SHARED_ERROR, ARGV0, f_sum[i]->name, agent_id);
-=======
-            mdebug1("Sending file '%s' to agent.", f_sum[i]->name);
-            if (send_file_toagent(agent_id, f_sum[i]->name, f_sum[i]->sum) < 0) {
                 merror(SHARED_ERROR, f_sum[i]->name, agent_id);
->>>>>>> 3ff99ff3
             }
         }
 
@@ -691,7 +600,7 @@
 
     /* Unlock mutex */
     if (pthread_mutex_unlock(&files_mutex) != 0) {
-        merror(MUTEX_ERROR, ARGV0);
+        merror(MUTEX_ERROR);
     }
 
     return;
@@ -772,19 +681,8 @@
 void manager_init()
 {
     _stime = time(0);
-<<<<<<< HEAD
-    debug1("%s: DEBUG: Running manager_init", ARGV0);
+    mdebug1("Running manager_init");
     c_files();
-=======
-    queue_i = 0;
-    queue_j = 0;
-
-    f_files();
-    c_files();
-
-    mdebug1("Running manager_init");
-
->>>>>>> 3ff99ff3
     memset(pending_queue, 0, MAX_AGENTS * 9);
     pending_data = OSHash_Create();
 }