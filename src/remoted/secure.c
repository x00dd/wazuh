--- conflicted
+++ resolved
@@ -683,32 +683,19 @@
         if (message->sock == USING_UDP_NO_CLIENT_SOCKET || message->counter > rem_getCounter(message->sock) || (strncmp(tmp_msg, HC_SHUTDOWN, strlen(HC_SHUTDOWN)) == 0)) {
             /* We need to save the peerinfo if it is a control msg */
 
-<<<<<<< HEAD
             w_mutex_lock(&keys.keyentries[agentid]->mutex);
             keys.keyentries[agentid]->net_protocol = protocol;
-            keys.keyentries[agentid]->rcvd = time(0);
             memcpy(&keys.keyentries[agentid]->peer_info, &message->addr, logr.peer_size);
 
             keyentry * key = OS_DupKeyEntry(keys.keyentries[agentid]);
-=======
-        w_mutex_lock(&keys.keyentries[agentid]->mutex);
-        keys.keyentries[agentid]->net_protocol = protocol;
-        memcpy(&keys.keyentries[agentid]->peer_info, &message->addr, logr.peer_size);
-
-        keyentry * key = OS_DupKeyEntry(keys.keyentries[agentid]);
-
-        if (protocol == REMOTED_NET_PROTOCOL_TCP) {
-            if (sock_idle >= 0 || message->counter > rem_getCounter(message->sock)) {
-                keys.keyentries[agentid]->sock = message->sock;
-            }
->>>>>>> e0f76940
 
             if (protocol == REMOTED_NET_PROTOCOL_TCP) {
-                if (message->counter > rem_getCounter(message->sock)) {
+                if (sock_idle >= 0 || message->counter > rem_getCounter(message->sock)) {
                     keys.keyentries[agentid]->sock = message->sock;
                 }
 
                 w_mutex_unlock(&keys.keyentries[agentid]->mutex);
+
                 if ((strncmp(tmp_msg, HC_SHUTDOWN, strlen(HC_SHUTDOWN)) != 0)) {
                     r = OS_AddSocket(&keys, agentid, message->sock);
 
@@ -733,19 +720,13 @@
 
             key_unlock();
 
-<<<<<<< HEAD
+            if (sock_idle >= 0) {
+                _close_sock(&keys, sock_idle);
+            }
+
             // The critical section for readers closes within this function
             save_controlmsg(key, tmp_msg, msg_length - 3, wdb_sock);
             rem_inc_recv_ctrl(key->id);
-=======
-        if (sock_idle >= 0) {
-            _close_sock(&keys, sock_idle);
-        }
-
-        // The critical section for readers closes within this function
-        save_controlmsg(key, tmp_msg, msg_length - 3, wdb_sock);
-        rem_inc_recv_ctrl(key->id);
->>>>>>> e0f76940
 
             OS_FreeKey(key);
         } else {
