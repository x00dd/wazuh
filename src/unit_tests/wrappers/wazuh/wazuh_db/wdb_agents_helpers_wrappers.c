/* Copyright (C) 2015-2021, Wazuh Inc.
 * All rights reserved.
 *
 * This program is free software; you can redistribute it
 * and/or modify it under the terms of the GNU General Public
 * License (version 2) as published by the FSF - Free Software
 * Foundation
 */

#include "wdb_agents_helpers_wrappers.h"
#include <stddef.h>
#include <stdarg.h>
#include <setjmp.h>
#include <cmocka.h>
#include <stdlib.h>

cJSON* __wrap_wdb_insert_vuln_cves(int id,
<<<<<<< HEAD
                                   const char *name,
                                   const char *version,
                                   const char *architecture,
                                   const char *cve,
                                   const char *severity,
                                   double cvss2_score,
                                   double cvss3_score,
                                   const char *reference,
                                   const char *type,
                                   const char *status,
                                   bool check_pkg_existence,
                                   __attribute__((unused)) int *sock) {
=======
                                          const char *name,
                                          const char *version,
                                          const char *architecture,
                                          const char *cve,
                                          const char *reference,
                                          const char *type,
                                          const char *status,
                                          bool check_pkg_existence,
                                          __attribute__((unused)) int *sock) {
>>>>>>> ed9576e1
    check_expected(id);
    check_expected(name);
    check_expected(version);
    check_expected(architecture);
    check_expected(cve);
<<<<<<< HEAD
    check_expected(severity);
    check_expected(cvss2_score);
    check_expected(cvss3_score);
=======
>>>>>>> ed9576e1
    check_expected(reference);
    check_expected(type);
    check_expected(status);
    check_expected(check_pkg_existence);
    return mock_ptr_type(cJSON*);
<<<<<<< HEAD
}

int __wrap_wdb_clear_vuln_cves(int id,
                               __attribute__((unused)) int *sock) {
    check_expected(id);
    return mock_type(int);
}

cJSON* __wrap_wdb_remove_vuln_cves_by_status(int id,
                                             const char *status,
                                             __attribute__((unused)) int *sock) {
    check_expected(id);
    check_expected(status);
    return mock_ptr_type(cJSON*);
}

int __wrap_wdb_update_vuln_cves_status(int id,
                                       const char *old_status,
                                       const char *new_status,
                                       __attribute__((unused)) int *sock) {
=======
}

int __wrap_wdb_clear_vuln_cves(int id,
                                     __attribute__((unused)) int *sock) {
>>>>>>> ed9576e1
    check_expected(id);
    check_expected(old_status);
    check_expected(new_status);
    return mock_type(int);
}

cJSON* __wrap_wdb_remove_vuln_cves_by_status(int id,
                                                    const char *status,
                                                    __attribute__((unused)) int *sock) {
    check_expected(id);
    check_expected(status);
    return mock_ptr_type(cJSON*);
}

int __wrap_wdb_update_vuln_cves_status(int id,
                                              const char *old_status,
                                              const char *new_status,
                                              __attribute__((unused)) int *sock) {
    check_expected(id);
    check_expected(old_status);
    check_expected(new_status);
    return mock_type(int);
}<|MERGE_RESOLUTION|>--- conflicted
+++ resolved
@@ -15,7 +15,6 @@
 #include <stdlib.h>
 
 cJSON* __wrap_wdb_insert_vuln_cves(int id,
-<<<<<<< HEAD
                                    const char *name,
                                    const char *version,
                                    const char *architecture,
@@ -28,34 +27,19 @@
                                    const char *status,
                                    bool check_pkg_existence,
                                    __attribute__((unused)) int *sock) {
-=======
-                                          const char *name,
-                                          const char *version,
-                                          const char *architecture,
-                                          const char *cve,
-                                          const char *reference,
-                                          const char *type,
-                                          const char *status,
-                                          bool check_pkg_existence,
-                                          __attribute__((unused)) int *sock) {
->>>>>>> ed9576e1
     check_expected(id);
     check_expected(name);
     check_expected(version);
     check_expected(architecture);
     check_expected(cve);
-<<<<<<< HEAD
     check_expected(severity);
     check_expected(cvss2_score);
     check_expected(cvss3_score);
-=======
->>>>>>> ed9576e1
     check_expected(reference);
     check_expected(type);
     check_expected(status);
     check_expected(check_pkg_existence);
     return mock_ptr_type(cJSON*);
-<<<<<<< HEAD
 }
 
 int __wrap_wdb_clear_vuln_cves(int id,
@@ -76,12 +60,6 @@
                                        const char *old_status,
                                        const char *new_status,
                                        __attribute__((unused)) int *sock) {
-=======
-}
-
-int __wrap_wdb_clear_vuln_cves(int id,
-                                     __attribute__((unused)) int *sock) {
->>>>>>> ed9576e1
     check_expected(id);
     check_expected(old_status);
     check_expected(new_status);
