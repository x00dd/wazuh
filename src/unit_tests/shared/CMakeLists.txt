#include wrappers
include(${SRC_FOLDER}/unit_tests/wrappers/wazuh/shared/shared.cmake)

# Tests list and flags
list(APPEND shared_tests_names "test_list_op")
list(APPEND shared_tests_flags "-Wl,--wrap,pthread_mutex_unlock -Wl,--wrap,pthread_mutex_lock \
    -Wl,--wrap,pthread_rwlock_rdlock -Wl,--wrap,pthread_rwlock_unlock \
    -Wl,--wrap,pthread_rwlock_wrlock ${DEBUG_OP_WRAPPERS}")

list(APPEND shared_tests_names "test_file_op")
if(NOT ${TARGET} STREQUAL "winagent")
    set(FILE_OP_BASE_FLAGS "-Wl,--wrap,stat,--wrap,chmod,--wrap,getpid \
                            -Wl,--wrap,unlink,--wrap,fopen,--wrap,fflush,--wrap,fclose \
                            -Wl,--wrap,fread,--wrap,ftell,--wrap,fseek,--wrap,fwrite,--wrap,remove \
                            -Wl,--wrap,fprintf,--wrap,fgets,--wrap,File_DateofChange \
                            -Wl,--wrap,bzip2_uncompress,--wrap,lstat \
                            -Wl,--wrap,gzopen,--wrap,gzread,--wrap,gzclose,--wrap,fgetc \
                            -Wl,--wrap,gzeof,--wrap,gzerror,--wrap,gzwrite,--wrap,fgetpos \
                            -Wl,--wrap,realpath,--wrap,getenv,--wrap,atexit ${DEBUG_OP_WRAPPERS}")
    list(APPEND shared_tests_flags "${FILE_OP_BASE_FLAGS}")
else()
    list(APPEND shared_tests_flags "-Wl,--wrap,get_windows_file_time_epoch,--wrap,mdebug2 ${DEBUG_OP_WRAPPERS}")
endif()

list(APPEND shared_tests_names "test_integrity_op")
list(APPEND shared_tests_flags " ")

list(APPEND shared_tests_names "test_rbtree_op")
list(APPEND shared_tests_flags " ")

list(APPEND shared_tests_names "test_validate_op")
list(APPEND shared_tests_flags "-Wl,--wrap,w_expression_match -Wl,--wrap,w_calloc_expression_t \
                                -Wl,--wrap,w_expression_compile -Wl,--wrap,w_free_expression_t \
                                -Wl,--wrap,get_ipv4_numeric -Wl,--wrap,get_ipv6_numeric")

list(APPEND shared_tests_names "test_string_op")
list(APPEND shared_tests_flags "${DEBUG_OP_WRAPPERS}")

list(APPEND shared_tests_names "test_expression")
list(APPEND shared_tests_flags "-Wl,--wrap,OS_IsValidIP -Wl,--wrap,OSMatch_Execute -Wl,--wrap,OSRegex_Compile \
                             -Wl,--wrap,OSRegex_Execute -Wl,--wrap,OSRegex_Execute_ex -Wl,--wrap,OSMatch_Compile")

list(APPEND shared_tests_names "test_version_op")
set(VERSION_OP_BASE_FLAGS "-Wl,--wrap,fopen -Wl,--wrap,fclose -Wl,--wrap,fflush -Wl,--wrap,fread \
                           -Wl,--wrap,fseek -Wl,--wrap,fwrite -Wl,--wrap,remove -Wl,--wrap,fprintf -Wl,--wrap,fgets \
                           -Wl,--wrap,fgetpos -Wl,--wrap,fgetc -Wl,--wrap,popen -Wl,--wrap,pclose")
list(APPEND shared_tests_flags "${VERSION_OP_BASE_FLAGS}")

list(APPEND shared_tests_names "test_queue_op")
list(APPEND shared_tests_flags "-Wl,--wrap=pthread_mutex_lock,--wrap=pthread_mutex_unlock,--wrap=pthread_cond_wait \
                                -Wl,--wrap=pthread_cond_signal,--wrap=pthread_cond_timedwait")

list(APPEND shared_tests_names "test_queue_linked_op")
list(APPEND shared_tests_flags "-Wl,--wrap=pthread_mutex_lock,--wrap=pthread_mutex_unlock,--wrap=pthread_cond_wait \
                                -Wl,--wrap=pthread_cond_signal")

list(APPEND shared_tests_names "test_agent_op")
list(APPEND shared_tests_flags "-Wl,--wrap,wdb_get_agent_info -Wl,--wrap,_mdebug1 -Wl,--wrap,getpid\
                                ${DEBUG_OP_WRAPPERS}")

list(APPEND shared_tests_names "test_enrollment_op")
set(ENROLLMENT_OP_BASE_FLAGS "-Wl,--wrap=OS_IsValidIP,--wrap=_merror,--wrap=_mwarn,--wrap=check_x509_cert \
                                -Wl,--wrap=_minfo,--wrap=_mdebug1,--wrap=OS_GetHost,--wrap=os_ssl_keys,--wrap=OS_ConnectTCP \
                                -Wl,--wrap=SSL_new,--wrap=SSL_connect,--wrap=SSL_get_error,--wrap=SSL_set_bio \
                                -Wl,--wrap=SSL_write,--wrap=fopen,--wrap=fclose,--wrap=SSL_read \
                                -Wl,--wrap=BIO_new_socket,--wrap=_merror_exit,--wrap=TempFile,--wrap=OS_MoveFile \
                                -Wl,--wrap=fgets -Wl,--wrap,OS_CloseSocket")
if(${TARGET} STREQUAL "winagent")
    list(APPEND shared_tests_flags "${ENROLLMENT_OP_BASE_FLAGS}")
else()
    list(APPEND shared_tests_flags "${ENROLLMENT_OP_BASE_FLAGS} -Wl,--wrap=fprintf,--wrap=gethostname \
                                -Wl,--wrap=fgets,--wrap=chmod,--wrap=stat,--wrap=getpid")
endif()

list(APPEND shared_tests_names "test_time_op")
list(APPEND shared_tests_flags " ")

list(APPEND shared_tests_names "test_buffer_op")
list(APPEND shared_tests_flags " ")

list(APPEND shared_tests_names "test_utf8_op")
list(APPEND shared_tests_flags " ")

list(APPEND shared_tests_names "test_log_builder")
list(APPEND shared_tests_flags "-Wl,--wrap,getDefine_Int")

list(APPEND shared_tests_names "test_custom_output_search_replace")
list(APPEND shared_tests_flags " ")

if(${TARGET} STREQUAL "server")
list(APPEND shared_tests_names "test_bzip2_op")
list(APPEND shared_tests_flags "-Wl,--wrap=fopen,--wrap=fread,--wrap=fclose,--wrap=fwrite,--wrap=BZ2_bzWriteOpen \
                                -Wl,--wrap=BZ2_bzWriteClose -Wl,--wrap=BZ2_bzReadClose,--wrap=BZ2_bzReadOpen \
                                -Wl,--wrap=BZ2_bzRead,--wrap=BZ2_bzWrite,--wrap=_mdebug2,--wrap=fflush \
                                -Wl,--wrap=fgets,--wrap=fprintf,--wrap=fseek,--wrap=remove -Wl,--wrap,fgetpos \
                                -Wl,--wrap=fgetc")

list(APPEND shared_tests_names "test_schedule_scan")
list(APPEND shared_tests_flags "-Wl,--wrap=OS_StrIsNum,--wrap=_merror,--wrap=w_time_delay,--wrap=time,--wrap=_mwarn \
                                -Wl,--wrap=OSRegex_Compile -Wl,--wrap=OSRegex_Execute -Wl,--wrap,OSMatch_Execute \
                                -Wl,--wrap,OSRegex_Execute_ex")

list(APPEND shared_tests_names "test_rootcheck_op")
set(ROOTCHECK_OP_BASE_FLAGS "-Wl,--wrap=wdbc_query_ex -Wl,--wrap=_merror,--wrap=close")
if(${TARGET} STREQUAL "winagent")
list(APPEND shared_tests_flags "${ROOTCHECK_OP_BASE_FLAGS}")
else()
list(APPEND shared_tests_flags "${ROOTCHECK_OP_BASE_FLAGS} -Wl,--wrap=getpid")
endif()

list(APPEND shared_tests_names "test_fs_op")
list(APPEND shared_tests_flags " ")

list(APPEND shared_tests_names "test_wazuhdb_op")
list(APPEND shared_tests_flags "-Wl,--wrap,OS_ConnectUnixDomain -Wl,--wrap,OS_SendSecureTCP -Wl,--wrap,OS_RecvSecureTCP")
endif()

list(APPEND shared_tests_names "test_syscheck_op")
set(SYSCHECK_OP_BASE_FLAGS "-Wl,--wrap,rmdir_ex -Wl,--wrap,wreaddir -Wl,--wrap,getpwuid_r -Wl,--wrap,w_getgrgid \
                            -Wl,--wrap,wstr_split -Wl,--wrap,OS_ConnectUnixDomain -Wl,--wrap,OS_SendSecureTCP \
                            -Wl,--wrap,sysconf ${DEBUG_OP_WRAPPERS}")
if(${TARGET} STREQUAL "winagent")
    # cJSON_CreateArray@0 instead of cJSON_CreateArray since linker will be looking for cdecl forma
    # More info at: (https://devblogs.microsoft.com/oldnewthing/20040108-00/?p=41163)
    list(APPEND shared_tests_flags "${SYSCHECK_OP_BASE_FLAGS} -Wl,--wrap=syscom_dispatch \
                                    -Wl,--wrap,cJSON_CreateArray@0 -Wl,--wrap,cJSON_CreateObject@0")
else()
    list(APPEND shared_tests_flags "${SYSCHECK_OP_BASE_FLAGS} -Wl,--wrap=cJSON_CreateArray,--wrap=cJSON_CreateObject -Wl,--wrap,getpid")
endif()

if(NOT ${TARGET} STREQUAL "winagent")
list(APPEND shared_tests_names "test_audit_op")
list(APPEND shared_tests_flags "-Wl,--wrap,audit_send \
                                -Wl,--wrap,select -Wl,--wrap,audit_get_reply -Wl,--wrap,wpopenv -Wl,--wrap,fgets \
                                -Wl,--wrap,wpclose -Wl,--wrap,audit_open -Wl,--wrap,audit_add_watch_dir \
                                -Wl,--wrap,audit_update_watch_perms -Wl,--wrap,audit_errno_to_name \
                                -Wl,--wrap,audit_rule_fieldpair_data -Wl,--wrap,fopen -Wl,--wrap,audit_add_rule_data \
                                -Wl,--wrap,audit_delete_rule_data -Wl,--wrap,audit_close -Wl,--wrap,fclose \
                                -Wl,--wrap,fflush -Wl,--wrap,fprintf -Wl,--wrap,fread -Wl,--wrap,fseek \
                                -Wl,--wrap,fwrite -Wl,--wrap,remove -Wl,--wrap,fgetpos -Wl,--wrap=fgetc ${DEBUG_OP_WRAPPERS}")

list(APPEND shared_tests_names "test_privsep_op")
list(APPEND shared_tests_flags "-Wl,--wrap=sysconf,--wrap=getpwnam_r,--wrap=getgrnam_r,--wrap=getpid")

list(APPEND shared_tests_names "test_mq_op")
list(APPEND shared_tests_flags "-Wl,--wrap,OS_BindUnixDomainWithPerms -Wl,--wrap,OS_ConnectUnixDomain -Wl,--wrap,sleep \
                                -Wl,--wrap,OS_SendUnix -Wl,--wrap,OS_getsocketsize ${DEBUG_OP_WRAPPERS}")

list(APPEND shared_tests_names "test_remoted_op")
list(APPEND shared_tests_flags "${DEBUG_OP_WRAPPERS}")
endif()

if(${TARGET} STREQUAL "server")
list(APPEND shared_tests_names "test_json-queue")
list(APPEND shared_tests_flags "${DEBUG_OP_WRAPPERS} -Wl,--wrap,fopen -Wl,--wrap,fclose \
                                -Wl,--wrap,fflush -Wl,--wrap,fread -Wl,--wrap,fseek -Wl,--wrap,fwrite \
                                -Wl,--wrap,remove -Wl,--wrap,fprintf -Wl,--wrap,fgets -Wl,--wrap,w_ftell \
                                -Wl,--wrap,fgetpos -Wl,--wrap,fgetc,--wrap,stat,--wrap,sleep,--wrap,getpid,--wrap,clearerr")

list(APPEND shared_tests_names "test_bqueue")
list(APPEND shared_tests_flags "-Wl,--wrap,_merror -Wl,--wrap,_mdebug2")

endif()

list(APPEND shared_tests_names "test_atomic")
list(APPEND shared_tests_flags "-Wl,--wrap,pthread_mutex_lock -Wl,--wrap,pthread_mutex_unlock")

list(APPEND shared_tests_names "test_url")
list(APPEND shared_tests_flags "-Wl,--wrap,curl_slist_free_all -Wl,--wrap,curl_easy_cleanup \
                                -Wl,--wrap,curl_easy_init -Wl,--wrap,curl_easy_setopt \
                                -Wl,--wrap,curl_slist_append -Wl,--wrap,curl_easy_perform \
                                -Wl,--wrap,curl_easy_getinfo -Wl,--wrap,FileSize ${DEBUG_OP_WRAPPERS}")

list(APPEND shared_tests_names "test_sysinfo_utils")

if(${TARGET} STREQUAL "winagent")
    # cJSON_CreateArray@0 instead of cJSON_CreateArray since linker will be looking for cdecl forma
    # More info at: (https://devblogs.microsoft.com/oldnewthing/20040108-00/?p=41163)
    list(APPEND shared_tests_flags "-Wl,--wrap,so_free_library -Wl,--wrap,so_get_function_sym \
                                -Wl,--wrap,so_get_module_handle -Wl,--wrap,so_get_module_handle_on_path \
                                -Wl,--wrap,sysinfo_os -Wl,--wrap,sysinfo_processes -Wl,--wrap,sysinfo_free_result \
                                -Wl,--wrap,cJSON_GetObjectItem@8 -Wl,--wrap,cJSON_GetStringValue@4")
else()
    list(APPEND shared_tests_flags "-Wl,--wrap,so_free_library -Wl,--wrap,so_get_function_sym \
                                -Wl,--wrap,so_get_module_handle -Wl,--wrap,so_get_module_handle_on_path \
                                -Wl,--wrap,sysinfo_os -Wl,--wrap,sysinfo_processes -Wl,--wrap,sysinfo_free_result \
                                -Wl,--wrap,cJSON_GetObjectItem -Wl,--wrap,cJSON_GetStringValue")
endif()

<<<<<<< HEAD
list(APPEND shared_tests_names "test_json_op")
list(APPEND shared_tests_flags " ")
=======
list(APPEND shared_tests_names "test_rwlock_op")
list(APPEND shared_tests_flags "${DEBUG_OP_WRAPPERS}")
>>>>>>> bb7f12c3

# Compiling tests
list(LENGTH shared_tests_names count)
math(EXPR count "${count} - 1")
foreach(counter RANGE ${count})
    list(GET shared_tests_names ${counter} test_name)
    list(GET shared_tests_flags ${counter} test_flags)

    add_executable(${test_name} ${test_name}.c)

    if(${TARGET} STREQUAL "server")
        target_link_libraries(
            ${test_name}
            ${WAZUHLIB}
            ${WAZUHEXT}
            ANALYSISD_O
            ${TEST_DEPS}
        )
    else()
        target_link_libraries(
            ${test_name}
            ${TEST_DEPS}
        )
    endif()

    if(NOT test_flags STREQUAL " ")
        target_link_libraries(
            ${test_name}
            ${test_flags}
        )
    endif()
    add_test(NAME ${test_name} COMMAND ${test_name})
endforeach()<|MERGE_RESOLUTION|>--- conflicted
+++ resolved
@@ -187,13 +187,11 @@
                                 -Wl,--wrap,cJSON_GetObjectItem -Wl,--wrap,cJSON_GetStringValue")
 endif()
 
-<<<<<<< HEAD
 list(APPEND shared_tests_names "test_json_op")
 list(APPEND shared_tests_flags " ")
-=======
+
 list(APPEND shared_tests_names "test_rwlock_op")
 list(APPEND shared_tests_flags "${DEBUG_OP_WRAPPERS}")
->>>>>>> bb7f12c3
 
 # Compiling tests
 list(LENGTH shared_tests_names count)
