#include <stdarg.h>
#include <stddef.h>
#include <setjmp.h>
#include <cmocka.h>
#include <stdio.h>
#include <string.h>

#include "shared.h"
#include "os_auth/check_cert.h"
#include "os_auth/auth.h"

#include "../wrappers/common.h"
#include "../wrappers/wazuh/shared/debug_op_wrappers.h"
#include "../wrappers/wazuh/shared/validate_op_wrappers.h"
#include "../wrappers/externals/openssl/bio_wrappers.h"
#include "../wrappers/externals/openssl/ssl_lib_wrappers.h"
#include "../wrappers/wazuh/os_auth/os_auth_wrappers.h"

extern int w_enrollment_concat_src_ip(char *buff, const char* sender_ip, const int use_src_ip);
extern void w_enrollment_concat_group(char *buff, const char* centralized_group);
extern void w_enrollment_verify_ca_certificate(const SSL *ssl, const char *ca_cert, const char *hostname);
extern int w_enrollment_connect(w_enrollment_ctx *cfg, const char * server_address);
extern int w_enrollment_send_message(w_enrollment_ctx *cfg);
extern int w_enrollment_store_key_entry(const char* keys);
extern int w_enrollment_process_agent_key(char *buffer);
extern int w_enrollment_process_response(SSL *ssl);
extern char *w_enrollment_extract_agent_name(const w_enrollment_ctx *cfg);
extern void w_enrollment_load_pass(w_enrollment_cert *cert_cfg);

/*************** WRAPS ************************/
<<<<<<< HEAD
=======
void __wrap__merror(const char * file, int line, const char * func, const char *msg, ...) {
    char formatted_msg[OS_MAXSTR];
    va_list args;

    va_start(args, msg);
    vsnprintf(formatted_msg, OS_MAXSTR, msg, args);
    va_end(args);

    check_expected(formatted_msg);
}

void __wrap__mwarn(const char * file, int line, const char * func, const char *msg, ...) {
    char formatted_msg[OS_MAXSTR];
    va_list args;

    va_start(args, msg);
    vsnprintf(formatted_msg, OS_MAXSTR, msg, args);
    va_end(args);

    check_expected(formatted_msg);
}

void __wrap__minfo(const char * file, int line, const char * func, const char *msg, ...) {
    char formatted_msg[OS_MAXSTR];
    va_list args;

    va_start(args, msg);
    vsnprintf(formatted_msg, OS_MAXSTR, msg, args);
    va_end(args);

    check_expected(formatted_msg);
}

void __wrap__mdebug1(const char * file, int line, const char * func, const char *msg, ...) {
    char formatted_msg[OS_MAXSTR];
    va_list args;

    va_start(args, msg);
    vsnprintf(formatted_msg, OS_MAXSTR, msg, args);
    va_end(args);

    check_expected(formatted_msg);
}

void __wrap__merror_exit(const char * file, int line, const char * func, const char *msg, ...) 
{
    char formatted_msg[OS_MAXSTR];
    va_list args;

    va_start(args, msg);
    vsnprintf(formatted_msg, OS_MAXSTR, msg, args);
    va_end(args);

    check_expected(formatted_msg);
    return;
}

int __wrap_OS_IsValidIP(const char *ip_address, os_ip *final_ip) {
    check_expected(ip_address);
    check_expected(final_ip);
    return mock_type(int);
}

int __wrap_check_x509_cert(const SSL *ssl, const char *manager) {
    check_expected_ptr(ssl);
    check_expected(manager);
    return mock_type(int);
}

char *__wrap_OS_GetHost(const char *host, unsigned int attempts) {
    check_expected(host);
    return mock_ptr_type(char *);
}

SSL_CTX *__wrap_os_ssl_keys(int is_server, const char *os_dir, const char *ciphers, const char *cert, const char *key, const char *ca_cert, int auto_method)
{
    check_expected(is_server);
    check_expected(os_dir);
    check_expected(ciphers);
    check_expected(cert);
    check_expected(key);
    check_expected(ca_cert);
    check_expected(auto_method);
    return mock_ptr_type(SSL_CTX *);
}
>>>>>>> e2df9964

extern SSL *__real_SSL_new(SSL_CTX *ctx);

extern FILE * __real_fopen ( const char * filename, const char * mode );
FILE * __wrap_fopen ( const char * filename, const char * mode ) {
    if(!test_mode)
        return __real_fopen(filename, mode);
    check_expected(filename);
    check_expected(mode);
    return mock_ptr_type(FILE *);
}

extern char * __real_fgets(char * buf, int size, FILE *stream);
char * __wrap_fgets(char * buf, int size, FILE *stream) {
    if(!test_mode)
        return __real_fgets(buf, size, stream);
    snprintf(buf, size, "%s", mock_ptr_type(char*));
    check_expected(size);
    check_expected(stream);
    return mock_ptr_type(char *);
}

extern int __real_fclose ( FILE * stream );
int __wrap_fclose ( FILE * stream ) {
    if(!test_mode)
        return __real_fclose(stream);
    return 0;
}

int __wrap_TempFile(File *file, const char *source, int copy) {
    file->name = mock_type(char *);
    file->fp = mock_type(FILE *);
    check_expected(source);
    check_expected(copy);
    return mock_type(int);
}

int __wrap_OS_MoveFile(const char *src, const char *dst) {
    check_expected(src);
    check_expected(dst);
    return mock_type(int);
}

#ifndef WIN32
extern int __real_fprintf ( FILE * stream, const char * format, ... );
int __wrap_fprintf ( FILE * stream, const char * format, ... ) {
    char formatted_msg[OS_MAXSTR];
    va_list args;

    va_start(args, format);
    vsnprintf(formatted_msg, OS_MAXSTR, format, args);
    va_end(args);

    if(!test_mode)
        return __real_fprintf(stream, formatted_msg);

    check_expected(stream);
    check_expected(formatted_msg);
    return 0;
}
#endif

// Setup / Teardown global
int setup_file_ops(void **state) {
    test_mode = 1;
    return 0;
}

int teardown_file_ops(void **state) {
    test_mode = 0;
    return 0;
}

// Setup
int test_setup_concats(void **state) {
    char *buf;
    os_calloc(OS_SIZE_65536, sizeof(char), buf);
    buf[OS_SIZE_65536 - 1] = '\0';
    *state = buf;
    return 0;
}
//Teardown
int test_teardown_concats(void **state) {
    free(*state);
    return 0;
}

// Setup
int test_setup_context(void **state) {
    w_enrollment_target* local_target;
    local_target = w_enrollment_target_init();
    local_target->manager_name = strdup("valid_hostname");
    local_target->agent_name = NULL;
    local_target->sender_ip = NULL;
    local_target->port = 1234;
    local_target->centralized_group = NULL;
    w_enrollment_cert* local_cert;
    local_cert = w_enrollment_cert_init();
    local_cert->agent_cert = strdup("CERT");
    local_cert->agent_key = strdup("KEY");
    local_cert->ca_cert = strdup("CA_CERT");
    w_enrollment_ctx *cfg = w_enrollment_init(local_target, local_cert);
    *state = cfg;
    return 0;
}

//Teardown
int test_teardown_context(void **state) {
    w_enrollment_ctx *cfg = *state;
    os_free(cfg->target_cfg->manager_name);
    os_free(cfg->target_cfg->agent_name);
    os_free(cfg->target_cfg);
    os_free(cfg->cert_cfg->agent_cert);
    os_free(cfg->cert_cfg->agent_key);
    os_free(cfg->cert_cfg->ca_cert);
    os_free(cfg->cert_cfg->ciphers);
    os_free(cfg->cert_cfg);
    if(cfg->ssl) {
        SSL_free(cfg->ssl);
    }
    w_enrollment_destroy(cfg);
    return 0;
}

//Setup
int test_setup_context_2(void **state) {
    w_enrollment_target* local_target;
    local_target = w_enrollment_target_init();
    local_target->manager_name = strdup("valid_hostname");
    local_target->agent_name = strdup("test_agent");
    local_target->sender_ip = "192.168.1.1";
    local_target->port = 1234;
    local_target->centralized_group = "test_group";
    w_enrollment_cert* local_cert;
    local_cert = w_enrollment_cert_init();
    local_cert->authpass = "test_password";
    local_cert->agent_cert = strdup("CERT");
    local_cert->agent_key = strdup("KEY");
    local_cert->ca_cert = strdup("CA_CERT");
    w_enrollment_ctx *cfg = w_enrollment_init(local_target, local_cert);
    *state = cfg;
    return 0;
}

//Setup
int test_setup_context_3(void **state) {
    w_enrollment_target* local_target;
    local_target = w_enrollment_target_init();
    local_target->manager_name = strdup("valid_hostname");
    local_target->agent_name = strdup("Invalid\'!@Hostname\'");
    local_target->sender_ip = NULL;
    local_target->port = 1234;
    local_target->centralized_group = NULL;
    w_enrollment_cert* local_cert;
    local_cert = w_enrollment_cert_init();
    local_cert->agent_cert = strdup("CERT");
    local_cert->agent_key = strdup("KEY");
    local_cert->ca_cert = strdup("CA_CERT");
    w_enrollment_ctx *cfg = w_enrollment_init(local_target, local_cert);
    *state = cfg;
    return 0;
}

//Setup
int test_setup_w_enrolment_request_key(void **state) {
    w_enrollment_target* local_target;
    local_target = w_enrollment_target_init();
    local_target->manager_name = strdup("valid_hostname");
    local_target->agent_name = "test_agent";
    local_target->sender_ip = "192.168.1.1";
    local_target->port = 1234;
    local_target->centralized_group = "test_group";
    w_enrollment_cert* local_cert;
    local_cert = w_enrollment_cert_init();
    local_cert->auto_method = 0;
    local_cert->authpass = "test_password";
    local_cert->agent_cert = strdup("CERT");
    local_cert->agent_key = strdup("KEY");
    local_cert->ca_cert = strdup("CA_CERT");
    w_enrollment_ctx *cfg = w_enrollment_init(local_target, local_cert);
    *state = cfg;
    test_mode = 1;
    return 0;
}

//Teardown
int test_teardown_w_enrolment_request_key(void **state){
    w_enrollment_ctx *cfg = *state;
    os_free(cfg->target_cfg->manager_name);
    os_free(cfg->target_cfg);
    os_free(cfg->cert_cfg->agent_cert);
    os_free(cfg->cert_cfg->agent_key);
    os_free(cfg->cert_cfg->ca_cert);
    os_free(cfg->cert_cfg->ciphers);
    os_free(cfg->cert_cfg);
    w_enrollment_destroy(cfg);
    test_mode = 0;
    return 0;
}

//Setup
int test_setup_ssl_context(void **state) {
    SSL_CTX *ctx = get_ssl_context(DEFAULT_CIPHERS, 0);
    SSL *ssl = __real_SSL_new(ctx);
    SSL_CTX_free(ctx);
    *state = ssl;
    setup_file_ops(state);
    return 0;
}

//Teardown
int test_teardown_ssl_context(void **state) {
    SSL_free(*state);
    teardown_file_ops(state);
    return 0;
}

int test_setup_enrollment_load_pass(void **state) {
    w_enrollment_cert *cert_cfg = w_enrollment_cert_init();
    *state = cert_cfg;
    test_mode = 1;
    return 0;
}

int test_teardown_enrollment_load_pass(void **state) {
    w_enrollment_cert *cert_cfg;
    cert_cfg = *state;
    os_free(cert_cfg->authpass);
    os_free(cert_cfg->authpass_file);
    os_free(cert_cfg);
    test_mode = 0;
    return 0;
}

/**********************************************/
/************* w_enrollment_concat_src_ip ****************/
void test_w_enrollment_concat_src_ip_invalid_ip(void **state) {
    char *buf = *state;
    const char* sender_ip = "256.300.1";
    expect_string(__wrap_OS_IsValidIP, ip_address, sender_ip);
    expect_value(__wrap_OS_IsValidIP, final_ip, NULL);
    will_return(__wrap_OS_IsValidIP, 0);

    expect_string(__wrap__merror, formatted_msg, "Invalid IP address provided for sender IP.");
    int ret = w_enrollment_concat_src_ip(buf, sender_ip, 0);
    assert_int_equal(ret, -1);
}

void test_w_enrollment_concat_src_ip_valid_ip(void **state) {
    char *buf = *state;
    const char* sender_ip = "192.168.1.1";
    expect_string(__wrap_OS_IsValidIP, ip_address, sender_ip);
    expect_value(__wrap_OS_IsValidIP, final_ip, NULL);
    will_return(__wrap_OS_IsValidIP, 1);

    int ret = w_enrollment_concat_src_ip(buf, sender_ip, 0);
    assert_int_equal(ret, 0);
    assert_string_equal(buf, " IP:'192.168.1.1'");
}

void test_w_enrollment_concat_src_ip_empty_ip(void **state) {
    char *buf = *state;
    const char* sender_ip = NULL;

    int ret = w_enrollment_concat_src_ip(buf, sender_ip, 1);
    assert_int_equal(ret, 0);
    assert_string_equal(buf, " IP:'src'");
}

void test_w_enrollment_concat_src_ip_incomaptible_opt(void **state) {
    char *buf = *state;
    const char* sender_ip ="192.168.1.1";

    expect_string(__wrap__merror, formatted_msg, "Incompatible sender_ip options: Forcing IP while using use_source_ip flag.");
    int ret = w_enrollment_concat_src_ip(buf, sender_ip, 1);
    assert_int_equal(ret, -1);
}

void test_w_enrollment_concat_src_ip_default(void **state) {
    char *buf = *state;
    const char* sender_ip = NULL;

    int ret = w_enrollment_concat_src_ip(buf, sender_ip, 0);
    assert_int_equal(ret, 0);
    assert_string_equal(buf, "");
}

void test_w_enrollment_concat_src_ip_empty_buff(void **state) {
    expect_assert_failure(w_enrollment_concat_src_ip(NULL, NULL, 0));
}
/**********************************************/
/************* w_enrollment_concat_group ****************/
void test_w_enrollment_concat_group_empty_buff(void **state) {
    expect_assert_failure(w_enrollment_concat_group(NULL, "EXAMPLE_GROUP"));
}

void test_w_enrollment_concat_group_empty_group(void **state) {
    char *buf = *state;
    expect_assert_failure(w_enrollment_concat_group(buf, NULL));
}

void test_w_enrollment_concat_group(void **state) {
    char *buf = *state;
    const char *group = "EXAMPLE_GROUP";
    w_enrollment_concat_group(buf, group);
    assert_string_equal(buf, " G:'EXAMPLE_GROUP'");
}
/**********************************************/
/********** w_enrollment_verify_ca_certificate *************/
void test_w_enrollment_verify_ca_certificate_null_connection(void **state) {
    expect_assert_failure(w_enrollment_verify_ca_certificate(NULL, "certificate_path", "hostname"));
}

void test_w_enrollment_verify_ca_certificate_no_certificate(void **state) {
    SSL *ssl = *state;
    expect_string(__wrap__mdebug1, formatted_msg, "Registering agent to unverified manager");
    w_enrollment_verify_ca_certificate(ssl, NULL, "hostname");
}

void test_verificy_ca_certificate_invalid_certificate(void **state) {
    SSL *ssl = *state;
    const char *hostname = "hostname";
    expect_value(__wrap_check_x509_cert, ssl, ssl);
    expect_string(__wrap_check_x509_cert, manager, hostname);
    will_return(__wrap_check_x509_cert, VERIFY_FALSE);

    expect_string(__wrap__minfo, formatted_msg, "Verifying manager's certificate");
    expect_string(__wrap__merror, formatted_msg, "Unable to verify server certificate");
    w_enrollment_verify_ca_certificate(ssl, "BAD_CERTIFICATE", "hostname");
}

void test_verificy_ca_certificate_valid_certificate(void **state) {
    SSL *ssl = *state;
    const char *hostname = "hostname";
    expect_value(__wrap_check_x509_cert, ssl, ssl);
    expect_string(__wrap_check_x509_cert, manager, hostname);
    will_return(__wrap_check_x509_cert, VERIFY_TRUE);

    expect_string(__wrap__minfo, formatted_msg, "Verifying manager's certificate");
    expect_string(__wrap__minfo, formatted_msg, "Manager has been verified successfully");
    w_enrollment_verify_ca_certificate(ssl, "GOOD_CERTIFICATE", "hostname");
}
/**********************************************/
/********** w_enrollment_connect *******/
void test_w_enrollment_connect_empty_address(void **state) {
    w_enrollment_ctx *cfg = *state;
    expect_assert_failure(w_enrollment_connect(cfg, NULL));
}

void test_w_enrollment_connect_empty_config(void **state) {
    expect_assert_failure(w_enrollment_connect(NULL, "hostname"));
}

void test_w_enrollment_connect_invalid_hostname(void **state) {
    w_enrollment_ctx *cfg = *state;

    expect_string(__wrap_OS_GetHost, host, cfg->target_cfg->manager_name);
    will_return(__wrap_OS_GetHost, NULL);
    expect_string(__wrap__merror, formatted_msg, "Could not resolve hostname: valid_hostname\n");

    int ret = w_enrollment_connect(cfg, cfg->target_cfg->manager_name);
    assert_int_equal(ret, ENROLLMENT_WRONG_CONFIGURATION);
}

void test_w_enrollment_connect_could_not_setup(void **state) {
    w_enrollment_ctx *cfg = *state;

    expect_string(__wrap_OS_GetHost, host, cfg->target_cfg->manager_name);
    will_return(__wrap_OS_GetHost, strdup("127.0.0.1"));
    expect_value(__wrap_os_ssl_keys, is_server, 0);
    expect_value(__wrap_os_ssl_keys, os_dir, NULL);
    expect_string(__wrap_os_ssl_keys, ciphers, DEFAULT_CIPHERS);
    expect_string(__wrap_os_ssl_keys, cert, "CERT");
    expect_string(__wrap_os_ssl_keys, key, "KEY");
    expect_string(__wrap_os_ssl_keys, ca_cert, "CA_CERT");
    expect_value(__wrap_os_ssl_keys, auto_method, 0);
    will_return(__wrap_os_ssl_keys, NULL);

    expect_string(__wrap__merror, formatted_msg, "Could not set up SSL connection! Check ceritification configuration.");
    int ret = w_enrollment_connect(cfg, cfg->target_cfg->manager_name);
    assert_int_equal(ret, ENROLLMENT_WRONG_CONFIGURATION);
}

void test_w_enrollment_connect_socket_error(void **state) {
    w_enrollment_ctx *cfg = *state;
    SSL_CTX *ctx = get_ssl_context(DEFAULT_CIPHERS, 0);

    // GetHost
    expect_string(__wrap_OS_GetHost, host, cfg->target_cfg->manager_name);
    will_return(__wrap_OS_GetHost, strdup("127.0.0.1"));
    // os_ssl_keys
    expect_value(__wrap_os_ssl_keys, is_server, 0);
    expect_value(__wrap_os_ssl_keys, os_dir, NULL);
    expect_string(__wrap_os_ssl_keys, ciphers, DEFAULT_CIPHERS);
    expect_string(__wrap_os_ssl_keys, cert, "CERT");
    expect_string(__wrap_os_ssl_keys, key, "KEY");
    expect_string(__wrap_os_ssl_keys, ca_cert, "CA_CERT");
    expect_value(__wrap_os_ssl_keys, auto_method, 0);
    will_return(__wrap_os_ssl_keys, ctx);
    // OS_ConnectTCP
    expect_value(__wrap_OS_ConnectTCP, _port, 1234);
    expect_string(__wrap_OS_ConnectTCP, _ip, "127.0.0.1");
    expect_value(__wrap_OS_ConnectTCP, ipv6, 0);
    will_return(__wrap_OS_ConnectTCP, -1);

    expect_string(__wrap__merror, formatted_msg, "Unable to connect to 127.0.0.1:1234");
    int ret = w_enrollment_connect(cfg, cfg->target_cfg->manager_name);
    assert_int_equal(ret, ENROLLMENT_CONNECTION_FAILURE);
}

void test_w_enrollment_connect_SSL_connect_error(void **state) {
    w_enrollment_ctx *cfg = *state;
    SSL_CTX *ctx = get_ssl_context(DEFAULT_CIPHERS, 0);
    // GetHost
    expect_string(__wrap_OS_GetHost, host, cfg->target_cfg->manager_name);
    will_return(__wrap_OS_GetHost, strdup("127.0.0.1"));
    // os_ssl_keys
    expect_value(__wrap_os_ssl_keys, is_server, 0);
    expect_value(__wrap_os_ssl_keys, os_dir, NULL);
    expect_string(__wrap_os_ssl_keys, ciphers, DEFAULT_CIPHERS);
    expect_string(__wrap_os_ssl_keys, cert, "CERT");
    expect_string(__wrap_os_ssl_keys, key, "KEY");
    expect_string(__wrap_os_ssl_keys, ca_cert, "CA_CERT");
    expect_value(__wrap_os_ssl_keys, auto_method, 0);
    will_return(__wrap_os_ssl_keys, ctx);
    // OS_ConnectTCP
    expect_value(__wrap_OS_ConnectTCP, _port, 1234);
    expect_string(__wrap_OS_ConnectTCP, _ip, "127.0.0.1");
    expect_value(__wrap_OS_ConnectTCP, ipv6, 0);
    will_return(__wrap_OS_ConnectTCP, 5);
    // Connect SSL
    expect_value(__wrap_SSL_new, ctx, ctx);
    cfg->ssl = __real_SSL_new(ctx);
    will_return(__wrap_SSL_new, cfg->ssl);
    will_return(__wrap_SSL_connect, -1);

    expect_value(__wrap_SSL_get_error, i, -1);
    will_return(__wrap_SSL_get_error, 100);
    expect_string(__wrap__merror, formatted_msg, "SSL error (100). Connection refused by the manager. Maybe the port specified is incorrect. Exiting.");

    int ret = w_enrollment_connect(cfg, cfg->target_cfg->manager_name);
    assert_int_equal(ret, ENROLLMENT_CONNECTION_FAILURE);
}

void test_w_enrollment_connect_success(void **state) {
    w_enrollment_ctx *cfg = *state;
    SSL_CTX *ctx = get_ssl_context(DEFAULT_CIPHERS, 0);
    // GetHost
    expect_string(__wrap_OS_GetHost, host, cfg->target_cfg->manager_name);
    will_return(__wrap_OS_GetHost, strdup("127.0.0.1"));
    // os_ssl_keys
    expect_value(__wrap_os_ssl_keys, is_server, 0);
    expect_value(__wrap_os_ssl_keys, os_dir, NULL);
    expect_string(__wrap_os_ssl_keys, ciphers, DEFAULT_CIPHERS);
    expect_string(__wrap_os_ssl_keys, cert, "CERT");
    expect_string(__wrap_os_ssl_keys, key, "KEY");
    expect_string(__wrap_os_ssl_keys, ca_cert, "CA_CERT");
    expect_value(__wrap_os_ssl_keys, auto_method, 0);
    will_return(__wrap_os_ssl_keys, ctx);
    // OS_ConnectTCP
    expect_value(__wrap_OS_ConnectTCP, _port, 1234);
    expect_string(__wrap_OS_ConnectTCP, _ip, "127.0.0.1");
    expect_value(__wrap_OS_ConnectTCP, ipv6, 0);
    will_return(__wrap_OS_ConnectTCP, 5);
    // Connect SSL
    expect_value(__wrap_SSL_new, ctx, ctx);
    cfg->ssl = __real_SSL_new(ctx);
    will_return(__wrap_SSL_new, cfg->ssl);
    will_return(__wrap_SSL_connect, 1);

    expect_string(__wrap__mdebug1, formatted_msg, "Connected to 127.0.0.1:1234");

    // verify_ca_certificate
    expect_value(__wrap_check_x509_cert, ssl, cfg->ssl);
    expect_string(__wrap_check_x509_cert, manager, cfg->target_cfg->manager_name);
    will_return(__wrap_check_x509_cert, VERIFY_TRUE);
    expect_string(__wrap__minfo, formatted_msg, "Verifying manager's certificate");
    expect_string(__wrap__minfo, formatted_msg, "Manager has been verified successfully");

    int ret = w_enrollment_connect(cfg, cfg->target_cfg->manager_name);
    assert_int_equal(ret, 5);
}

/**********************************************/
/********** w_enrollment_send_message *******/

void test_w_enrollment_send_message_empty_config(void **state) {
    expect_assert_failure(w_enrollment_send_message(NULL));
}

void test_w_enrollment_send_message_wrong_hostname(void **state) {
    w_enrollment_ctx *cfg = *state;
#ifdef WIN32
    will_return(wrap_gethostname, NULL);
    will_return(wrap_gethostname, -1);
#else
    will_return(__wrap_gethostname, NULL);
    will_return(__wrap_gethostname, -1);
#endif
    expect_string(__wrap__merror, formatted_msg, "Unable to extract hostname. Custom agent name not set.");
    int ret = w_enrollment_send_message(cfg);
    assert_int_equal(ret, -1);
}

void test_w_enrollment_send_message_invalid_hostname(void **state) {
    w_enrollment_ctx *cfg = *state;
    expect_string(__wrap__merror, formatted_msg, "Invalid agent name \"Invalid\'!@Hostname\'\". Please pick a valid name.");
    int ret = w_enrollment_send_message(cfg);
    assert_int_equal(ret, -1);
}

void test_w_enrollment_send_message_fix_invalid_hostname(void **state) {
    w_enrollment_ctx *cfg = *state;
#ifdef WIN32
    will_return(wrap_gethostname, "Invalid\'!@Hostname\'");
    will_return(wrap_gethostname, 0);
#else
    will_return(__wrap_gethostname, "Invalid\'!@Hostname\'");
    will_return(__wrap_gethostname, 0);
#endif
    // If gethostname returns an invalid string should be fixed by OS_ConvertToValidAgentName
    expect_string(__wrap__minfo, formatted_msg, "Using agent name as: InvalidHostname");
    expect_value(__wrap_SSL_write, ssl, cfg->ssl);
    expect_string(__wrap_SSL_write, buf, "OSSEC A:'InvalidHostname'\n");
    will_return(__wrap_SSL_write, -1);
    expect_string(__wrap__merror, formatted_msg, "SSL write error (unable to send message.)");
    expect_string(__wrap__merror, formatted_msg, "If Agent verification is enabled, agent key and certifiates are required!");
    int ret = w_enrollment_send_message(cfg);
    assert_int_equal(ret, -1);
}

void test_w_enrollment_send_message_ssl_error(void **state) {
    w_enrollment_ctx *cfg = *state;
#ifdef WIN32
    will_return(wrap_gethostname, "host.name");
    will_return(wrap_gethostname, 0);
#else
    will_return(__wrap_gethostname, "host.name");
    will_return(__wrap_gethostname, 0);
#endif
    expect_string(__wrap__minfo, formatted_msg, "Using agent name as: host.name");
    expect_value(__wrap_SSL_write, ssl, cfg->ssl);
    expect_string(__wrap_SSL_write, buf, "OSSEC A:'host.name'\n");
    will_return(__wrap_SSL_write, -1);
    expect_string(__wrap__merror, formatted_msg, "SSL write error (unable to send message.)");
    expect_string(__wrap__merror, formatted_msg, "If Agent verification is enabled, agent key and certifiates are required!");
    int ret = w_enrollment_send_message(cfg);
    assert_int_equal(ret, -1);

}

void test_w_enrollment_send_message_success(void **state) {
    w_enrollment_ctx *cfg = *state;
    expect_string(__wrap__minfo, formatted_msg, "Using agent name as: test_agent");
    expect_string(__wrap_OS_IsValidIP, ip_address, "192.168.1.1");
    expect_value(__wrap_OS_IsValidIP, final_ip, NULL);
    will_return(__wrap_OS_IsValidIP, 1);
    expect_value(__wrap_SSL_write, ssl, cfg->ssl);
    expect_string(__wrap_SSL_write, buf, "OSSEC PASS: test_password OSSEC A:'test_agent' G:'test_group' IP:'192.168.1.1'\n");
    will_return(__wrap_SSL_write, 0);
    expect_string(__wrap__mdebug1, formatted_msg,"Request sent to manager");
    int ret = w_enrollment_send_message(cfg);
    assert_int_equal(ret, 0);
}
/**********************************************/
/********** w_enrollment_send_message *******/
void test_w_enrollment_store_key_entry_null_key(void **state) {
    expect_assert_failure(w_enrollment_store_key_entry(NULL));
}

void test_w_enrollment_store_key_entry_cannot_open(void **state) {
    const char* key_string = "KEY EXAMPLE STRING";
    char key_file[1024];
#ifdef WIN32
    expect_string(__wrap_fopen, filename, KEYSFILE_PATH);
    expect_string(__wrap_fopen, mode, "w");
    will_return(__wrap_fopen, 0);
#else
    expect_string(__wrap_TempFile, source, KEYSFILE_PATH);
    expect_value(__wrap_TempFile, copy, 0);
    will_return(__wrap_TempFile, NULL);
    will_return(__wrap_TempFile, NULL);
    will_return(__wrap_TempFile, -1);
#endif
    snprintf(key_file, 1024, "(1103): Could not open file '%s' due to [(2)-(No such file or directory)].", KEYSFILE_PATH);
    expect_string(__wrap__merror, formatted_msg, key_file);
    int ret = w_enrollment_store_key_entry(key_string);
    assert_int_equal(ret, -1);
}

void test_w_enrollment_store_key_entry_success(void **state) {
    FILE file;
    const char* key_string = "KEY EXAMPLE STRING";
#ifdef WIN32
    expect_string(__wrap_fopen, filename, KEYSFILE_PATH);
    expect_string(__wrap_fopen, mode, "w");
    will_return(__wrap_fopen, &file);

    expect_value(wrap_fprintf, __stream, &file);
    expect_string(wrap_fprintf, formatted_msg, "KEY EXAMPLE STRING\n");
    will_return(wrap_fprintf, 0);
#else
    expect_string(__wrap_TempFile, source, KEYSFILE_PATH);
    expect_value(__wrap_TempFile, copy, 0);
    will_return(__wrap_TempFile, strdup("client.keys.temp"));
    will_return(__wrap_TempFile, 6);
    will_return(__wrap_TempFile, 0);

    expect_value(__wrap_fprintf, stream, 6);
    expect_string(__wrap_fprintf, formatted_msg, "KEY EXAMPLE STRING\n");

    expect_string(__wrap_OS_MoveFile, src, "client.keys.temp");
    expect_string(__wrap_OS_MoveFile, dst, KEYSFILE_PATH);
    will_return(__wrap_OS_MoveFile, 0);
#endif
    int ret = w_enrollment_store_key_entry(key_string);
    assert_int_equal(ret, 0);
}
/**********************************************/
/********** w_enrollment_send_message *******/
void test_w_enrollment_process_agent_key_empty_buff(void **state) {
    expect_assert_failure(w_enrollment_process_agent_key(NULL));
}

void test_w_enrollment_process_agent_key_short_buff(void **state) {
    expect_assert_failure(w_enrollment_process_agent_key("short"));
}

void test_w_enrollment_process_agent_key_invalid_format(void **state) {
    char key[] = "OSSEC KEY WRONG FORMAT";
    expect_string(__wrap__merror, formatted_msg, "Invalid keys format received.");
    w_enrollment_process_agent_key(key);
}

void test_w_enrollment_process_agent_key_invalid_key(void **state) {
    char key[] = "OSSEC K:'006 ubuntu1610 NOT_AN_IP 95fefb8f0fe86bb8121f3f5621f2916c15a998728b3d50479aa64e6430b5a9f'";
    expect_string(__wrap_OS_IsValidIP, ip_address, "NOT_AN_IP");
    expect_value(__wrap_OS_IsValidIP, final_ip, NULL);
    will_return(__wrap_OS_IsValidIP, 0);
    expect_string(__wrap__merror, formatted_msg, "One of the received key parameters does not have a valid format");
    int ret = w_enrollment_process_agent_key(key);
    assert_int_equal(ret,-1);
}

void test_w_enrollment_process_agent_key_valid_key(void **state) {
    char key[] = "OSSEC K:'006 ubuntu1610 192.168.1.1 95fefb8f0fe86bb8121f3f5621f2916c15a998728b3d50479aa64e6430b5a9f'";
    expect_string(__wrap_OS_IsValidIP, ip_address, "192.168.1.1");
    expect_value(__wrap_OS_IsValidIP, final_ip, NULL);
    will_return(__wrap_OS_IsValidIP, 1);
#ifdef WIN32
    expect_string(__wrap_fopen, filename, KEYSFILE_PATH);
    expect_string(__wrap_fopen, mode, "w");
    will_return(__wrap_fopen, 4);

    expect_value(wrap_fprintf, __stream, 4);
    expect_string(wrap_fprintf, formatted_msg, "006 ubuntu1610 192.168.1.1 95fefb8f0fe86bb8121f3f5621f2916c15a998728b3d50479aa64e6430b5a9f\n");
    will_return(wrap_fprintf, 0);
#else
    expect_string(__wrap_TempFile, source, KEYSFILE_PATH);
    expect_value(__wrap_TempFile, copy, 0);
    will_return(__wrap_TempFile, strdup("client.keys.temp"));
    will_return(__wrap_TempFile, 4);
    will_return(__wrap_TempFile, 0);

<<<<<<< HEAD
    expect_value(__wrap_fprintf, stream, 4);
    expect_string(__wrap_fprintf, formatted_msg, "006 ubuntu1610 192.168.1.1 95fefb8f0fe86bb8121f3f5621f2916c15a998728b3d50479aa64e6430b5a9f\n");

    expect_string(__wrap_OS_MoveFile, src, "client.keys.temp");
    expect_string(__wrap_OS_MoveFile, dst, KEYSFILE_PATH);
    will_return(__wrap_OS_MoveFile, 0);
#endif
    expect_string(__wrap__minfo, formatted_msg, "Valid key created. Finished.");
=======
        expect_string(__wrap_OS_MoveFile, src, "client.keys.temp");
        expect_string(__wrap_OS_MoveFile, dst, KEYSFILE_PATH);
        will_return(__wrap_OS_MoveFile, 0);
    #endif
    expect_string(__wrap__minfo, formatted_msg, "Valid key received");
>>>>>>> e2df9964
    int ret = w_enrollment_process_agent_key(key);
    assert_int_equal(ret,0);
}
/**********************************************/
/******* w_enrollment_process_response ********/
void test_w_enrollment_process_response_ssl_null(void **state) {
    expect_assert_failure(w_enrollment_process_response(NULL));
}

void test_w_enrollment_process_response_ssl_error(void **state) {
     SSL *ssl = *state;
<<<<<<< HEAD
    expect_string(__wrap__minfo, formatted_msg, "Waiting for manager reply");

=======
    expect_string(__wrap__minfo, formatted_msg, "Waiting for server reply");
>>>>>>> e2df9964
    expect_value(__wrap_SSL_read, ssl, ssl);
    expect_any(__wrap_SSL_read, buf);
    expect_any(__wrap_SSL_read, num);
    will_return(__wrap_SSL_read, "");
    will_return(__wrap_SSL_read, -1);

    expect_value(__wrap_SSL_get_error, i, -1);
    will_return(__wrap_SSL_get_error, SSL_ERROR_WANT_READ);

    expect_string(__wrap__merror, formatted_msg, "SSL read (unable to receive message)");
    expect_string(__wrap__merror, formatted_msg, "If Agent verification is enabled, agent key and certifiates may be incorrect!");

    int ret = w_enrollment_process_response(ssl);
    assert_int_equal(ret, -1);
}

void test_w_enrollment_process_response_message_error(void **state) {
    SSL *ssl = *state;
<<<<<<< HEAD
    expect_string(__wrap__minfo, formatted_msg, "Waiting for manager reply");

    expect_value(__wrap_SSL_read, ssl, ssl);
    expect_any(__wrap_SSL_read, buf);
    expect_any(__wrap_SSL_read, num);

    will_return(__wrap_SSL_read, "ERROR: Unable to add agent.\n\n");
    will_return(__wrap_SSL_read, strlen("ERROR: Unable to add agent.\n\n"));

    expect_string(__wrap__merror, formatted_msg, "Unable to add agent.\n\n (from manager)");

=======
    expect_string(__wrap__minfo, formatted_msg, "Waiting for server reply");
    expect_value(__wrap_SSL_read, ssl, ssl);
    will_return(__wrap_SSL_read, "ERROR: Unable to add agent.");
    will_return(__wrap_SSL_read, strlen("ERROR: Unable to add agent."));
    expect_string(__wrap__merror, formatted_msg, "Unable to add agent. (from manager)");
>>>>>>> e2df9964
    expect_value(__wrap_SSL_read, ssl, ssl);
    expect_any(__wrap_SSL_read, buf);
    expect_any(__wrap_SSL_read, num);
    will_return(__wrap_SSL_read, "");
    will_return(__wrap_SSL_read, 0);

    expect_value(__wrap_SSL_get_error, i, 0);
    will_return(__wrap_SSL_get_error, SSL_ERROR_NONE);
<<<<<<< HEAD

    expect_string(__wrap__minfo, formatted_msg, "Connection closed.");

=======
    expect_string(__wrap__mdebug1, formatted_msg, "Connection closed.");
>>>>>>> e2df9964
    int ret = w_enrollment_process_response(ssl);
    assert_int_equal(ret, -1);
}

<<<<<<< HEAD
void test_w_enrollment_process_response_success(void **state) {
    const char *string = "OSSEC K:'006 ubuntu1610 192.168.1.1 95fefb8f0fe86bb8121f3f5621f2916c15a998728b3d50479aa64e6430b5a9f'\n\n";
    SSL *ssl = *state;
    expect_string(__wrap__minfo, formatted_msg, "Waiting for manager reply");

=======
void test_w_enrollment_process_response_success(void **state) { 
    const char *string = "OSSEC K:'006 ubuntu1610 192.168.1.1 95fefb8f0fe86bb8121f3f5621f2916c15a998728b3d50479aa64e6430b5a9f'";
    SSL *ssl = *state;
    expect_string(__wrap__minfo, formatted_msg, "Waiting for server reply");
>>>>>>> e2df9964
    expect_value(__wrap_SSL_read, ssl, ssl);
    expect_any(__wrap_SSL_read, buf);
    expect_any(__wrap_SSL_read, num);
    will_return(__wrap_SSL_read, string);
<<<<<<< HEAD
    will_return(__wrap_SSL_read, strlen(string));

    expect_string(__wrap__minfo, formatted_msg, "Received response with agent key");
=======
    will_return(__wrap_SSL_read, strlen(string));    
>>>>>>> e2df9964
    // w_enrollment_process_agent_key
    {
        expect_string(__wrap_OS_IsValidIP, ip_address, "192.168.1.1");
        expect_value(__wrap_OS_IsValidIP, final_ip, NULL);
        will_return(__wrap_OS_IsValidIP, 1);
#ifdef WIN32
        expect_string(__wrap_fopen, filename, KEYSFILE_PATH);
        expect_string(__wrap_fopen, mode, "w");
        will_return(__wrap_fopen, 4);

        expect_value(wrap_fprintf, __stream, 4);
        expect_string(wrap_fprintf, formatted_msg, "006 ubuntu1610 192.168.1.1 95fefb8f0fe86bb8121f3f5621f2916c15a998728b3d50479aa64e6430b5a9f\n");
        will_return(wrap_fprintf, 0);
#else
        expect_string(__wrap_TempFile, source, KEYSFILE_PATH);
        expect_value(__wrap_TempFile, copy, 0);
        will_return(__wrap_TempFile, strdup("client.keys.temp"));
        will_return(__wrap_TempFile, 4);
        will_return(__wrap_TempFile, 0);

<<<<<<< HEAD
        expect_value(__wrap_fprintf, stream, 4);
        expect_string(__wrap_fprintf, formatted_msg, "006 ubuntu1610 192.168.1.1 95fefb8f0fe86bb8121f3f5621f2916c15a998728b3d50479aa64e6430b5a9f\n");

        expect_string(__wrap_OS_MoveFile, src, "client.keys.temp");
        expect_string(__wrap_OS_MoveFile, dst, KEYSFILE_PATH);
        will_return(__wrap_OS_MoveFile, 0);
#endif
        expect_string(__wrap__minfo, formatted_msg, "Valid key created. Finished.");
=======
            expect_string(__wrap_OS_MoveFile, src, "client.keys.temp");
            expect_string(__wrap_OS_MoveFile, dst, KEYSFILE_PATH);
            will_return(__wrap_OS_MoveFile, 0);
        #endif
        expect_string(__wrap__minfo, formatted_msg, "Valid key received");
>>>>>>> e2df9964
    }
    expect_value(__wrap_SSL_get_error, i, strlen(string));
    will_return(__wrap_SSL_get_error, SSL_ERROR_NONE);
    expect_string(__wrap__mdebug1, formatted_msg, "Connection closed.");

    int ret = w_enrollment_process_response(ssl);
    assert_int_equal(ret, 0);
}
/**********************************************/
/******* w_enrollment_request_key ********/
void test_w_enrollment_request_key_null_cfg(void **state) {
    expect_assert_failure(w_enrollment_request_key(NULL, "server_adress"));
}

void test_w_enrollment_request_key(void **state) {
    w_enrollment_ctx *cfg = *state;
    SSL_CTX *ctx = get_ssl_context(DEFAULT_CIPHERS, 0);
<<<<<<< HEAD

    expect_string(__wrap__minfo, formatted_msg, "Starting enrollment process to server: valid_hostname");
=======
    
    expect_string(__wrap__minfo, formatted_msg, "Requesting a key from server: valid_hostname");
>>>>>>> e2df9964

    // w_enrollment_connect
    {
        // GetHost
        expect_string(__wrap_OS_GetHost, host, cfg->target_cfg->manager_name);
        will_return(__wrap_OS_GetHost, strdup("192.168.1.1"));
        // os_ssl_keys
        expect_value(__wrap_os_ssl_keys, is_server, 0);
        expect_value(__wrap_os_ssl_keys, os_dir, NULL);
        expect_string(__wrap_os_ssl_keys, ciphers, DEFAULT_CIPHERS);
        expect_string(__wrap_os_ssl_keys, cert, "CERT");
        expect_string(__wrap_os_ssl_keys, key, "KEY");
        expect_string(__wrap_os_ssl_keys, ca_cert, "CA_CERT");
        expect_value(__wrap_os_ssl_keys, auto_method, 0);
        will_return(__wrap_os_ssl_keys, ctx);
        // OS_ConnectTCP
        expect_value(__wrap_OS_ConnectTCP, _port, 1234);
        expect_string(__wrap_OS_ConnectTCP, _ip, "192.168.1.1");
        expect_value(__wrap_OS_ConnectTCP, ipv6, 0);
        will_return(__wrap_OS_ConnectTCP, 5);
        // Connect SSL
        expect_value(__wrap_SSL_new, ctx, ctx);
        cfg->ssl = __real_SSL_new(ctx);
        will_return(__wrap_SSL_new, cfg->ssl);
        will_return(__wrap_SSL_connect, 1);

        expect_string(__wrap__mdebug1, formatted_msg, "Connected to 192.168.1.1:1234");

        // verify_ca_certificate
        expect_value(__wrap_check_x509_cert, ssl, cfg->ssl);
        expect_string(__wrap_check_x509_cert, manager, cfg->target_cfg->manager_name);
        will_return(__wrap_check_x509_cert, VERIFY_TRUE);
        expect_string(__wrap__minfo, formatted_msg, "Verifying manager's certificate");
        expect_string(__wrap__minfo, formatted_msg, "Manager has been verified successfully");
    }
    // w_enrollment_send_message
    {
        expect_string(__wrap__minfo, formatted_msg, "Using agent name as: test_agent");
        expect_string(__wrap_OS_IsValidIP, ip_address, "192.168.1.1");
        expect_value(__wrap_OS_IsValidIP, final_ip, NULL);
        will_return(__wrap_OS_IsValidIP, 1);
        expect_value(__wrap_SSL_write, ssl, cfg->ssl);
        expect_string(__wrap_SSL_write, buf, "OSSEC PASS: test_password OSSEC A:'test_agent' G:'test_group' IP:'192.168.1.1'\n");
        will_return(__wrap_SSL_write, 0);
        expect_string(__wrap__mdebug1, formatted_msg,"Request sent to manager");
    }
    // w_enrollment_process_repsonse
    {
<<<<<<< HEAD
        const char *string = "OSSEC K:'006 ubuntu1610 192.168.1.1 95fefb8f0fe86bb8121f3f5621f2916c15a998728b3d50479aa64e6430b5a9f'\n\n";
        expect_string(__wrap__minfo, formatted_msg, "Waiting for manager reply");

=======
        const char *string = "OSSEC K:'006 ubuntu1610 192.168.1.1 95fefb8f0fe86bb8121f3f5621f2916c15a998728b3d50479aa64e6430b5a9f'";
        expect_string(__wrap__minfo, formatted_msg, "Waiting for server reply");
>>>>>>> e2df9964
        expect_value(__wrap_SSL_read, ssl, cfg->ssl);
        expect_any(__wrap_SSL_read, buf);
        expect_any(__wrap_SSL_read, num);
        will_return(__wrap_SSL_read, string);
<<<<<<< HEAD
        will_return(__wrap_SSL_read, strlen(string));

        expect_string(__wrap__minfo, formatted_msg, "Received response with agent key");
=======
        will_return(__wrap_SSL_read, strlen(string));        
>>>>>>> e2df9964
        // w_enrollment_process_agent_key
        {
            expect_string(__wrap_OS_IsValidIP, ip_address, "192.168.1.1");
            expect_value(__wrap_OS_IsValidIP, final_ip, NULL);
            will_return(__wrap_OS_IsValidIP, 1);
<<<<<<< HEAD
#ifdef WIN32
            expect_string(__wrap_fopen, filename, KEYSFILE_PATH);
            expect_string(__wrap_fopen, mode, "w");
            will_return(__wrap_fopen, 4);

            expect_value(wrap_fprintf, __stream, 4);
            expect_string(wrap_fprintf, formatted_msg, "006 ubuntu1610 192.168.1.1 95fefb8f0fe86bb8121f3f5621f2916c15a998728b3d50479aa64e6430b5a9f\n");
            will_return(wrap_fprintf, 0);
#else
            expect_string(__wrap_TempFile, source, KEYSFILE_PATH);
            expect_value(__wrap_TempFile, copy, 0);
            will_return(__wrap_TempFile, strdup("client.keys.temp"));
            will_return(__wrap_TempFile, 4);
            will_return(__wrap_TempFile, 0);

            expect_value(__wrap_fprintf, stream, 4);
            expect_string(__wrap_fprintf, formatted_msg, "006 ubuntu1610 192.168.1.1 95fefb8f0fe86bb8121f3f5621f2916c15a998728b3d50479aa64e6430b5a9f\n");

            expect_string(__wrap_OS_MoveFile, src, "client.keys.temp");
            expect_string(__wrap_OS_MoveFile, dst, KEYSFILE_PATH);
            will_return(__wrap_OS_MoveFile, 0);
#endif
            expect_string(__wrap__minfo, formatted_msg, "Valid key created. Finished.");
=======
            #ifdef WIN32 
                expect_string(__wrap_fopen, filename, KEYSFILE_PATH);
                expect_string(__wrap_fopen, mode, "w");
                will_return(__wrap_fopen, 4);
            
                expect_value(wrap_enrollment_op_fprintf, stream, 4);
                expect_string(wrap_enrollment_op_fprintf, formatted_msg, "006 ubuntu1610 192.168.1.1 95fefb8f0fe86bb8121f3f5621f2916c15a998728b3d50479aa64e6430b5a9f\n");
            #else
                expect_string(__wrap_TempFile, source, KEYSFILE_PATH);
                expect_value(__wrap_TempFile, copy, 0);
                will_return(__wrap_TempFile, strdup("client.keys.temp"));
                will_return(__wrap_TempFile, 4);
                will_return(__wrap_TempFile, 0);

                expect_value(__wrap_fprintf, stream, 4);
                expect_string(__wrap_fprintf, formatted_msg, "006 ubuntu1610 192.168.1.1 95fefb8f0fe86bb8121f3f5621f2916c15a998728b3d50479aa64e6430b5a9f\n");

                expect_string(__wrap_OS_MoveFile, src, "client.keys.temp");
                expect_string(__wrap_OS_MoveFile, dst, KEYSFILE_PATH);
                will_return(__wrap_OS_MoveFile, 0);
            #endif
            expect_string(__wrap__minfo, formatted_msg, "Valid key received");
>>>>>>> e2df9964
        }
        expect_value(__wrap_SSL_get_error, i, strlen(string));
        will_return(__wrap_SSL_get_error, SSL_ERROR_NONE);
        expect_string(__wrap__mdebug1, formatted_msg, "Connection closed.");
    }
    int ret = w_enrollment_request_key(cfg, NULL);
    assert_int_equal(ret, 0);
}
/**********************************************/
/******* w_enrollment_extract_agent_name ********/

void test_w_enrollment_extract_agent_name_localhost_allowed(void **state) {
    w_enrollment_ctx *cfg = *state;
    cfg->allow_localhost = 1; // Allow localhost
#ifdef WIN32
    will_return(wrap_gethostname, "localhost");
    will_return(wrap_gethostname, 0);
#else
    will_return(__wrap_gethostname, "localhost");
    will_return(__wrap_gethostname, 0);
#endif
    char *lhostname = w_enrollment_extract_agent_name(cfg);
    assert_string_equal( lhostname, "localhost");
    os_free(lhostname);
}

void test_w_enrollment_extract_agent_name_localhost_not_allowed(void **state) {
    w_enrollment_ctx *cfg = *state;
    cfg->allow_localhost = 0; // Do not allow localhost
#ifdef WIN32
    will_return(wrap_gethostname, "localhost");
    will_return(wrap_gethostname, 0);
#else
    will_return(__wrap_gethostname, "localhost");
    will_return(__wrap_gethostname, 0);
#endif
    expect_string(__wrap__merror, formatted_msg, "(4104): Invalid hostname: 'localhost'.");

    char *lhostname = w_enrollment_extract_agent_name(cfg);
    assert_int_equal( lhostname, NULL);
}
/******* w_enrollment_load_pass ********/
void test_w_enrollment_load_pass_null_cert(void **state) {
    expect_assert_failure(w_enrollment_load_pass(NULL));
}

void test_w_enrollment_load_pass_empty_file(void **state) {
    w_enrollment_cert *cert = *state;

    expect_string(__wrap_fopen, filename, AUTHDPASS_PATH);
    expect_string(__wrap_fopen, mode, "r");
    will_return(__wrap_fopen, 4);
#ifdef WIN32
    expect_value(wrap_fgets, __stream, 4);
    will_return(wrap_fgets, "");
#else
    expect_value(__wrap_fgets, size, 4095);
    expect_value(__wrap_fgets, stream, 4);
    will_return(__wrap_fgets, "");
    will_return(__wrap_fgets, NULL);
#endif
    char buff[1024];
    snprintf(buff, 1024, "Using password specified on file: %s", AUTHDPASS_PATH);
    expect_string(__wrap__minfo, formatted_msg, buff);
<<<<<<< HEAD
    expect_string(__wrap__minfo, formatted_msg, "No authentication password provided.");

=======
    expect_string(__wrap__minfo, formatted_msg, "No authentication password provided");
    
>>>>>>> e2df9964
    w_enrollment_load_pass(cert);
    assert_int_equal(cert->authpass, NULL);
}

void test_w_enrollment_load_pass_file_with_content(void **state) {
    w_enrollment_cert *cert = *state;

    expect_string(__wrap_fopen, filename, AUTHDPASS_PATH);
    expect_string(__wrap_fopen, mode, "r");
    will_return(__wrap_fopen, 4);
#ifdef WIN32
    expect_value(wrap_fgets, __stream, 4);
    will_return(wrap_fgets, "content_password");
#else
    expect_value(__wrap_fgets, size, 4095);
    expect_value(__wrap_fgets, stream, 4);
    will_return(__wrap_fgets, "content_password");
    will_return(__wrap_fgets, "content_password");
#endif
    char buff[1024];
    snprintf(buff, 1024, "Using password specified on file: %s", AUTHDPASS_PATH);
    expect_string(__wrap__minfo, formatted_msg, buff);

    w_enrollment_load_pass(cert);
    assert_string_equal(cert->authpass, "content_password");
}

/**********************************************/
int main()
{
    const struct CMUnitTest tests[] =
    {
        // w_enrollment_concat_src_ip
        cmocka_unit_test_setup_teardown(test_w_enrollment_concat_src_ip_invalid_ip, test_setup_concats, test_teardown_concats),
        cmocka_unit_test_setup_teardown(test_w_enrollment_concat_src_ip_valid_ip, test_setup_concats, test_teardown_concats),
        cmocka_unit_test_setup_teardown(test_w_enrollment_concat_src_ip_empty_ip, test_setup_concats, test_teardown_concats),
        cmocka_unit_test_setup_teardown(test_w_enrollment_concat_src_ip_incomaptible_opt, test_setup_concats, test_teardown_concats),
        cmocka_unit_test(test_w_enrollment_concat_src_ip_empty_buff),
        // w_enrollment_concat_group
        cmocka_unit_test(test_w_enrollment_concat_group_empty_buff),
        cmocka_unit_test_setup_teardown(test_w_enrollment_concat_group_empty_group, test_setup_concats, test_teardown_concats),
        cmocka_unit_test_setup_teardown(test_w_enrollment_concat_group, test_setup_concats, test_teardown_concats),
        //  w_enrollment_verify_ca_certificate
        cmocka_unit_test_setup_teardown(test_w_enrollment_verify_ca_certificate_null_connection, test_setup_ssl_context, test_teardown_ssl_context),
        cmocka_unit_test_setup_teardown(test_w_enrollment_verify_ca_certificate_no_certificate, test_setup_ssl_context, test_teardown_ssl_context),
        cmocka_unit_test_setup_teardown(test_verificy_ca_certificate_invalid_certificate, test_setup_ssl_context, test_teardown_ssl_context),
        cmocka_unit_test_setup_teardown(test_verificy_ca_certificate_valid_certificate, test_setup_ssl_context, test_teardown_ssl_context),
        // w_enrollment_connect
        cmocka_unit_test_setup_teardown(test_w_enrollment_connect_empty_address, test_setup_context, test_teardown_context),
        cmocka_unit_test_setup_teardown(test_w_enrollment_connect_empty_config, test_setup_context, test_teardown_context),
        cmocka_unit_test_setup_teardown(test_w_enrollment_connect_invalid_hostname, test_setup_context, test_teardown_context),
        cmocka_unit_test_setup_teardown(test_w_enrollment_connect_could_not_setup, test_setup_context, test_teardown_context),
        cmocka_unit_test_setup_teardown(test_w_enrollment_connect_socket_error, test_setup_context, test_teardown_context),
        cmocka_unit_test_setup_teardown(test_w_enrollment_connect_SSL_connect_error, test_setup_context, test_teardown_context),
        cmocka_unit_test_setup_teardown(test_w_enrollment_connect_success, test_setup_context, test_teardown_context),
        // w_enrollment_send_message
        cmocka_unit_test(test_w_enrollment_send_message_empty_config),
        cmocka_unit_test_setup_teardown(test_w_enrollment_send_message_wrong_hostname, test_setup_context, test_teardown_context),
        cmocka_unit_test_setup_teardown(test_w_enrollment_send_message_invalid_hostname, test_setup_context_3, test_teardown_context),
        cmocka_unit_test_setup_teardown(test_w_enrollment_send_message_fix_invalid_hostname, test_setup_context, test_teardown_context),
        cmocka_unit_test_setup_teardown(test_w_enrollment_send_message_ssl_error, test_setup_context, test_teardown_context),
        cmocka_unit_test_setup_teardown(test_w_enrollment_send_message_success, test_setup_context_2, test_teardown_context),
        // w_enrollment_store_key_entry
        cmocka_unit_test_setup_teardown(test_w_enrollment_store_key_entry_null_key, setup_file_ops, teardown_file_ops),
        cmocka_unit_test_setup_teardown(test_w_enrollment_store_key_entry_cannot_open, setup_file_ops, teardown_file_ops),
        cmocka_unit_test_setup_teardown(test_w_enrollment_store_key_entry_success, setup_file_ops, teardown_file_ops),
        // w_enrollment_process_agent_key
        cmocka_unit_test(test_w_enrollment_process_agent_key_empty_buff),
        cmocka_unit_test(test_w_enrollment_process_agent_key_short_buff),
        cmocka_unit_test(test_w_enrollment_process_agent_key_invalid_format),
        cmocka_unit_test(test_w_enrollment_process_agent_key_invalid_key),
        cmocka_unit_test_setup_teardown(test_w_enrollment_process_agent_key_valid_key, setup_file_ops, teardown_file_ops),
        // w_enrollment_process_response
        cmocka_unit_test(test_w_enrollment_process_response_ssl_null),
        cmocka_unit_test_setup_teardown(test_w_enrollment_process_response_ssl_error, test_setup_ssl_context, test_teardown_ssl_context),
        cmocka_unit_test_setup_teardown(test_w_enrollment_process_response_message_error, test_setup_ssl_context, test_teardown_ssl_context),
        cmocka_unit_test_setup_teardown(test_w_enrollment_process_response_success, test_setup_ssl_context, test_teardown_ssl_context),
        // w_enrollment_request_key (wrapper)
        cmocka_unit_test(test_w_enrollment_request_key_null_cfg),
        cmocka_unit_test_setup_teardown(test_w_enrollment_request_key, test_setup_w_enrolment_request_key, test_teardown_w_enrolment_request_key),
        // w_enrollment_extract_agent_name
        cmocka_unit_test_setup_teardown(test_w_enrollment_extract_agent_name_localhost_allowed, test_setup_context, test_teardown_context),
        cmocka_unit_test_setup_teardown(test_w_enrollment_extract_agent_name_localhost_not_allowed, test_setup_context, test_teardown_context),
        // w_enrollment_load_pass
        cmocka_unit_test(test_w_enrollment_load_pass_null_cert),
        cmocka_unit_test_setup_teardown(test_w_enrollment_load_pass_empty_file, test_setup_enrollment_load_pass, test_teardown_enrollment_load_pass),
        cmocka_unit_test_setup_teardown(test_w_enrollment_load_pass_file_with_content, test_setup_enrollment_load_pass, test_teardown_enrollment_load_pass),
    };

    return cmocka_run_group_tests(tests, NULL, NULL);

}<|MERGE_RESOLUTION|>--- conflicted
+++ resolved
@@ -28,94 +28,6 @@
 extern void w_enrollment_load_pass(w_enrollment_cert *cert_cfg);
 
 /*************** WRAPS ************************/
-<<<<<<< HEAD
-=======
-void __wrap__merror(const char * file, int line, const char * func, const char *msg, ...) {
-    char formatted_msg[OS_MAXSTR];
-    va_list args;
-
-    va_start(args, msg);
-    vsnprintf(formatted_msg, OS_MAXSTR, msg, args);
-    va_end(args);
-
-    check_expected(formatted_msg);
-}
-
-void __wrap__mwarn(const char * file, int line, const char * func, const char *msg, ...) {
-    char formatted_msg[OS_MAXSTR];
-    va_list args;
-
-    va_start(args, msg);
-    vsnprintf(formatted_msg, OS_MAXSTR, msg, args);
-    va_end(args);
-
-    check_expected(formatted_msg);
-}
-
-void __wrap__minfo(const char * file, int line, const char * func, const char *msg, ...) {
-    char formatted_msg[OS_MAXSTR];
-    va_list args;
-
-    va_start(args, msg);
-    vsnprintf(formatted_msg, OS_MAXSTR, msg, args);
-    va_end(args);
-
-    check_expected(formatted_msg);
-}
-
-void __wrap__mdebug1(const char * file, int line, const char * func, const char *msg, ...) {
-    char formatted_msg[OS_MAXSTR];
-    va_list args;
-
-    va_start(args, msg);
-    vsnprintf(formatted_msg, OS_MAXSTR, msg, args);
-    va_end(args);
-
-    check_expected(formatted_msg);
-}
-
-void __wrap__merror_exit(const char * file, int line, const char * func, const char *msg, ...) 
-{
-    char formatted_msg[OS_MAXSTR];
-    va_list args;
-
-    va_start(args, msg);
-    vsnprintf(formatted_msg, OS_MAXSTR, msg, args);
-    va_end(args);
-
-    check_expected(formatted_msg);
-    return;
-}
-
-int __wrap_OS_IsValidIP(const char *ip_address, os_ip *final_ip) {
-    check_expected(ip_address);
-    check_expected(final_ip);
-    return mock_type(int);
-}
-
-int __wrap_check_x509_cert(const SSL *ssl, const char *manager) {
-    check_expected_ptr(ssl);
-    check_expected(manager);
-    return mock_type(int);
-}
-
-char *__wrap_OS_GetHost(const char *host, unsigned int attempts) {
-    check_expected(host);
-    return mock_ptr_type(char *);
-}
-
-SSL_CTX *__wrap_os_ssl_keys(int is_server, const char *os_dir, const char *ciphers, const char *cert, const char *key, const char *ca_cert, int auto_method)
-{
-    check_expected(is_server);
-    check_expected(os_dir);
-    check_expected(ciphers);
-    check_expected(cert);
-    check_expected(key);
-    check_expected(ca_cert);
-    check_expected(auto_method);
-    return mock_ptr_type(SSL_CTX *);
-}
->>>>>>> e2df9964
 
 extern SSL *__real_SSL_new(SSL_CTX *ctx);
 
@@ -780,7 +692,6 @@
     will_return(__wrap_TempFile, 4);
     will_return(__wrap_TempFile, 0);
 
-<<<<<<< HEAD
     expect_value(__wrap_fprintf, stream, 4);
     expect_string(__wrap_fprintf, formatted_msg, "006 ubuntu1610 192.168.1.1 95fefb8f0fe86bb8121f3f5621f2916c15a998728b3d50479aa64e6430b5a9f\n");
 
@@ -788,14 +699,7 @@
     expect_string(__wrap_OS_MoveFile, dst, KEYSFILE_PATH);
     will_return(__wrap_OS_MoveFile, 0);
 #endif
-    expect_string(__wrap__minfo, formatted_msg, "Valid key created. Finished.");
-=======
-        expect_string(__wrap_OS_MoveFile, src, "client.keys.temp");
-        expect_string(__wrap_OS_MoveFile, dst, KEYSFILE_PATH);
-        will_return(__wrap_OS_MoveFile, 0);
-    #endif
     expect_string(__wrap__minfo, formatted_msg, "Valid key received");
->>>>>>> e2df9964
     int ret = w_enrollment_process_agent_key(key);
     assert_int_equal(ret,0);
 }
@@ -807,12 +711,7 @@
 
 void test_w_enrollment_process_response_ssl_error(void **state) {
      SSL *ssl = *state;
-<<<<<<< HEAD
-    expect_string(__wrap__minfo, formatted_msg, "Waiting for manager reply");
-
-=======
     expect_string(__wrap__minfo, formatted_msg, "Waiting for server reply");
->>>>>>> e2df9964
     expect_value(__wrap_SSL_read, ssl, ssl);
     expect_any(__wrap_SSL_read, buf);
     expect_any(__wrap_SSL_read, num);
@@ -831,25 +730,17 @@
 
 void test_w_enrollment_process_response_message_error(void **state) {
     SSL *ssl = *state;
-<<<<<<< HEAD
-    expect_string(__wrap__minfo, formatted_msg, "Waiting for manager reply");
+    expect_string(__wrap__minfo, formatted_msg, "Waiting for server reply");
 
     expect_value(__wrap_SSL_read, ssl, ssl);
     expect_any(__wrap_SSL_read, buf);
     expect_any(__wrap_SSL_read, num);
 
-    will_return(__wrap_SSL_read, "ERROR: Unable to add agent.\n\n");
-    will_return(__wrap_SSL_read, strlen("ERROR: Unable to add agent.\n\n"));
-
-    expect_string(__wrap__merror, formatted_msg, "Unable to add agent.\n\n (from manager)");
-
-=======
-    expect_string(__wrap__minfo, formatted_msg, "Waiting for server reply");
-    expect_value(__wrap_SSL_read, ssl, ssl);
     will_return(__wrap_SSL_read, "ERROR: Unable to add agent.");
     will_return(__wrap_SSL_read, strlen("ERROR: Unable to add agent."));
+
     expect_string(__wrap__merror, formatted_msg, "Unable to add agent. (from manager)");
->>>>>>> e2df9964
+
     expect_value(__wrap_SSL_read, ssl, ssl);
     expect_any(__wrap_SSL_read, buf);
     expect_any(__wrap_SSL_read, num);
@@ -858,40 +749,23 @@
 
     expect_value(__wrap_SSL_get_error, i, 0);
     will_return(__wrap_SSL_get_error, SSL_ERROR_NONE);
-<<<<<<< HEAD
-
-    expect_string(__wrap__minfo, formatted_msg, "Connection closed.");
-
-=======
+
     expect_string(__wrap__mdebug1, formatted_msg, "Connection closed.");
->>>>>>> e2df9964
+
     int ret = w_enrollment_process_response(ssl);
     assert_int_equal(ret, -1);
 }
 
-<<<<<<< HEAD
 void test_w_enrollment_process_response_success(void **state) {
-    const char *string = "OSSEC K:'006 ubuntu1610 192.168.1.1 95fefb8f0fe86bb8121f3f5621f2916c15a998728b3d50479aa64e6430b5a9f'\n\n";
-    SSL *ssl = *state;
-    expect_string(__wrap__minfo, formatted_msg, "Waiting for manager reply");
-
-=======
-void test_w_enrollment_process_response_success(void **state) { 
     const char *string = "OSSEC K:'006 ubuntu1610 192.168.1.1 95fefb8f0fe86bb8121f3f5621f2916c15a998728b3d50479aa64e6430b5a9f'";
     SSL *ssl = *state;
     expect_string(__wrap__minfo, formatted_msg, "Waiting for server reply");
->>>>>>> e2df9964
     expect_value(__wrap_SSL_read, ssl, ssl);
     expect_any(__wrap_SSL_read, buf);
     expect_any(__wrap_SSL_read, num);
     will_return(__wrap_SSL_read, string);
-<<<<<<< HEAD
     will_return(__wrap_SSL_read, strlen(string));
 
-    expect_string(__wrap__minfo, formatted_msg, "Received response with agent key");
-=======
-    will_return(__wrap_SSL_read, strlen(string));    
->>>>>>> e2df9964
     // w_enrollment_process_agent_key
     {
         expect_string(__wrap_OS_IsValidIP, ip_address, "192.168.1.1");
@@ -912,7 +786,6 @@
         will_return(__wrap_TempFile, 4);
         will_return(__wrap_TempFile, 0);
 
-<<<<<<< HEAD
         expect_value(__wrap_fprintf, stream, 4);
         expect_string(__wrap_fprintf, formatted_msg, "006 ubuntu1610 192.168.1.1 95fefb8f0fe86bb8121f3f5621f2916c15a998728b3d50479aa64e6430b5a9f\n");
 
@@ -920,14 +793,7 @@
         expect_string(__wrap_OS_MoveFile, dst, KEYSFILE_PATH);
         will_return(__wrap_OS_MoveFile, 0);
 #endif
-        expect_string(__wrap__minfo, formatted_msg, "Valid key created. Finished.");
-=======
-            expect_string(__wrap_OS_MoveFile, src, "client.keys.temp");
-            expect_string(__wrap_OS_MoveFile, dst, KEYSFILE_PATH);
-            will_return(__wrap_OS_MoveFile, 0);
-        #endif
         expect_string(__wrap__minfo, formatted_msg, "Valid key received");
->>>>>>> e2df9964
     }
     expect_value(__wrap_SSL_get_error, i, strlen(string));
     will_return(__wrap_SSL_get_error, SSL_ERROR_NONE);
@@ -945,13 +811,8 @@
 void test_w_enrollment_request_key(void **state) {
     w_enrollment_ctx *cfg = *state;
     SSL_CTX *ctx = get_ssl_context(DEFAULT_CIPHERS, 0);
-<<<<<<< HEAD
-
-    expect_string(__wrap__minfo, formatted_msg, "Starting enrollment process to server: valid_hostname");
-=======
-    
+
     expect_string(__wrap__minfo, formatted_msg, "Requesting a key from server: valid_hostname");
->>>>>>> e2df9964
 
     // w_enrollment_connect
     {
@@ -1000,31 +861,19 @@
     }
     // w_enrollment_process_repsonse
     {
-<<<<<<< HEAD
-        const char *string = "OSSEC K:'006 ubuntu1610 192.168.1.1 95fefb8f0fe86bb8121f3f5621f2916c15a998728b3d50479aa64e6430b5a9f'\n\n";
-        expect_string(__wrap__minfo, formatted_msg, "Waiting for manager reply");
-
-=======
         const char *string = "OSSEC K:'006 ubuntu1610 192.168.1.1 95fefb8f0fe86bb8121f3f5621f2916c15a998728b3d50479aa64e6430b5a9f'";
         expect_string(__wrap__minfo, formatted_msg, "Waiting for server reply");
->>>>>>> e2df9964
         expect_value(__wrap_SSL_read, ssl, cfg->ssl);
         expect_any(__wrap_SSL_read, buf);
         expect_any(__wrap_SSL_read, num);
         will_return(__wrap_SSL_read, string);
-<<<<<<< HEAD
         will_return(__wrap_SSL_read, strlen(string));
 
-        expect_string(__wrap__minfo, formatted_msg, "Received response with agent key");
-=======
-        will_return(__wrap_SSL_read, strlen(string));        
->>>>>>> e2df9964
         // w_enrollment_process_agent_key
         {
             expect_string(__wrap_OS_IsValidIP, ip_address, "192.168.1.1");
             expect_value(__wrap_OS_IsValidIP, final_ip, NULL);
             will_return(__wrap_OS_IsValidIP, 1);
-<<<<<<< HEAD
 #ifdef WIN32
             expect_string(__wrap_fopen, filename, KEYSFILE_PATH);
             expect_string(__wrap_fopen, mode, "w");
@@ -1047,31 +896,7 @@
             expect_string(__wrap_OS_MoveFile, dst, KEYSFILE_PATH);
             will_return(__wrap_OS_MoveFile, 0);
 #endif
-            expect_string(__wrap__minfo, formatted_msg, "Valid key created. Finished.");
-=======
-            #ifdef WIN32 
-                expect_string(__wrap_fopen, filename, KEYSFILE_PATH);
-                expect_string(__wrap_fopen, mode, "w");
-                will_return(__wrap_fopen, 4);
-            
-                expect_value(wrap_enrollment_op_fprintf, stream, 4);
-                expect_string(wrap_enrollment_op_fprintf, formatted_msg, "006 ubuntu1610 192.168.1.1 95fefb8f0fe86bb8121f3f5621f2916c15a998728b3d50479aa64e6430b5a9f\n");
-            #else
-                expect_string(__wrap_TempFile, source, KEYSFILE_PATH);
-                expect_value(__wrap_TempFile, copy, 0);
-                will_return(__wrap_TempFile, strdup("client.keys.temp"));
-                will_return(__wrap_TempFile, 4);
-                will_return(__wrap_TempFile, 0);
-
-                expect_value(__wrap_fprintf, stream, 4);
-                expect_string(__wrap_fprintf, formatted_msg, "006 ubuntu1610 192.168.1.1 95fefb8f0fe86bb8121f3f5621f2916c15a998728b3d50479aa64e6430b5a9f\n");
-
-                expect_string(__wrap_OS_MoveFile, src, "client.keys.temp");
-                expect_string(__wrap_OS_MoveFile, dst, KEYSFILE_PATH);
-                will_return(__wrap_OS_MoveFile, 0);
-            #endif
             expect_string(__wrap__minfo, formatted_msg, "Valid key received");
->>>>>>> e2df9964
         }
         expect_value(__wrap_SSL_get_error, i, strlen(string));
         will_return(__wrap_SSL_get_error, SSL_ERROR_NONE);
@@ -1136,13 +961,8 @@
     char buff[1024];
     snprintf(buff, 1024, "Using password specified on file: %s", AUTHDPASS_PATH);
     expect_string(__wrap__minfo, formatted_msg, buff);
-<<<<<<< HEAD
-    expect_string(__wrap__minfo, formatted_msg, "No authentication password provided.");
-
-=======
     expect_string(__wrap__minfo, formatted_msg, "No authentication password provided");
-    
->>>>>>> e2df9964
+
     w_enrollment_load_pass(cert);
     assert_int_equal(cert->authpass, NULL);
 }
