--- conflicted
+++ resolved
@@ -1,5 +1,5 @@
 # Generate syscheck library
-file(GLOB sysfiles ${SRC_FOLDER}/syscheckd/*.o ${SRC_FOLDER}/syscheckd/*/*.o)
+file(GLOB sysfiles ${SRC_FOLDER}/syscheckd/*.o ${SRC_FOLDER}/syscheckd/*/*.o ${SRC_FOLDER}/config/wmodules_syscheck.o)
 list(REMOVE_ITEM sysfiles ${SRC_FOLDER}/syscheckd/main.o)
 
 file(GLOB rootfiles ${SRC_FOLDER}/rootcheck/*.o)
@@ -110,7 +110,7 @@
 target_compile_options(test_create_db PRIVATE "-Wall")
 
 set(CREATE_DB_BASE_FLAGS "-Wl,--wrap,_mtinfo -Wl,--wrap,_mterror -Wl,--wrap,_mtwarn -Wl,--wrap,_mtdebug1 -Wl,--wrap,_mtdebug2 \
-                          -Wl,--wrap,_minfo -Wl,--wrap,_merror -Wl,--wrap,_mwarn -Wl,--wrap,_mdebug1 -Wl,--wrap,_mdebug2 \
+                          -Wl,--wrap,_minfo -Wl,--wrap,_merror -Wl,--wrap,_mwarn -Wl,--wrap,_mdebug2 \
                           -Wl,--wrap,fim_send_scan_info -Wl,--wrap,send_syscheck_msg \
                           -Wl,--wrap,readdir -Wl,--wrap,opendir -Wl,--wrap,closedir -Wl,--wrap,realtime_adddir \
                           -Wl,--wrap,HasFilesystem -Wl,--wrap,fim_db_get_path -Wl,--wrap,fim_db_get_paths_from_inode \
@@ -151,16 +151,10 @@
                            -Wl,--wrap,w_compress_gzfile -Wl,--wrap,IsDir -Wl,--wrap,mkdir_ex -Wl,--wrap,fflush \
                            -Wl,--wrap,w_uncompress_gzfile -Wl,--wrap,OS_MD5_File -Wl,--wrap,File_DateofChange \
                            -Wl,--wrap,rename -Wl,--wrap,system -Wl,--wrap,fseek -Wl,--wrap,remove,--wrap=fprintf \
-<<<<<<< HEAD
                            -Wl,--wrap=fgets -Wl,--wrap,atexit -Wl,--wrap,getpid,--wrap=_mtdebug2,--wrap=rmdir_ex,--wrap=rename_ex \
-                           -Wl,--wrap,_mtinfo,--wrap=DirSize,--wrap=remove_empty_folders,--wrap=abspath,--wrap=getpid \
-                           -Wl,--wrap,fgetpos -Wl,--wrap=fgetc")
-=======
-                           -Wl,--wrap=fgets -Wl,--wrap,atexit -Wl,--wrap,getpid,--wrap=_mdebug2,--wrap=rmdir_ex,--wrap=rename_ex \
                            -Wl,--wrap,_minfo,--wrap=DirSize,--wrap=remove_empty_folders,--wrap=abspath,--wrap=getpid \
                            -Wl,--wrap,fgetpos -Wl,--wrap=fgetc -Wl,--wrap=pthread_rwlock_wrlock -Wl,--wrap=pthread_mutex_lock \
                            -Wl,--wrap=pthread_mutex_unlock -Wl,--wrap=pthread_rwlock_unlock -Wl,--wrap=pthread_rwlock_rdlock")
->>>>>>> 683fe1ee
 
 list(APPEND syscheckd_tests_names "test_fim_diff_changes")
 if(${TARGET} STREQUAL "agent")
@@ -175,7 +169,7 @@
                              -Wl,--wrap,OSHash_Add_ex -Wl,--wrap,OSHash_Update_ex -Wl,--wrap,read \
                              -Wl,--wrap,OSHash_Create -Wl,--wrap,OSHash_Get -Wl,--wrap,rbtree_insert \
                              -Wl,--wrap,_mterror -Wl,--wrap,W_Vector_insert_unique -Wl,--wrap,_mtwarn \
-                             -Wl,--wrap,_mdebug1 -Wl,--wrap,_mtdebug1 -Wl,--wrap,_mtdebug2 -Wl,--wrap,_mterror_exit -Wl,--wrap,send_log_msg \
+                             -Wl,--wrap,_mtdebug1 -Wl,--wrap,_mtdebug2 -Wl,--wrap,_mterror_exit -Wl,--wrap,send_log_msg \
                              -Wl,--wrap,rbtree_keys -Wl,--wrap,fim_realtime_event -Wl,--wrap,OSHash_Delete_ex \
                              -Wl,--wrap=OSHash_Begin -Wl,--wrap=OSHash_Next -Wl,--wrap=pthread_mutex_lock \
                              -Wl,--wrap=pthread_mutex_unlock -Wl,--wrap=getpid -Wl,--wrap=atexit -Wl,--wrap=os_random \
@@ -196,17 +190,13 @@
   list(APPEND syscheckd_tests_flags "${RUN_REALTIME_BASE_FLAGS}")
 endif()
 
-<<<<<<< HEAD
 set(SYSCHECK_CONFIG_BASE_FLAGS "-Wl,--wrap,_mterror -Wl,--wrap,_mtdebug1 -Wl,--wrap,_mtwarn \
-                                -Wl,--wrap,_merror -Wl,--wrap,_mdebug1 -Wl,--wrap,_mwarn")
-=======
-set(SYSCHECK_CONFIG_BASE_FLAGS "-Wl,--wrap,_merror -Wl,--wrap,_mdebug1 -Wl,--wrap,_mwarn \
+                                -Wl,--wrap,_merror -Wl,--wrap,_mdebug1 -Wl,--wrap,_mwarn \
                                 -Wl,--wrap,pthread_rwlock_rdlock -Wl,--wrap,pthread_rwlock_unlock \
                                 -Wl,--wrap,pthread_mutex_lock -Wl,--wrap,pthread_rwlock_wrlock \
                                 -Wl,--wrap,pthread_mutex_unlock")
->>>>>>> 683fe1ee
-
-list(APPEND syscheckd_tests_names "test_syscheck_config")
+
+#list(APPEND syscheckd_tests_names "test_syscheck_config")
 if(${TARGET} STREQUAL "agent")
   list(APPEND syscheckd_tests_flags "${SYSCHECK_CONFIG_BASE_FLAGS}")
 else()
@@ -217,9 +207,8 @@
                          -Wl,--wrap,_mwarn -Wl,--wrap,_mdebug1 -Wl,--wrap,_merror -Wl,--wrap,_merror_exit -Wl,--wrap,_minfo \
                          -Wl,--wrap,fim_db_init -Wl,--wrap,getDefine_Int")
 list(APPEND syscheckd_tests_names "test_syscheck")
-<<<<<<< HEAD
 list(APPEND syscheckd_tests_flags "${SYSCHECK_BASE_FLAGS}")
-=======
+
 if(${TARGET} STREQUAL "winagent")
   list(APPEND syscheckd_tests_flags "${SYSCHECK_BASE_FLAGS} \
                                     -Wl,--wrap=Read_Syscheck_Config \
@@ -235,7 +224,6 @@
 else()
   list(APPEND syscheckd_tests_flags "${SYSCHECK_BASE_FLAGS}")
 endif()
->>>>>>> 683fe1ee
 
 set(FIM_SYNC_BASE_FLAGS "-Wl,--wrap,fim_send_sync_msg -Wl,--wrap,_mtwarn -Wl,--wrap,_mtdebug1 \
                          -Wl,--wrap,_mterror -Wl,--wrap,_mtdebug2 -Wl,--wrap,queue_push_ex \
