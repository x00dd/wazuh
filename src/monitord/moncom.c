--- conflicted
+++ resolved
@@ -44,15 +44,9 @@
     cJSON *cfg;
     char *json_str;
 
-<<<<<<< HEAD
     if (strcmp(section, "monitor") == 0){
         if (cfg = getMonitorOptions(), cfg) {
-            *output = strdup("ok");
-=======
-    if (strcmp(section, "internal") == 0){
-        if (cfg = getMonitorInternalOptions(), cfg) {
             os_strdup("ok", *output);
->>>>>>> 03272e6e
             json_str = cJSON_PrintUnformatted(cfg);
             wm_strcat(output, json_str, ' ');
             free(json_str);
