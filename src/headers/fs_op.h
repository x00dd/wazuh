--- conflicted
+++ resolved
@@ -50,12 +50,8 @@
 short IsNFS(const char *file)  __attribute__((nonnull));
 short skipFS(const char *file)  __attribute__((nonnull));
 
-<<<<<<< HEAD
 bool HasFilesystem(const char * path, fs_set set);
 
-#endif
-=======
 #endif /* OS_FS */
->>>>>>> 7e3f278a
 
 /* EOF */