/* Copyright (C) 2015-2020, Wazuh Inc.
 * Copyright (C) 2009 Trend Micro Inc.
 * All rights reserved.
 *
 * This program is free software; you can redistribute it
 * and/or modify it under the terms of the GNU General Public
 * License (version 2) as published by the FSF - Free Software
 * Foundation
 */

/* Functions to handle operation with files */

#ifndef FILE_OP_H
#define FILE_OP_H

#include <stdint.h>
#include <time.h>
#include <stdbool.h>
#include <sys/stat.h>

#ifdef WIN32
#include <windows.h>
#endif

#define OS_PIDFILE  "/var/run"
#define UCS2_LE 1
#define UCS2_BE 2

#ifdef WIN32
#define PATH_SEP '\\'
typedef uint64_t wino_t;
int isVista;
#else
#define PATH_SEP '/'
typedef ino_t wino_t;
#endif

typedef struct File {
    char *name;
    FILE *fp;
} File;


/**
 * @brief Set the program name. Must be done before *anything* else.
 *
 * @param name Program name.
 */
void OS_SetName(const char *name) __attribute__((nonnull));

<<<<<<< HEAD
=======

/**
 * @brief Get the information of the operating system version in JSON format.
 *
 * @return Pointer to JSON object.
 */
cJSON* getunameJSON();


/**
 * @brief Get the time of the last modification of the specified file.
 *
 * @param file File name.
 * @return Time of last modification or -1 on error.
 */
>>>>>>> e7694d8d
time_t File_DateofChange(const char *file) __attribute__((nonnull));


/**
 * @brief Get the inode number of the specified file.
 *
 * @param file File name.
 * @return File inode or 0 on error.
 */
ino_t File_Inode(const char *file) __attribute__((nonnull));


/**
 * @brief Get the inode number of the specified file pointer.
 *
 * @param fp File pointer.
 * @return File inode or -1 on error.
 */
wino_t get_fp_inode(FILE * fp);


/**
 * @brief Get the size of the specified file.
 *
 * @param path File name.
 * @return File size or -1 on error.
 */
off_t FileSize(const char * path);


/**
 * @brief Get the size of the specified file pointer.
 *
 * @param fp File pointer.
 * @return File size or -1 on error.
 */
long get_fp_size(FILE * fp);


/**
 * @brief Check if the specified file is a directory or a symbolic link to a directory.
 *
 * @param file File path.
 * @return 0 if it is a directory, -1 otherwise.
 */
int IsDir(const char *file) __attribute__((nonnull));


/**
 * @brief Check if the specified file is a regular file or a symbolic link to a regular file.
 *
 * @param file File path.
 * @return 0 if it is a regular file, -1 otherwise.
 */
int IsFile(const char *file) __attribute__((nonnull));


/**
 * @brief Check if the specified file is a socket.
 *
 * @param file File path.
 * @return 0 if it is a socket, -1 otherwise.
 */
int IsSocket(const char * file) __attribute__((nonnull));


/**
 * @brief Get the type of the specified file.
 *
 * @param dir File path.
 * @return 1 if it is a file, 2 if it is a directory, 0 otherwise.
 */
int check_path_type(const char *dir) __attribute__((nonnull));


#ifndef WIN32
/**
 * @brief Check if the specified file is a link.
 *
 * @param file File path.
 * @return 0 if it is a link, -1 otherwise.
 */
int IsLink(const char * file) __attribute__((nonnull));
#endif


/**
 * @brief Get random data from `/dev/urandom`.
 *
 * @return Pointer to random data array.
 */
char *GetRandomNoise();


/**
 * @brief Creates a PID file for the specified service name.
 *
 * @param name Service name.
 * @param pid Service PID.
 * @return 0 if the file was created, -1 on error.
 */
int CreatePID(const char *name, int pid) __attribute__((nonnull));


/**
 * @brief Deletes the PID file for the specified service name.
 *
 * @param name Service name.
 * @return 0 if the file was deleted, -1 on error.
 */
int DeletePID(const char *name) __attribute__((nonnull));


/**
 * @brief Deletes the service state file.
 *        The state file is defined by the __local_name value.
 *
 */
void DeleteState();


/**
 * @brief Merge the specified files into one single file.
 *
 * @param finalpath Path of the generated file.
 * @param files Files to be merged.
 * @param tag Tag to be added on the generated file.
 * @return 1 if the merged file was created, 0 on error.
 */
int MergeFiles(const char *finalpath, char **files, const char *tag) __attribute__((nonnull(1, 2)));


/**
 * @brief Merge files recursively into one single file.
 *
 * @param finalpath Path of the generated file.
 * @param files Files to be merged.
 * @param tag Tag to be added on the generated file.
 * @param path_offset Offset for recursion.
 * @return 1 if the merged file was created, 0 on error.
 */
int MergeAppendFile(const char *finalpath, const char *files, const char *tag, int path_offset) __attribute__((nonnull(1)));


/**
 * @brief Unmerge file.
 *
 * @param finalpath Path of the merged file.
 * @param optdir Path of the folder to unmerge the files. If not specified, the files will be unmerged in the current working directory.
 * @param mode Indicates if the merged file must be readed as a binary file  or not. Use `#OS_TEXT`, `#OS_BINARY`.
 * @return 1 if the file was unmerged, 0 on error.
 */
int UnmergeFiles(const char *finalpath, const char *optdir, int mode) __attribute__((nonnull(1)));


/**
 * @brief Check if the merged file is valid.
 *
 * @param finalpath Path of the merged file.
 * @param mode Indicates if the merged file must be readed as a binary file  or not. Use `#OS_TEXT`, `#OS_BINARY`.
 * @return 1 if the merged file is valid, 0 if not.
 */
int TestUnmergeFiles(const char *finalpath, int mode) __attribute__((nonnull(1)));


/**
 * @brief Daemonize a process.
 *
 */
void goDaemon(void);


/**
 * @brief Daemonize a process without closing stdin/stdout/stderr.
 *
 */
void goDaemonLight(void);


/**
 * @brief Get the OS information.
 *
 * @return OS uname.
 */
const char *getuname(void);


/**
 * @brief Get the basename of a path.
 *
 * @bug There is a bug in the `basename()` function.
 *      In the glibc implementation, the POSIX versions of these functions
 *      modify the path argument, and segfault when called with a static
 *      string such as "/usr/".
 * @return Pointer to the path basename.
 */
char *basename_ex(char *path) __attribute__((nonnull));


/**
 * @brief Rename file or directory.
 *
 * @param source Path of the file/folder to be renamed.
 * @param destination Path of the renamed file/folder.
 * @return 0 on success and -1 on error.
 */
int rename_ex(const char *source, const char *destination) __attribute__((nonnull));


/**
 * @brief Create temporary file.
 *
 * @param tmp_path Temporary file path.
 * @return 0 on success and -1 on error.
 */
int mkstemp_ex(char *tmp_path) __attribute__((nonnull));


/**
 * @brief Create temporary file.
 *
 * @param [out] file Pointer to File object.
 * @param [in] source Source path.
 * @param [in] copy Copy file.
 * @return 0 on success and -1 on error.
 */
int TempFile(File *file, const char *source, int copy);


/**
 * @brief Move file.
 *
 * @param src Source path.
 * @param dst Destination path.
 * @return 0 on success and -1 on error.
 */
int OS_MoveFile(const char *src, const char *dst);


/**
 * @brief Copy file.
 *
 * @param src Source path.
 * @param dst Destination path.
 * @param mode Mode: `a` to append, `w` to write.
 * @param message Write message to the destination file.
 * @param silent Do not show errors.
 * @return 0 on success and -1 on error.
 */
int w_copy_file(const char *src, const char *dst, char mode, char * message, int silent);


/**
 * @brief Delete directory recursively.
 *
 * @param path Path of the folder to be removed.
 * @return 0 on success. On error, -1 is returned, and errno is set appropriately.
 */
int rmdir_ex(const char *path);


/**
 * @brief Delete directory content.
 *
 * @param name Path of the folder.
 * @return 0 on success. On error, -1 is returned, and errno is set appropriately.
 */
int cldir_ex(const char *name);


/**
 * @brief Delete directory content with exception list.
 *
 * @param name Path of the folder.
 * @param ignore Array of files to be ignored. This array must be NULL terminated.
 * @return 0 on success. On error, -1 is returned, and errno is set appropriately.
 */
int cldir_ex_ignore(const char * name, const char ** ignore);


/**
 * @brief Create directory recursively.
 *
 * @param path Path of the folder.
 * @return 0 on success, -1 on error.
 */
int mkdir_ex(const char * path);


/**
 * @brief Check the path for preventing directory transversal attacks.
 *
 * @param path Path to be checked.
 * @return 0 if the path is safe, 1 otherwise.
 */
int w_ref_parent_folder(const char * path);


/**
 * @brief Read directory and return an array of contained files and folders, sorted alphabetically.
 *
 * @param name Path of the directory.
 * @return Array of filenames.
 */
char ** wreaddir(const char * name);


/**
 * @brief Open file normally in Linux, allow read/write/delete in Windows.
 *
 * @param pathname Path of the file.
 * @param mode Open mode.
 * @return File pointer.
 */
FILE * wfopen(const char * pathname, const char * mode);


/**
 * @brief Delete a line from a file.
 *
 * @param file Path of the file.
 * @param line Line to be removed.
 * @return 0 on success, -1 on error.
 */
int w_remove_line_from_file(char *file, int line);


/**
 * @brief Compress a file in GZIP.
 *
 * @param filesrc Source file.
 * @param filedst Compressed file path.
 * @return 0 on success, -1 on error.
 */
int w_compress_gzfile(const char *filesrc, const char *filedst);


/**
 * @brief Uncompress GZIP file.
 *
 * @param gzfilesrc GZIP file path.
 * @param gzfiledst Uncompressed file pah.
 * @return 0 on success, -1 on error.
 */
int w_uncompress_gzfile(const char *gzfilesrc, const char *gzfiledst);


/**
 * @brief Check if a file is ASSCI or UTF8.
 *
 * @param file File to be checked.
 * @param max_lines Max line to be processed.
 * @param max_chars_utf8 Max number of UTF8 characters to be processed.
 * @return 0 if the file is ASSCI or UTF8, 1 if not.
 */
int is_ascii_utf8(const char * file, unsigned int max_lines, unsigned int max_chars_utf8);


/**
 * @brief Check if a file is USC2.
 *
 * @param file File to be checked.
 * @return 0 if the file is USC2, 1 if not.
 */
int is_usc2(const char * file);


/**
 * @brief Checks if the specified file is binary.
 *
 * @param f_name File to be checked.
 * @return 0 if the file is binary, 1 if not.
 */
int checkBinaryFile(const char *f_name);


/**
 * @brief Returns the current file position of the given stream.
 *        This is a wrapper for `ftell()` in UNIX and `_ftelli64()` in Windows.
 *
 * @param x File pointer.
 * @return File position.
 */
int64_t w_ftell (FILE *x);


/**
 * @brief Prevent children processes from inheriting a file pointer.
 *
 * @param File pointer.
 */
void w_file_cloexec(FILE * fp);


/**
 * @brief Prevent children processes from inheriting a file descriptor.
 *
 * @param File descriptor.
 */
void w_descriptor_cloexec(int fd);


#ifdef WIN32
/**
 * @brief Check if the Windows version is Vista or newer. (Windows)
 *
 * @return 1 if version is 6.0 or newer, 0 otherwise.
 */
int checkVista();


/**
 * @brief Get the creation date object. (Windows)
 *
 * @param [in] dir Path of the file/folder.
 * @param [out] utc Pointer to SYSTEMTIME object.
 * @return 0 on success, 1 on error.
 */
int get_creation_date(char *dir, SYSTEMTIME *utc);


/**
 * @brief Move to the directory where this executable lives in. (Windows)
 *
 */
void w_ch_exec_dir();


/**
 * @brief Get the size of a file. (Windows)
 *
 * @param file Path of the file.
 * @return File size or -1 on error.
 */
DWORD FileSizeWin(const char * file);

#endif // Windows

/**
 * @brief Add a trailing separator to a path string
 *
 * The trailing separator ('/' on UNIX, '\ ' on Windows) is only added if the source string does not end with such character.
 *
 * @param dest Destination string.
 * @param src Source path string.
 * @param n Size of the destination string.
 * @return int number of bytes written in the string. If is greater or equal than n, the string remained truncated.
 */
int trail_path_separator(char * dest, const char * src, size_t n);


/**
 * @brief Check if a path is absolute
 *
 * A path on UNIX is absolute if it starts with /.
 *
 * A path on Windows is absolute if it starts with X:\ , being X any alphabetic character.
 *
 * @param path Input path.
 * @return true if the path is absolute.
 * @return false if the path is relative.
 */
bool isabspath(const char * path);


/**
 * @brief Unify path separators (slashes) for Windows paths
 *
 * Let all path separators be backslashes.
 *
 * @param path A string containing a path.
 */
void win_path_backslash(char * path);


/**
 * @brief Get an absolute path
 *
 * @param path Input path (absolute or relative).
 * @param buffer Destination string.
 * @param size Size of buffer.
 * @return Pointer to buffer on success, or NULL on error.
 */
char * abspath(const char * path, char * buffer, size_t size);


/**
 * @brief Get the content of a given file
 *
 * @param path File location
 * @param max_size Maximum allowed file size
 * @return The content of the file
 * @retval NULL The file doesn't exist or its size exceeds the maximum allowed
 */
char * w_get_file_content(const char * path, int max_size);

#endif /* FILE_OP_H */<|MERGE_RESOLUTION|>--- conflicted
+++ resolved
@@ -48,16 +48,6 @@
  */
 void OS_SetName(const char *name) __attribute__((nonnull));
 
-<<<<<<< HEAD
-=======
-
-/**
- * @brief Get the information of the operating system version in JSON format.
- *
- * @return Pointer to JSON object.
- */
-cJSON* getunameJSON();
-
 
 /**
  * @brief Get the time of the last modification of the specified file.
@@ -65,7 +55,6 @@
  * @param file File name.
  * @return Time of last modification or -1 on error.
  */
->>>>>>> e7694d8d
 time_t File_DateofChange(const char *file) __attribute__((nonnull));
 
 
