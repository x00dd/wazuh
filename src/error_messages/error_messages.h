--- conflicted
+++ resolved
@@ -117,18 +117,7 @@
 #define INVALID_RKCL_VAR   "(1254): Invalid rk variable: '%s'."
 
 /* syscheck */
-<<<<<<< HEAD
 #define SK_INV_REG      "(1757): Invalid syscheck registry entry: '%s'."
-=======
-#define SYSCHECK_NO_OPT "(1701): No option provided for directories: '%s', ignoring it."
-#define SK_NO_DIR       "(1702): No directory provided for syscheck to monitor."
-#define SK_INV_ATTR     "(1703): Invalid attribute '%s' for directory option."
-#define SK_INV_OPT      "(1704): Invalid option '%s' for attribute '%s'"
-#define SK_NO_DB        "(1705): No integrity database found at '%s'."
-#define SK_INV_MSG      "(1755): Invalid syscheck message received."
-#define SK_DUP          "(1756): Duplicated directory given: '%s'."
-#define SK_INV_REG      "(1757): Invalid registry entry: '%s'."
->>>>>>> 3d19501f
 #define SK_REG_OPEN     "(1758): Unable to open registry key: '%s'."
 
 /* analysisd */
