--- conflicted
+++ resolved
@@ -43,13 +43,8 @@
     print_out("    -f          Run in foreground");
     print_out("    -u <user>   User to run as (default: %s)", MAILUSER);
     print_out("    -g <group>  Group to run as (default: %s)", GROUPGLOBAL);
-<<<<<<< HEAD
-    print_out("    -c <config> Configuration file to use (default: %s)", DEFAULTCPATH_MANAGER);
-    print_out("    -D <dir>    Directory to chroot into (default: %s)", DEFAULTDIR);
-=======
-    print_out("    -c <config> Configuration file to use (default: %s)", OSSECCONF);
+    print_out("    -c <config> Configuration file to use (default: %s)", WAZUHCONF_MANAGER);
     print_out("    -D <dir>    Directory to chroot and chdir into (default: %s)", home_path);
->>>>>>> 5a2c3b8d
     print_out(" ");
     os_free(home_path);
     exit(1);
@@ -63,11 +58,7 @@
     char *home_path = w_homedir(argv[0]);
     const char *user = MAILUSER;
     const char *group = GROUPGLOBAL;
-<<<<<<< HEAD
-    const char *cfg = DEFAULTCPATH_MANAGER;
-=======
-    const char *cfg = OSSECCONF;
->>>>>>> 5a2c3b8d
+    const char *cfg = WAZUHCONF_MANAGER;
 
     /* Set the name */
     OS_SetName(ARGV0);
@@ -136,7 +127,7 @@
 
     /* Read configuration */
     if (MailConf(test_config, cfg, &mail) < 0) {
-        merror_exit(CONFIG_ERROR, OSSECCONF);
+        merror_exit(CONFIG_ERROR, WAZUHCONF_MANAGER);
     }
 
     /* Read internal options */
