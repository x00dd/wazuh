/*
 * SQL SCHEMA FOR VULNERABILITY DETECTOR MODULE
 * COPYRIGHT (C) 2015-2019, WAZUH INC.
 * JANUARY 28, 2018.
 * THIS PROGRAM IS A FREE SOFTWARE, YOU CAN REDISTRIBUTE IT
 * AND/OR MODIFY IT UNDER THE TERMS OF GPLV2.
 */

BEGIN;

CREATE TABLE IF NOT EXISTS AGENTS (
<<<<<<< HEAD
    AGENT_ID INT NOT NULL,
    CPE_INDEX_ID INT DEFAULT 0,
    VENDOR TEXT NOT NULL,
    PACKAGE_NAME TEXT NOT NULL,
    VERSION TEXT NOT NULL,
    ARCH TEXT NOT NULL,
    PRIMARY KEY(AGENT_ID, VENDOR, PACKAGE_NAME, VERSION, ARCH)
=======
         AGENT_ID INT NOT NULL,
         PACKAGE_NAME TEXT NOT NULL,
         TARGET_MAJOR TEXT,
         TARGET_MINOR TEXT,
         VERSION TEXT NOT NULL,
         ARCH TEXT NOT NULL,
         PRIMARY KEY(AGENT_ID, PACKAGE_NAME, VERSION, ARCH)
>>>>>>> 506f1fcf
);
CREATE INDEX IF NOT EXISTS IN_AG_ID ON AGENTS (AGENT_ID);
CREATE INDEX IF NOT EXISTS IN_AG_CPEID ON AGENTS (CPE_INDEX_ID);
CREATE INDEX IF NOT EXISTS IN_AG_VEN ON AGENTS (VENDOR);
CREATE INDEX IF NOT EXISTS IN_AG_PACK ON AGENTS (PACKAGE_NAME);
CREATE INDEX IF NOT EXISTS IN_AG_VER ON AGENTS (VERSION);
CREATE INDEX IF NOT EXISTS IN_AG_ARCH ON AGENTS (ARCH);

CREATE TABLE IF NOT EXISTS AGENT_HOTFIXES (
    AGENT_ID INT NOT NULL,
    HOTFIX TEXT NOT NULL,
    PRIMARY KEY(AGENT_ID, HOTFIX)
);
CREATE INDEX IF NOT EXISTS IN_AGH_ID ON AGENT_HOTFIXES (AGENT_ID);
CREATE INDEX IF NOT EXISTS IN_AGH_HOTFIX ON AGENT_HOTFIXES (HOTFIX);

 CREATE TABLE IF NOT EXISTS METADATA (
    TARGET TEXT PRIMARY KEY NOT NULL,
    PRODUCT_NAME TEXT NOT NULL,
    PRODUCT_VERSION TEXT,
    SCHEMA_VERSION TEXT,
    TIMESTAMP DATE NOT NULL
 );
 CREATE INDEX IF NOT EXISTS IN_MET_TARGET ON METADATA (TARGET);

 CREATE TABLE IF NOT EXISTS DB_METADATA (
    VERSION TEXT PRIMARY KEY NOT NULL
 );

 CREATE TABLE IF NOT EXISTS VULNERABILITIES_INFO (
    ID TEXT NOT NULL,
    TITLE TEXT,
    SEVERITY TEXT,
    PUBLISHED TEXT,
    UPDATED TEXT,
    REFERENCE TEXT,
    TARGET TEXT NOT NULL,
    RATIONALE TEXT,
    CVSS TEXT,
    CVSS_VECTOR TEXT,
    CVSS3 TEXT,
    BUGZILLA_REFERENCE TEXT,
    CWE TEXT,
    ADVISORIES TEXT,
    PRIMARY KEY(ID, TARGET)
 );
CREATE INDEX IF NOT EXISTS IN_VIN_CVE ON VULNERABILITIES_INFO (ID);
CREATE INDEX IF NOT EXISTS IN_VIN_TARGET ON VULNERABILITIES_INFO (TARGET);

CREATE TABLE IF NOT EXISTS VULNERABILITIES (
<<<<<<< HEAD
    CVEID TEXT NOT NULL REFERENCES VULNERABILITIES_INFO(ID),
    TARGET TEXT NOT NULL REFERENCES VULNERABILITIES_INFO(V_OS),
    PACKAGE TEXT NOT NULL,
    PENDING BOOLEAN NOT NULL,
    OPERATION TEXT NOT NULL,
    OPERATION_VALUE TEXT,
    SECOND_OPERATION TEXT,
    SECOND_OPERATION_VALUE TEXT,
    PRIMARY KEY(CVEID, TARGET, PACKAGE, OPERATION_VALUE)
);
CREATE INDEX IF NOT EXISTS IN_VUL_PACK ON VULNERABILITIES (PACKAGE);
CREATE INDEX IF NOT EXISTS IN_VUL_CVEID ON VULNERABILITIES (CVEID);
CREATE INDEX IF NOT EXISTS IN_VUL_OP ON VULNERABILITIES (OPERATION);
CREATE INDEX IF NOT EXISTS IN_VUL_OP_VAL ON VULNERABILITIES (OPERATION_VALUE);
CREATE INDEX IF NOT EXISTS IN_VUL_SOP ON VULNERABILITIES (SECOND_OPERATION);
CREATE INDEX IF NOT EXISTS IN_VUL_SOP_VAL ON VULNERABILITIES (SECOND_OPERATION_VALUE);
CREATE INDEX IF NOT EXISTS IN_VUL_TARGET ON VULNERABILITIES (TARGET);

CREATE TABLE IF NOT EXISTS CPE_INDEX (
	ID INTEGER PRIMARY KEY AUTOINCREMENT,
    PART TEXT NOT NULL,
    VENDOR TEXT NOT NULL,
    PRODUCT TEXT NOT NULL,
    VERSION TEXT NOT NULL,
    UPDATEV TEXT,
    EDITION TEXT,
    LANGUAGE TEXT,
    SW_EDITION TEXT,
    TARGET_SW TEXT,
    TARGET_HW TEXT,
    OTHER TEXT,
    HOTFIX_CHECK INT DEFAULT 0
);
CREATE INDEX IF NOT EXISTS IN_CPE_ID ON CPE_INDEX (ID);
CREATE INDEX IF NOT EXISTS IN_CPE_PART ON CPE_INDEX (PART);
CREATE INDEX IF NOT EXISTS IN_CPE_VENDOR ON CPE_INDEX (VENDOR);
CREATE INDEX IF NOT EXISTS IN_CPE_PRODUCT ON CPE_INDEX (PRODUCT);
CREATE INDEX IF NOT EXISTS IN_CPE_VERSION ON CPE_INDEX (VERSION);
CREATE INDEX IF NOT EXISTS IN_CPE_UPDATEV ON CPE_INDEX (UPDATEV);
CREATE INDEX IF NOT EXISTS IN_CPE_EDITION ON CPE_INDEX (EDITION);
CREATE INDEX IF NOT EXISTS IN_CPE_LANGUAGE ON CPE_INDEX (LANGUAGE);
CREATE INDEX IF NOT EXISTS IN_CPE_SW_EDITION ON CPE_INDEX (SW_EDITION);
CREATE INDEX IF NOT EXISTS IN_CPE_TARGET_SW ON CPE_INDEX (TARGET_SW);
CREATE INDEX IF NOT EXISTS IN_CPE_TARGET_HW ON CPE_INDEX (TARGET_HW);
CREATE INDEX IF NOT EXISTS IN_CPE_OTHER ON CPE_INDEX (OTHER);

CREATE TABLE IF NOT EXISTS NVD_METADATA (
    YEAR INTEGER PRIMARY KEY,
    SIZE INTEGER,
    ZIP_SIZE INTEGER,
    GZ_SIZE INTEGER,
    SHA256 TEXT,
    LAST_MODIFIED INTEGER NOT NULL,
    CVES_NUMBER INTEGER,
    ALTERNATIVE INTEGER
);
CREATE INDEX IF NOT EXISTS IN_METADATA_LASTMOD ON NVD_METADATA (LAST_MODIFIED);
CREATE INDEX IF NOT EXISTS IN_METADATA_YEAR ON NVD_METADATA (YEAR);

CREATE TABLE IF NOT EXISTS NVD_CVE (
    ID INTEGER PRIMARY KEY AUTOINCREMENT,
    NVD_METADATA_YEAR INTEGER,
    CVE_ID TEXT NOT NULL,
    CWE_ID TEXT,
    DESCRIPTION TEXT,
    PUBLISHED INTEGER,
    LAST_MODIFIED INTEGER
);
CREATE INDEX IF NOT EXISTS IN_NVD_CVE_ID ON NVD_CVE (ID);
CREATE INDEX IF NOT EXISTS IN_NVD_CVE_YEAR ON NVD_CVE (NVD_METADATA_YEAR);

CREATE TABLE IF NOT EXISTS NVD_METRIC_CVSS (
    ID INTEGER PRIMARY KEY AUTOINCREMENT,
    NVD_CVE_ID INTEGER,
    VERSION TEXT,
    VECTOR_STRING TEXT,
    BASE_SCORE REAL,
    EXPLOITABILITY_SCORE REAL,
    IMPACT_SCORE REAL
);
CREATE INDEX IF NOT EXISTS IN_CVSS_NVDCVE_ID ON NVD_METRIC_CVSS (NVD_CVE_ID);

CREATE TABLE IF NOT EXISTS NVD_REFERENCE (
    ID INTEGER PRIMARY KEY AUTOINCREMENT,
    NVD_CVE_ID INTEGER,
    URL TEXT,
    REF_SOURCE TEXT
);
CREATE INDEX IF NOT EXISTS IN_REF_NVDCVE_ID ON NVD_REFERENCE (NVD_CVE_ID);

CREATE TABLE IF NOT EXISTS NVD_CVE_CONFIGURATION (
    ID INTEGER PRIMARY KEY AUTOINCREMENT,
    NVD_CVE_ID INTEGER,
    PARENT INTEGER DEFAULT 0,
    OPERATOR TEXT
);
CREATE INDEX IF NOT EXISTS IN_CONF_ID ON NVD_CVE_CONFIGURATION (ID);
CREATE INDEX IF NOT EXISTS IN_CONF_PARENT ON NVD_CVE_CONFIGURATION (PARENT);
CREATE INDEX IF NOT EXISTS IN_CONF_OPERATOR ON NVD_CVE_CONFIGURATION (OPERATOR);
CREATE INDEX IF NOT EXISTS IN_CONF_CVE_ID ON NVD_CVE_CONFIGURATION (NVD_CVE_ID);

CREATE TABLE IF NOT EXISTS NVD_CVE_MATCH (
    ID INTEGER PRIMARY KEY AUTOINCREMENT,
    NVD_CVE_CONFIGURATION_ID INTEGER,
    ID_CPE INTEGER,
    VULNERABLE INTEGER,
    URI TEXT,
    VERSION_START_INCLUDING TEXT,
    VERSION_START_EXCLUDING TEXT,
    VERSION_END_INCLUDING TEXT,
    VERSION_END_EXCLUDING TEXT
);
CREATE INDEX IF NOT EXISTS IN_MATCH_ID ON NVD_CVE_MATCH (ID);
CREATE INDEX IF NOT EXISTS IN_MATCH_NVDCVE_ID ON NVD_CVE_MATCH (NVD_CVE_CONFIGURATION_ID);
CREATE INDEX IF NOT EXISTS IN_MATCH_ID_CPE ON NVD_CVE_MATCH (ID_CPE);
CREATE INDEX IF NOT EXISTS IN_MATCH_VULNERABLE ON NVD_CVE_MATCH (VULNERABLE);

CREATE TABLE IF NOT EXISTS NVD_CPE (
    ID INTEGER,
    PART TEXT NOT NULL,
    VENDOR TEXT,
    PRODUCT TEXT,
    VERSION TEXT,
    UPDATED TEXT,
    EDITION TEXT,
    LANGUAGE TEXT,
    SW_EDITION TEXT,
    TARGET_SW TEXT,
    TARGET_HW TEXT,
    OTHER TEXT,
    PRIMARY KEY(PART, VENDOR, PRODUCT, VERSION, UPDATED, EDITION, LANGUAGE, SW_EDITION, TARGET_SW, TARGET_HW, OTHER)
);
CREATE INDEX IF NOT EXISTS IN_NVD_CPE_ID ON NVD_CPE (ID);
CREATE INDEX IF NOT EXISTS IN_NVD_CPE_PART ON NVD_CPE (PART);
CREATE INDEX IF NOT EXISTS IN_NVD_CPE_VENDOR ON NVD_CPE (VENDOR);
CREATE INDEX IF NOT EXISTS IN_NVD_CPE_PRODUCT ON NVD_CPE (PRODUCT);
CREATE INDEX IF NOT EXISTS IN_NVD_CPE_VERSION ON NVD_CPE (VERSION);
CREATE INDEX IF NOT EXISTS IN_NVD_CPE_UPDATED ON NVD_CPE (UPDATED);
CREATE INDEX IF NOT EXISTS IN_NVD_CPE_EDITION ON NVD_CPE (EDITION);
CREATE INDEX IF NOT EXISTS IN_NVD_CPE_LANGUAGE ON NVD_CPE (LANGUAGE);
CREATE INDEX IF NOT EXISTS IN_NVD_CPE_SW_EDITION ON NVD_CPE (SW_EDITION);
CREATE INDEX IF NOT EXISTS IN_NVD_CPE_TARGET_SW ON NVD_CPE (TARGET_SW);
CREATE INDEX IF NOT EXISTS IN_NVD_CPE_TARGET_HW ON NVD_CPE (TARGET_HW);
CREATE INDEX IF NOT EXISTS IN_NVD_CPE_OTHER ON NVD_CPE (OTHER);

CREATE TABLE IF NOT EXISTS CPE_HELPER (
    ID INTEGER PRIMARY KEY,
    TARGET TEXT,
    ACTION INT
);
CREATE INDEX IF NOT EXISTS IN_CPE_HELPER ON CPE_HELPER (ID);
CREATE INDEX IF NOT EXISTS IN_CPE_HELPER_ACTION ON CPE_HELPER (ACTION);

CREATE TABLE IF NOT EXISTS CPE_HELPER_SOURCE (
    ID_HELPER INTEGER,
    CORRELATION_ID INTEGER,
    TYPE TEXT NOT NULL,
    TERM TEXT NOT NULL,
    PRIMARY KEY(ID_HELPER, TYPE, TERM)
);
CREATE INDEX IF NOT EXISTS IN_CPE_SOURCE_ID ON CPE_HELPER_SOURCE (ID_HELPER);
CREATE INDEX IF NOT EXISTS IN_CPE_SOURCE_COR_ID ON CPE_HELPER_SOURCE (CORRELATION_ID);
CREATE INDEX IF NOT EXISTS IN_CPE_SOURCE_TYPE ON CPE_HELPER_SOURCE (TYPE);
CREATE INDEX IF NOT EXISTS IN_CPE_SOURCE_TERM ON CPE_HELPER_SOURCE (TERM);

CREATE TABLE IF NOT EXISTS CPE_HELPER_TRANSLATION (
    ID_HELPER INTEGER,
    CORRELATION_ID INTEGER,
    TYPE TEXT NOT NULL,
    TERM TEXT NOT NULL,
    PRIMARY KEY(ID_HELPER, TYPE, TERM)
);
CREATE INDEX IF NOT EXISTS IN_CPE_TRANSLATION_ID ON CPE_HELPER_TRANSLATION (ID_HELPER);
CREATE INDEX IF NOT EXISTS IN_CPE_TRANSLATION_COR_ID ON CPE_HELPER_TRANSLATION (CORRELATION_ID);
CREATE INDEX IF NOT EXISTS IN_CPE_TRANSLATION_TYPE ON CPE_HELPER_TRANSLATION (TYPE);
CREATE INDEX IF NOT EXISTS IN_CPE_TRANSLATION_TERM ON CPE_HELPER_SOURCE (TERM);

CREATE TABLE IF NOT EXISTS MSB (
    CVEID TEXT,
    PRODUCT TEXT,
    PLATFORM TEXT,
    PATCH TEXT,
    PRIMARY KEY(CVEID, PRODUCT, PLATFORM, PATCH)
=======
        CVEID TEXT NOT NULL REFERENCES VULNERABILITIES_INFO(ID),
        OS TEXT NOT NULL REFERENCES VULNERABILITIES_INFO(V_OS),
        OS_MINOR TEXT,
        PACKAGE TEXT NOT NULL,
        PENDING BOOLEAN NOT NULL,
        OPERATION TEXT NOT NULL,
        OPERATION_VALUE TEXT,
        SECOND_OPERATION TEXT,
        SECOND_OPERATION_VALUE TEXT,
        PRIMARY KEY(CVEID, OS, PACKAGE, OPERATION_VALUE)
>>>>>>> 506f1fcf
);
CREATE INDEX IF NOT EXISTS IN_MSB_CVEID ON MSB (CVEID);
CREATE INDEX IF NOT EXISTS IN_MSB_PRODUCT ON MSB (PRODUCT);
CREATE INDEX IF NOT EXISTS IN_MSB_PLATFORM ON MSB (PLATFORM);
CREATE INDEX IF NOT EXISTS IN_MSB_PATCH ON MSB (PATCH);

<<<<<<< HEAD
=======
CREATE INDEX IF NOT EXISTS IN_VIN_CVE ON VULNERABILITIES_INFO (ID);
CREATE INDEX IF NOT EXISTS IN_VIN_TARGET ON VULNERABILITIES_INFO (OS);

CREATE INDEX IF NOT EXISTS IN_AG_ID ON AGENTS (AGENT_ID);
CREATE INDEX IF NOT EXISTS IN_AG_PACK ON AGENTS (PACKAGE_NAME);
CREATE INDEX IF NOT EXISTS IN_AG_VER ON AGENTS (VERSION);
CREATE INDEX IF NOT EXISTS IN_AG_ARCH ON AGENTS (ARCH);

CREATE INDEX IF NOT EXISTS IN_VUL_PACK ON VULNERABILITIES (PACKAGE);
CREATE INDEX IF NOT EXISTS IN_VUL_CVEID ON VULNERABILITIES (CVEID);
CREATE INDEX IF NOT EXISTS IN_VUL_OP ON VULNERABILITIES (OPERATION);
CREATE INDEX IF NOT EXISTS IN_VUL_OP_VAL ON VULNERABILITIES (OPERATION_VALUE);
CREATE INDEX IF NOT EXISTS IN_VUL_SOP ON VULNERABILITIES (SECOND_OPERATION);
CREATE INDEX IF NOT EXISTS IN_VUL_SOP_VAL ON VULNERABILITIES (SECOND_OPERATION_VALUE);
CREATE INDEX IF NOT EXISTS IN_VUL_TARGET ON VULNERABILITIES (OS);
CREATE INDEX IF NOT EXISTS IN_VUL_TARGET_MINOR ON VULNERABILITIES (OS_MINOR);

>>>>>>> 506f1fcf
DELETE FROM DB_METADATA;

END;<|MERGE_RESOLUTION|>--- conflicted
+++ resolved
@@ -9,23 +9,15 @@
 BEGIN;
 
 CREATE TABLE IF NOT EXISTS AGENTS (
-<<<<<<< HEAD
     AGENT_ID INT NOT NULL,
+    TARGET_MAJOR TEXT,
+    TARGET_MINOR TEXT,
     CPE_INDEX_ID INT DEFAULT 0,
     VENDOR TEXT NOT NULL,
     PACKAGE_NAME TEXT NOT NULL,
     VERSION TEXT NOT NULL,
     ARCH TEXT NOT NULL,
     PRIMARY KEY(AGENT_ID, VENDOR, PACKAGE_NAME, VERSION, ARCH)
-=======
-         AGENT_ID INT NOT NULL,
-         PACKAGE_NAME TEXT NOT NULL,
-         TARGET_MAJOR TEXT,
-         TARGET_MINOR TEXT,
-         VERSION TEXT NOT NULL,
-         ARCH TEXT NOT NULL,
-         PRIMARY KEY(AGENT_ID, PACKAGE_NAME, VERSION, ARCH)
->>>>>>> 506f1fcf
 );
 CREATE INDEX IF NOT EXISTS IN_AG_ID ON AGENTS (AGENT_ID);
 CREATE INDEX IF NOT EXISTS IN_AG_CPEID ON AGENTS (CPE_INDEX_ID);
@@ -76,16 +68,16 @@
 CREATE INDEX IF NOT EXISTS IN_VIN_TARGET ON VULNERABILITIES_INFO (TARGET);
 
 CREATE TABLE IF NOT EXISTS VULNERABILITIES (
-<<<<<<< HEAD
     CVEID TEXT NOT NULL REFERENCES VULNERABILITIES_INFO(ID),
     TARGET TEXT NOT NULL REFERENCES VULNERABILITIES_INFO(V_OS),
+    TARGET_MINOR TEXT,
     PACKAGE TEXT NOT NULL,
     PENDING BOOLEAN NOT NULL,
     OPERATION TEXT NOT NULL,
     OPERATION_VALUE TEXT,
     SECOND_OPERATION TEXT,
     SECOND_OPERATION_VALUE TEXT,
-    PRIMARY KEY(CVEID, TARGET, PACKAGE, OPERATION_VALUE)
+    PRIMARY KEY(CVEID, TARGET, TARGET_MINOR, PACKAGE, OPERATION_VALUE)
 );
 CREATE INDEX IF NOT EXISTS IN_VUL_PACK ON VULNERABILITIES (PACKAGE);
 CREATE INDEX IF NOT EXISTS IN_VUL_CVEID ON VULNERABILITIES (CVEID);
@@ -94,6 +86,7 @@
 CREATE INDEX IF NOT EXISTS IN_VUL_SOP ON VULNERABILITIES (SECOND_OPERATION);
 CREATE INDEX IF NOT EXISTS IN_VUL_SOP_VAL ON VULNERABILITIES (SECOND_OPERATION_VALUE);
 CREATE INDEX IF NOT EXISTS IN_VUL_TARGET ON VULNERABILITIES (TARGET);
+CREATE INDEX IF NOT EXISTS IN_VUL_TARGET_MINOR ON VULNERABILITIES (TARGET_MINOR);
 
 CREATE TABLE IF NOT EXISTS CPE_INDEX (
 	ID INTEGER PRIMARY KEY AUTOINCREMENT,
@@ -260,44 +253,12 @@
     PLATFORM TEXT,
     PATCH TEXT,
     PRIMARY KEY(CVEID, PRODUCT, PLATFORM, PATCH)
-=======
-        CVEID TEXT NOT NULL REFERENCES VULNERABILITIES_INFO(ID),
-        OS TEXT NOT NULL REFERENCES VULNERABILITIES_INFO(V_OS),
-        OS_MINOR TEXT,
-        PACKAGE TEXT NOT NULL,
-        PENDING BOOLEAN NOT NULL,
-        OPERATION TEXT NOT NULL,
-        OPERATION_VALUE TEXT,
-        SECOND_OPERATION TEXT,
-        SECOND_OPERATION_VALUE TEXT,
-        PRIMARY KEY(CVEID, OS, PACKAGE, OPERATION_VALUE)
->>>>>>> 506f1fcf
 );
 CREATE INDEX IF NOT EXISTS IN_MSB_CVEID ON MSB (CVEID);
 CREATE INDEX IF NOT EXISTS IN_MSB_PRODUCT ON MSB (PRODUCT);
 CREATE INDEX IF NOT EXISTS IN_MSB_PLATFORM ON MSB (PLATFORM);
 CREATE INDEX IF NOT EXISTS IN_MSB_PATCH ON MSB (PATCH);
 
-<<<<<<< HEAD
-=======
-CREATE INDEX IF NOT EXISTS IN_VIN_CVE ON VULNERABILITIES_INFO (ID);
-CREATE INDEX IF NOT EXISTS IN_VIN_TARGET ON VULNERABILITIES_INFO (OS);
-
-CREATE INDEX IF NOT EXISTS IN_AG_ID ON AGENTS (AGENT_ID);
-CREATE INDEX IF NOT EXISTS IN_AG_PACK ON AGENTS (PACKAGE_NAME);
-CREATE INDEX IF NOT EXISTS IN_AG_VER ON AGENTS (VERSION);
-CREATE INDEX IF NOT EXISTS IN_AG_ARCH ON AGENTS (ARCH);
-
-CREATE INDEX IF NOT EXISTS IN_VUL_PACK ON VULNERABILITIES (PACKAGE);
-CREATE INDEX IF NOT EXISTS IN_VUL_CVEID ON VULNERABILITIES (CVEID);
-CREATE INDEX IF NOT EXISTS IN_VUL_OP ON VULNERABILITIES (OPERATION);
-CREATE INDEX IF NOT EXISTS IN_VUL_OP_VAL ON VULNERABILITIES (OPERATION_VALUE);
-CREATE INDEX IF NOT EXISTS IN_VUL_SOP ON VULNERABILITIES (SECOND_OPERATION);
-CREATE INDEX IF NOT EXISTS IN_VUL_SOP_VAL ON VULNERABILITIES (SECOND_OPERATION_VALUE);
-CREATE INDEX IF NOT EXISTS IN_VUL_TARGET ON VULNERABILITIES (OS);
-CREATE INDEX IF NOT EXISTS IN_VUL_TARGET_MINOR ON VULNERABILITIES (OS_MINOR);
-
->>>>>>> 506f1fcf
 DELETE FROM DB_METADATA;
 
 END;