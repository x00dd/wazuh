/*
 * Wazuh SQLite integration
 * Copyright (C) 2015-2020, Wazuh Inc.
 * June 06, 2016.
 *
 * This program is free software; you can redistribute it
 * and/or modify it under the terms of the GNU General Public
 * License (version 2) as published by the FSF - Free Software
 * Foundation.
 */

#ifndef WDB_H
#define WDB_H

#include <shared.h>
#include <pthread.h>
#include <openssl/evp.h>
#include "external/sqlite/sqlite3.h"
#include "syscheck_op.h"
#include "rootcheck_op.h"
#include "wazuhdb_op.h"

#define WDB_AGENT_EMPTY 0
#define WDB_AGENT_PENDING 1
#define WDB_AGENT_UPDATED 2

#define WDB_FILE_TYPE_FILE 0
#define WDB_FILE_TYPE_REGISTRY 1

#define WDB_FIM_NOT_FOUND 0
#define WDB_FIM_ADDED 1
#define WDB_FIM_MODIFIED 2
#define WDB_FIM_READDED 3
#define WDB_FIM_DELETED 4

#define WDB_GROUPS 0
#define WDB_SHARED_GROUPS 1
#define WDB_NETADDR_IPV4 0

#define WDB_MULTI_GROUP_DELIM '-'

#define WDB_RESPONSE_BEGIN_SIZE 16

#define WDB_DATABASE_LOGTAG ARGV0 ":wdb_agent"

#define WDB_MAX_COMMAND_SIZE    512
#define WDB_MAX_RESPONSE_SIZE   OS_MAXSTR-WDB_MAX_COMMAND_SIZE

#define AGENT_CS_NEVER_CONNECTED "never_connected"
#define AGENT_CS_PENDING         "pending"
#define AGENT_CS_ACTIVE          "active"
#define AGENT_CS_DISCONNECTED    "disconnected"

typedef enum wdb_stmt {
    WDB_STMT_FIM_LOAD,
    WDB_STMT_FIM_FIND_ENTRY,
    WDB_STMT_FIM_INSERT_ENTRY,
    WDB_STMT_FIM_INSERT_ENTRY2,
    WDB_STMT_FIM_UPDATE_ENTRY,
    WDB_STMT_FIM_DELETE,
    WDB_STMT_FIM_UPDATE_DATE,
    WDB_STMT_FIM_FIND_DATE_ENTRIES,
    WDB_STMT_FIM_GET_ATTRIBUTES,
    WDB_STMT_FIM_UPDATE_ATTRIBUTES,
    WDB_STMT_OSINFO_INSERT,
    WDB_STMT_OSINFO_DEL,
    WDB_STMT_PROGRAM_INSERT,
    WDB_STMT_PROGRAM_DEL,
    WDB_STMT_PROGRAM_UPD,
    WDB_STMT_PROGRAM_GET,
    WDB_STMT_HWINFO_INSERT,
    WDB_STMT_HOTFIX_INSERT,
    WDB_STMT_HWINFO_DEL,
    WDB_STMT_HOTFIX_DEL,
    WDB_STMT_SET_HOTFIX_MET,
    WDB_STMT_PORT_INSERT,
    WDB_STMT_PORT_DEL,
    WDB_STMT_PROC_INSERT,
    WDB_STMT_PROC_DEL,
    WDB_STMT_NETINFO_INSERT,
    WDB_STMT_PROTO_INSERT,
    WDB_STMT_ADDR_INSERT,
    WDB_STMT_NETINFO_DEL,
    WDB_STMT_PROTO_DEL,
    WDB_STMT_ADDR_DEL,
    WDB_STMT_CISCAT_INSERT,
    WDB_STMT_CISCAT_DEL,
    WDB_STMT_SCAN_INFO_UPDATEFS,
    WDB_STMT_SCAN_INFO_UPDATEFE,
    WDB_STMT_SCAN_INFO_UPDATESS,
    WDB_STMT_SCAN_INFO_UPDATEES,
    WDB_STMT_SCAN_INFO_UPDATE1C,
    WDB_STMT_SCAN_INFO_UPDATE2C,
    WDB_STMT_SCAN_INFO_UPDATE3C,
    WDB_STMT_SCAN_INFO_GETFS,
    WDB_STMT_SCAN_INFO_GETFE,
    WDB_STMT_SCAN_INFO_GETSS,
    WDB_STMT_SCAN_INFO_GETES,
    WDB_STMT_SCAN_INFO_GET1C,
    WDB_STMT_SCAN_INFO_GET2C,
    WDB_STMT_SCAN_INFO_GET3C,
    WDB_STMT_SCA_FIND,
    WDB_STMT_SCA_UPDATE,
    WDB_STMT_SCA_INSERT,
    WDB_STMT_SCA_SCAN_INFO_INSERT,
    WDB_STMT_SCA_SCAN_INFO_UPDATE,
    WDB_STMT_SCA_INSERT_COMPLIANCE,
    WDB_STMT_SCA_INSERT_RULES,
    WDB_STMT_SCA_FIND_SCAN,
    WDB_STMT_SCA_SCAN_INFO_UPDATE_START,
    WDB_STMT_SCA_POLICY_FIND,
    WDB_STMT_SCA_POLICY_SHA256,
    WDB_STMT_SCA_POLICY_INSERT,
    WDB_STMT_SCA_CHECK_GET_ALL_RESULTS,
    WDB_STMT_SCA_POLICY_GET_ALL,
    WDB_STMT_SCA_POLICY_DELETE,
    WDB_STMT_SCA_CHECK_DELETE,
    WDB_STMT_SCA_SCAN_INFO_DELETE,
    WDB_STMT_SCA_CHECK_COMPLIANCE_DELETE,
    WDB_STMT_SCA_CHECK_RULES_DELETE,
    WDB_STMT_SCA_CHECK_FIND,
    WDB_STMT_SCA_CHECK_DELETE_DISTINCT,
    WDB_STMT_FIM_SELECT_CHECKSUM_RANGE,
    WDB_STMT_FIM_DELETE_AROUND,
    WDB_STMT_FIM_DELETE_RANGE,
    WDB_STMT_FIM_CLEAR,
    WDB_STMT_SYNC_UPDATE_ATTEMPT,
    WDB_STMT_SYNC_UPDATE_COMPLETION,
    WDB_STMT_MITRE_NAME_GET,
<<<<<<< HEAD
    WDB_STMT_FIM_FILE_SELECT_CHECKSUM_RANGE,
    WDB_STMT_FIM_FILE_CLEAR,
    WDB_STMT_FIM_FILE_DELETE_AROUND,
    WDB_STMT_FIM_FILE_DELETE_RANGE,
    WDB_STMT_FIM_REGISTRY_SELECT_CHECKSUM_RANGE,
    WDB_STMT_FIM_REGISTRY_CLEAR,
    WDB_STMT_FIM_REGISTRY_DELETE_AROUND,
    WDB_STMT_FIM_REGISTRY_DELETE_RANGE,
=======
    WDB_STMT_ROOTCHECK_INSERT_PM,
    WDB_STMT_ROOTCHECK_UPDATE_PM,
    WDB_STMT_ROOTCHECK_DELETE_PM,
>>>>>>> 6b3cd15f
    WDB_STMT_GLOBAL_INSERT_AGENT,
    WDB_STMT_GLOBAL_UPDATE_AGENT_NAME,
    WDB_STMT_GLOBAL_UPDATE_AGENT_VERSION,
    WDB_STMT_GLOBAL_UPDATE_AGENT_VERSION_IP,
    WDB_STMT_GLOBAL_LABELS_GET,
    WDB_STMT_GLOBAL_LABELS_DEL,
    WDB_STMT_GLOBAL_LABELS_SET,
    WDB_STMT_GLOBAL_UPDATE_AGENT_KEEPALIVE,
    WDB_STMT_GLOBAL_UPDATE_AGENT_CONNECTION_STATUS,
    WDB_STMT_GLOBAL_DELETE_AGENT,
    WDB_STMT_GLOBAL_SELECT_AGENT_NAME,
    WDB_STMT_GLOBAL_SELECT_AGENT_GROUP,
    WDB_STMT_GLOBAL_FIND_AGENT,
    WDB_STMT_GLOBAL_FIND_GROUP,
    WDB_STMT_GLOBAL_UPDATE_AGENT_GROUP,
    WDB_STMT_GLOBAL_INSERT_AGENT_GROUP,
    WDB_STMT_GLOBAL_INSERT_AGENT_BELONG,
    WDB_STMT_GLOBAL_DELETE_AGENT_BELONG,
    WDB_STMT_GLOBAL_DELETE_GROUP_BELONG,
    WDB_STMT_GLOBAL_DELETE_GROUP,
    WDB_STMT_GLOBAL_SELECT_GROUPS,
    WDB_STMT_GLOBAL_SELECT_AGENT_KEEPALIVE,
    WDB_STMT_GLOBAL_SYNC_REQ_GET,
    WDB_STMT_GLOBAL_SYNC_SET,
    WDB_STMT_GLOBAL_UPDATE_AGENT_INFO,
    WDB_STMT_GLOBAL_GET_AGENTS,
    WDB_STMT_GLOBAL_GET_AGENTS_BY_CONNECTION_STATUS,
    WDB_STMT_GLOBAL_GET_AGENT_INFO,
    WDB_STMT_GLOBAL_GET_AGENTS_TO_DISCONNECT,
    WDB_STMT_GLOBAL_RESET_CONNECTION_STATUS,
    WDB_STMT_GLOBAL_CHECK_MANAGER_KEEPALIVE,
    WDB_STMT_PRAGMA_JOURNAL_WAL,
    WDB_STMT_SIZE // This must be the last constant
} wdb_stmt;

typedef enum global_db_access {
    WDB_INSERT_AGENT,
    WDB_INSERT_AGENT_GROUP,
    WDB_INSERT_AGENT_BELONG,
    WDB_UPDATE_AGENT_NAME,
    WDB_UPDATE_AGENT_DATA,
    WDB_UPDATE_AGENT_KEEPALIVE,
    WDB_UPDATE_AGENT_CONNECTION_STATUS,
    WDB_UPDATE_AGENT_GROUP,
    WDB_SET_AGENT_LABELS,
    WDB_GET_ALL_AGENTS,
    WDB_FIND_AGENT,
    WDB_GET_AGENT_INFO,
    WDB_GET_AGENT_LABELS,
    WDB_SELECT_AGENT_NAME,
    WDB_SELECT_AGENT_GROUP,
    WDB_SELECT_KEEPALIVE,
    WDB_FIND_GROUP,
    WDB_SELECT_GROUPS,
    WDB_DELETE_AGENT,
    WDB_DELETE_GROUP,
    WDB_DELETE_AGENT_BELONG,
    WDB_DELETE_GROUP_BELONG,
    WDB_RESET_AGENTS_CONNECTION,
    WDB_GET_AGENTS_BY_CONNECTION_STATUS,
    WDB_DISCONNECT_AGENTS
} global_db_access;

typedef struct wdb_t {
    sqlite3 * db;
    sqlite3_stmt * stmt[WDB_STMT_SIZE];
    char * id;
    unsigned int refcount;
    unsigned int transaction:1;
    time_t last;
    time_t transaction_begin_time;
    pthread_mutex_t mutex;
    struct wdb_t * next;
} wdb_t;

typedef struct wdb_config {
    int sock_queue_size;
    int worker_pool_size;
    int commit_time_min;
    int commit_time_max;
    int open_db_limit;
} wdb_config;

/// Enumeration of components supported by the integrity library.
typedef enum {
    WDB_FIM,            ///< Legacy file integrity monitoring.
    WDB_FIM_FILE,       ///< File integrity monitoring.
    WDB_FIM_REGISTRY    ///< Registry integrity monitoring.
} wdb_component_t;

extern char *schema_global_sql;
extern char *schema_agents_sql;
extern char *schema_upgrade_v1_sql;
extern char *schema_upgrade_v2_sql;
extern char *schema_upgrade_v3_sql;
extern char *schema_upgrade_v4_sql;
extern char *schema_upgrade_v5_sql;
extern char *schema_upgrade_v6_sql;
extern char *schema_global_upgrade_v1_sql;
extern char *schema_global_upgrade_v2_sql;

extern wdb_config wconfig;
extern pthread_mutex_t pool_mutex;
extern wdb_t * db_pool;
extern int db_pool_size;
extern OSHash * open_dbs;

typedef struct os_data {
    char *os_name;
    char *os_version;
    char *os_major;
    char *os_minor;
    char *os_codename;
    char *os_platform;
    char *os_build;
    char *os_uname;
    char *os_arch;
} os_data;

typedef struct agent_info_data {
    int id;
    os_data *osd;
    char *version;
    char *config_sum;
    char *merged_sum;
    char *manager_host;
    char *node_name;
    char *agent_ip;
    char *labels;
    char *connection_status;
    char *sync_status;
} agent_info_data;

/**
 * @brief Opens global database and stores it in DB pool.
 *
 * It is opened every time a query to global database is done.
 *
 * @return wdb_t* Database Structure locked or NULL.
 */
wdb_t * wdb_open_global();

/**
 * @brief Open mitre database and store in DB poll.
 *
 * It is opened every time a query to Mitre database is done.
 *
 * @return wdb_t* Database Structure that store mitre database or NULL on failure.
 */
wdb_t * wdb_open_mitre();

/* Open database for agent */
sqlite3* wdb_open_agent(int id_agent, const char *name);

// Open database for agent and store in DB pool. It returns a locked database or NULL
wdb_t * wdb_open_agent2(int agent_id);

/* Get agent name from location string */
char* wdb_agent_loc2name(const char *location);

/* Find file: returns ID, or 0 if it doesn't exists, or -1 on error. */
int wdb_find_file(sqlite3 *db, const char *path, int type);

/* Find file, Returns ID, or -1 on error. */
int wdb_insert_file(sqlite3 *db, const char *path, int type);

/* Get last event from file: returns WDB_FIM_*, or -1 on error. */
int wdb_get_last_fim(sqlite3 *db, const char *path, int type);

/* Insert FIM entry. Returns ID, or -1 on error. */
int wdb_insert_fim(sqlite3 *db, int type, long timestamp, const char *f_name, const char *event, const sk_sum_t *sum);

int wdb_syscheck_load(wdb_t * wdb, const char * file, char * output, size_t size);

int wdb_syscheck_save(wdb_t * wdb, int ftype, char * checksum, const char * file);
int wdb_syscheck_save2(wdb_t * wdb, const char * payload);

// Find file entry: returns 1 if found, 0 if not, or -1 on error.
int wdb_fim_find_entry(wdb_t * wdb, const char * path);

int wdb_fim_insert_entry(wdb_t * wdb, const char * file, int ftype, const sk_sum_t * sum);
int wdb_fim_insert_entry2(wdb_t * wdb, const cJSON * data);

int wdb_fim_update_entry(wdb_t * wdb, const char * file, const sk_sum_t * sum);

int wdb_fim_delete(wdb_t * wdb, const char * file);

/* Insert configuration assessment entry. Returns ID on success or -1 on error. */
int wdb_rootcheck_insert(wdb_t * wdb, const rk_event_t *event);

/* Update configuration assessment last date. Returns number of affected rows on success or -1 on error. */
int wdb_rootcheck_update(wdb_t * wdb, const rk_event_t *event);

/* Look for a configuration assessment entry in Wazuh DB. Returns 1 if found, 0 if not, or -1 on error. (new) */
int wdb_sca_find(wdb_t * wdb, int pm_id, char * output);

/* Update a configuration assessment entry. Returns ID on success or -1 on error (new) */
int wdb_sca_update(wdb_t * wdb, char * result, int id,int scan_id, char * status, char * reason);

/* Insert configuration assessment entry. Returns ID on success or -1 on error (new) */
int wdb_sca_save(wdb_t *wdb, int id, int scan_id, char *title, char *description, char *rationale,
        char *remediation, char *condition, char *file, char *directory, char *process, char *registry,
        char *reference, char *result, char *policy_id, char *command, char *status, char *reason);

/* Insert scan info configuration assessment entry. Returns ID on success or -1 on error (new) */
int wdb_sca_scan_info_save(wdb_t * wdb, int start_scan, int end_scan, int scan_id,char * policy_id,int pass,int fail,int invalid, int total_checks,int score,char * hash);

/* Update scan info configuration assessment entry. Returns number of affected rows or -1 on error.  */
int wdb_sca_scan_info_update(wdb_t * wdb, char * module, int end_scan);

/* Insert global configuration assessment compliance entry. Returns number of affected rows or -1 on error.  */
int wdb_sca_compliance_save(wdb_t * wdb, int id_check, char *key, char *value);

/* Insert the rules of the policy checks,. Returns number of affected rows or -1 on error.  */
int wdb_sca_rules_save(wdb_t * wdb, int id_check, char *type, char *rule);

/* Look for a scan configuration assessment entry in Wazuh DB. Returns 1 if found, 0 if not, or -1 on error. (new) */
int wdb_sca_scan_find(wdb_t * wdb, char *policy_id, char * output);

/* Update scan info configuration assessment entry. Returns number of affected rows or -1 on error.  */
int wdb_sca_scan_info_update_start(wdb_t * wdb, char * policy_id, int start_scan,int end_scan,int scan_id,int pass,int fail,int invalid,int total_checks,int score,char * hash);

/* Look for a scan policy entry in Wazuh DB. Returns 1 if found, 0 if not, or -1 on error. (new) */
int wdb_sca_policy_find(wdb_t * wdb, char *id, char * output);

/* Gets the result of all checks in Wazuh DB. Returns 1 if found, 0 if not, or -1 on error. (new) */
int wdb_sca_checks_get_result(wdb_t * wdb, char * policy_id, char * output);

/* Insert policy entry. Returns number of affected rows or -1 on error.  */
int wdb_sca_policy_info_save(wdb_t * wdb,char *name,char * file,char * id,char * description,char *references, char *hash_file);

/* Gets the result of all policies in Wazuh DB. Returns 1 if found, 0 if not, or -1 on error. (new) */
int wdb_sca_policy_get_id(wdb_t * wdb, char * output);

/* Delete a configuration assessment policy. Returns 0 on success or -1 on error (new) */
int wdb_sca_policy_delete(wdb_t * wdb,char * policy_id);

/* Delete a configuration assessment check. Returns 0 on success or -1 on error (new) */
int wdb_sca_check_delete(wdb_t * wdb,char * policy_id);

/* Delete a configuration assessment policy. Returns 0 on success or -1 on error (new) */
int wdb_sca_scan_info_delete(wdb_t * wdb,char * policy_id);

/* Delete a configuration assessment check compliances. Returns 0 on success or -1 on error (new) */
int wdb_sca_check_compliances_delete(wdb_t * wdb);

/* Delete a configuration assessment check rules. Returns 0 on success or -1 on error (new) */
int wdb_sca_check_rules_delete(wdb_t * wdb);

/* Delete distinct configuration assessment check. Returns 0 on success or -1 on error (new) */
int wdb_sca_check_delete_distinct(wdb_t * wdb,char * policy_id,int scan_id);

/* Gets the policy SHA256. Returns 1 if found, 0 if not or -1 on error */
int wdb_sca_policy_sha256(wdb_t * wdb, char *id, char * output);

/**
 * @brief Frees agent_info_data struct memory.
 *
 * @param[in] agent_data Pointer to the struct to be freed.
 */
void wdb_free_agent_info_data(agent_info_data *agent_data);

/**
 * @brief Insert agent to the global.db.
 *
 * @param[in] id The agent ID.
 * @param[in] name The agent name.
 * @param[in] ip The agent ip address.
 * @param[in] register_ip The agent register IP.
 * @param[in] internal_key The client key of the agent.
 * @param[in] group The agent group.
 * @param[in] keep_date If 1, the addition date will be taken from agents-timestamp. If 0, the addition date is the current time.
 * @param[in] sock The Wazuh DB socket connection. If NULL, a new connection will be created and closed locally.
 * @return Returns 0 on success or -1 on error.
 */
int wdb_insert_agent(int id,
                     const char *name,
                     const char *ip,
                     const char *register_ip,
                     const char *internal_key,
                     const char *group,
                     int keep_date,
                     int *sock);

/**
 * @brief Insert a new group.
 *
 * @param[in] name The group name.
 * @param[in] sock The Wazuh DB socket connection. If NULL, a new connection will be created and closed locally.
 * @return Returns OS_SUCCESS on success or OS_INVALID on failure.
 */
int wdb_insert_group(const char *name, int *sock);

/**
 * @brief Update agent belongs table.
 *
 * @param[in] id_group Id of the group to be updated.
 * @param[in] id_agent Id of the agent to be updated.
 * @param[in] sock The Wazuh DB socket connection. If NULL, a new connection will be created and closed locally.
 * @return Returns OS_SUCCESS on success or OS_INVALID on failure.
 */
int wdb_update_agent_belongs(int id_group, int id_agent, int *sock);

/**
 * @brief Update agent name in global.db.
 *
 * @param[in] id The agent ID.
 * @param[in] name The agent name.
 * @param[in] sock The Wazuh DB socket connection. If NULL, a new connection will be created and closed locally.
 * @return Returns 0 on success or -1 on error.
 */
int wdb_update_agent_name(int id, const char *name, int *sock);

/**
 * @brief Update agent data in global.db.
 *
 * @param[in] agent_data A pointer to an agent_info_data structure with the agent information.
 * @param[in] sock The Wazuh DB socket connection. If NULL, a new connection will be created and closed locally.
 * @return Returns 0 on success or -1 on error.
 */
int wdb_update_agent_data(agent_info_data *agent_data, int *sock);

/**
<<<<<<< HEAD
 * @brief Update agent's last keepalive ond modifies the cluster synchronization status.
=======
 * @brief Update agent's last keepalive and modifies the cluster synchronization status.
>>>>>>> 6b3cd15f
 *
 * @param[in] id Id of the agent for whom the keepalive must be updated.
 * @param[in] connection_status String with the connection status to be set.
 * @param[in] sync_status String with the cluster synchronization status to be set.
 * @param[in] sock The Wazuh DB socket connection. If NULL, a new connection will be created and closed locally.
 * @return OS_SUCCESS on success or OS_INVALID on failure.
 */
int wdb_update_agent_keepalive(int id, const char *connection_status, const char *sync_status, int *sock);

/**
<<<<<<< HEAD
 * @brief Set agent updating status.
 *
 * @param[in] id ID of the agent.
 * @param[in] status The status to be set. WDB_AGENT_EMPTY, WDB_AGENT_PENDING or WDB_AGENT_UPDATED.
=======
 * @brief Update agent's connection status.
 *
 * @param[in] id Id of the agent for whom the connection status must be updated.
 * @param[in] connection_status String with the connection status to be set.
>>>>>>> 6b3cd15f
 * @param[in] sock The Wazuh DB socket connection. If NULL, a new connection will be created and closed locally.
 * @return OS_SUCCESS on success or OS_INVALID on failure.
 */
int wdb_update_agent_connection_status(int id, const char *connection_status, int *sock);

/**
 * @brief Update agent group. If the group is not specified, it is set to NULL.
 *
 * @param[in] id ID of the agent.
 * @param[in] group The group to be set.
 * @param[in] sock The Wazuh DB socket connection. If NULL, a new connection will be created and closed locally.
 * @return Returns OS_SUCCESS if success. OS_INVALID on error.
 */
int wdb_update_agent_group(int id,char *group, int *sock);

/**
<<<<<<< HEAD
 * @brief Set the file offset either for syscheck as well as registry.
 *
 * @param[in] id ID of the agent.
 * @param[in] type An enumerator indicating the offset type. WDB_SYSCHECK or WDB_SYSCHECK_REGISTRY.
 * @param[in] offset to be set in the database.
 * @param[in] sock The Wazuh DB socket connection. If NULL, a new connection will be created and closed locally.
 * @return Returns OS_SUCCESS if success. OS_INVALID on error.
 */
int wdb_set_agent_offset(int id, int type, long offset, int *sock);

/**
=======
>>>>>>> 6b3cd15f
 * @brief Update agent's labels.
 *
 * @param[in] id Id of the agent for whom the labels must be updated.
 * @param[in] labels String with the key-values separated by EOL.
 * @param[in] sock The Wazuh DB socket connection. If NULL, a new connection will be created and closed locally.
 * @return OS_SUCCESS on success or OS_INVALID on failure.
 */
int wdb_set_agent_labels(int id, const char *labels, int *sock);

/**
 * @brief Returns an array containing the ID of every agent (except 0), ended with -1.
 * This method creates and sends a command to WazuhDB to receive the ID of every agent.
 * If the response is bigger than the capacity of the socket, multiple commands will be sent until every agent ID is obtained.
 * The array is heap allocated memory that must be freed by the caller.
 *
 * @param [in] include_manager flag to include the manager on agents list
 * @param [in] sock The Wazuh DB socket connection. If NULL, a new connection will be created and closed locally.
 * @return Pointer to the array, on success.
 * @retval NULL on errors.
 */
int* wdb_get_all_agents(bool include_manager, int *sock);

/**
<<<<<<< HEAD
 * @brief Returns an array containing the ID of every agent (except 0), ended with -1 based on its keep_alive.
 * This method creates and sends a command to WazuhDB to receive the ID of every agent.
 * If the response is bigger than the capacity of the socket, multiple commands will be sent until every agent ID is obtained.
 * The array is heap allocated memory that must be freed by the caller.
 *
 * @param [in] condition The symbol ">" or "<". The condition to match keep alive.
 * @param [in] keepalive The keep_alive to search the agents.
 * @param [in] include_manager flag to include the manager on agents list.
 * @param [in] sock The Wazuh DB socket connection. If NULL, a new connection will be created and closed locally.
 * @return Pointer to the array, on success. NULL on errors.
 */
int* wdb_get_agents_by_keepalive(const char* condition, int keepalive, bool include_manager, int *sock);

/**
=======
>>>>>>> 6b3cd15f
 * @brief Find agent id by name and address.
 *
 * @param[in] name Name of the agent.
 * @param[in] ip IP address of the agent.
 * @param[in] sock The Wazuh DB socket connection. If NULL, a new connection will be created and closed locally.
 * @return Returns id if success. OS_INVALID on error.
 */
int wdb_find_agent(const char *name, const char *ip, int *sock);

/**
 * @brief Returns a JSON with all the agent's information.
 *
 * @param[in] id Id of the agent for whom the information is requested.
 * @param[in] sock The Wazuh DB socket connection. If NULL, a new connection will be created and closed locally.
 * @return JSON* with the information on success or NULL on failure.
 */
cJSON* wdb_get_agent_info(int id, int *sock);

/**
 * @brief Returns a JSON with all the agent's labels.
 *
 * @param[in] id Id of the agent for whom the labels are requested.
 * @param[in] sock The Wazuh DB socket connection. If NULL, a new connection will be created and closed locally.
 * @return JSON* with the labels on success or NULL on failure.
 */
cJSON* wdb_get_agent_labels(int id, int *sock);

/**
 * @brief Get name from agent table in global.db by using its ID.
 *
 * @param[in] id Id of the agent that the name must be selected.
 * @param[in] sock The Wazuh DB socket connection. If NULL, a new connection will be created and closed locally.
 * @return A string with the agent name on success or NULL on failure.
 */
char* wdb_get_agent_name(int id, int *sock);

/**
 * @brief Get group from agent table in global.db by using its ID.
 *
 * @param[in] id Id of the agent that the name must be selected.
 * @param[in] sock The Wazuh DB socket connection. If NULL, a new connection will be created and closed locally.
 * @return A string with the agent group on success or NULL on failure.
 */
char* wdb_get_agent_group(int id, int *sock);

/**
<<<<<<< HEAD
 * @brief Get agent updating status.
 *
 * @param[in] id_agent ID of the agent.
 * @param[in] sock The Wazuh DB socket connection. If NULL, a new connection will be created and closed locally.
 * @return Returns the WDB_AGENT_* status if success. OS_INVALID on error.
 */
int wdb_get_agent_status(int id_agent, int *sock);

/**
=======
>>>>>>> 6b3cd15f
 * @brief Function to get the agent last keepalive.
 *
 * @param [in] name String with the name of the agent.
 * @param [in] ip String with the ip of the agent.
 * @param [in] sock The Wazuh DB socket connection. If NULL, a new connection will be created and closed locally.
 * @return Returns this value, 0 on NULL or OS_INVALID on error.
 */
time_t wdb_get_agent_keepalive(const char *name, const char *ip, int *sock);

/**
<<<<<<< HEAD
 * @brief Get the file offset either for syscheck as well as registry.
 *
 * @param[in] id ID of the agent.
 * @param[in] type An enumerator indicating the offset type. WDB_SYSCHECK or WDB_SYSCHECK_REGISTRY.
 * @param [in] sock The Wazuh DB socket connection. If NULL, a new connection will be created and closed locally.
 * @return Returns the offset if success. OS_INVALID on error.
 */
long wdb_get_agent_offset(int id, int type, int *sock);

/**
=======
>>>>>>> 6b3cd15f
 * @brief Find group by name.
 *
 * @param[in] name The group name.
 * @param [in] sock The Wazuh DB socket connection. If NULL, a new connection will be created and closed locally.
 * @return Returns id if success or OS_INVALID on failure.
 */
int wdb_find_group(const char *name, int *sock);

/**
 * @brief Update groups table.
 *
 * @param[in] name The groups directory.
 * @param[in] sock The Wazuh DB socket connection. If NULL, a new connection will be created and closed locally.
 * @return Returns OS_SUCCESS if success or OS_INVALID on failure.
 */
int wdb_update_groups(const char *dirname, int *sock);

/**
 * @brief Delete an agent from agent table in global.db by using its ID.
 *
 * @param[in] id Id of the agent to be deleted.
 * @param[in] sock The Wazuh DB socket connection. If NULL, a new connection will be created and closed locally.
 * @return OS_SUCCESS on success or OS_INVALID on failure.
 */
int wdb_remove_agent(int id, int *sock);

/**
 * @brief Delete group.
 *
 * @param[in] name The group name.
 * @param[in] sock The Wazuh DB socket connection. If NULL, a new connection will be created and closed locally.
 * @return Returns OS_SUCCESS on success or OS_INVALID on failure.
 */
int wdb_remove_group_db(const char *name, int *sock);

/**
 * @brief Delete an agent from belongs table in global.db by using its ID.
 *
 * @param[in] id Id of the agent to be deleted.
 * @param[in] sock The Wazuh DB socket connection. If NULL, a new connection will be created and closed locally.
 * @return Returns OS_SUCCESS on success or OS_INVALID on failure.
 */
int wdb_delete_agent_belongs(int id, int *sock);

/**
 * @brief Delete group from belongs table.
 *
 * @param[in] name The group name.
 * @param[in] sock The Wazuh DB socket connection. If NULL, a new connection will be created and closed locally.
 * @return Returns OS_SUCCESS on success or OS_INVALID on failure.
 */
int wdb_remove_group_from_belongs_db(const char *name, int *sock);

/**
 * @brief Reset the connection_status column of every agent (excluding the manager).
 *        If connection_status is pending or connected it will be changed to disconnected.
 *        If connection_status is disconnected or never_connected it will not be changed.
 *
 * @param[in] sock The Wazuh DB socket connection. If NULL, a new connection will be created and closed locally.
 * @return Returns OS_SUCCESS on success or OS_INVALID on failure.
 */
int wdb_reset_agents_connection(int *sock);

/**
 * @brief Get every agent (excluding the manager) that matches the specified connection status.
 *
 * @param[in] status The connection status.
 * @param[in] sock The Wazuh DB socket connection. If NULL, a new connection will be created and closed locally.
 * @return Pointer to the array, on success. NULL on errors.
 */
int* wdb_get_agents_by_connection_status(const char* status, int *sock);

/**
 * @brief This method creates and sends a command to WazuhDB to set as disconnected all the
 * agents (excluding the manager) with a last_keepalive before the specified keepalive
 * threshold. Returns an array containing the ID of all the agents that had been set as disconnected.
 * The array is heap allocated memory that must be freed by the caller.
 *
 * @param [in] keepalive The keepalive threshold before which an agent should be set as disconnected.
 * @param [in] sock The Wazuh DB socket connection. If NULL, a new connection will be created and closed locally.
 * @return Pointer to the array, on success. NULL if no agents were set as disconnected or an error ocurred.
 */
int* wdb_disconnect_agents(int keepalive, int *sock);

/**
 * @brief Create database for agent from profile.
 *
 * @param[in] id Id of the agent.
 * @param[in] name Name of the agent.
 * @return OS_SUCCESS on success or OS_INVALID on failure.
 */
int wdb_create_agent_db(int id, const char *name);

/**
 * @brief Create database for agent from profile.
 *
 * @param[in] agent_id Id of the agent.
 * @return OS_SUCCESS on success or OS_INVALID on failure.
 */
int wdb_create_agent_db2(const char * agent_id);

/**
 * @brief Remove an agent's database.
 *
 * @param[in] id Id of the agent for whom its database must be deleted.
 * @param[in] name Name of the agent for whom its database must be deleted.
 * @return OS_SUCCESS on success or OS_INVALID on failure.
 */
int wdb_remove_agent_db(int id, const char * name);

/**
 * @brief Update agent multi group.
 *
 * @param[in] id The agent id.
 * @param[in] group The group name.
 * @param[in] sock The Wazuh DB socket connection. If NULL, a new connection will be created and closed locally.
 * @return Returns OS_SUCCESS on success or OS_INVALID on failure.
 */
int wdb_update_agent_multi_group(int id, char *group, int *sock);

/**
 * @brief Fill belongs table on start.
 * @param [in] sock The Wazuh DB socket connection. If NULL, a new connection will be created and closed locally.
 *
 * @return Returns OS_SUCCESS.
 */
int wdb_agent_belongs_first_time(int *sock);

/**
 * @brief Get the agent first registration date.
 *
 * @param[in] agent_id The agent ID.
 * @return Returns the agent first registration date.
 */
time_t get_agent_date_added(int agent_id);

/* Remove agents databases from id's list. */
cJSON *wdb_remove_multiple_agents(char *agent_list);

/* Insert or update metadata entries. Returns 0 on success or -1 on error. */
int wdb_fim_fill_metadata(wdb_t * wdb, char *data);

/* Find metadata entries. Returns 0 if doesn't found, 1 on success or -1 on error. */
int wdb_metadata_find_entry(wdb_t * wdb, const char * key);

/* Insert entry. Returns 0 on success or -1 on error. */
int wdb_metadata_insert_entry (wdb_t * wdb, const char *key, const char *value);

/* Update entries. Returns 0 on success or -1 on error. */
int wdb_metadata_update_entry (wdb_t * wdb, const char *key, const char *value);

/* Insert metadata for minor and major version. Returns 0 on success or -1 on error. */
int wdb_metadata_fill_version(sqlite3 *db);

/* Get value data in output variable. Returns 0 if doesn't found, 1 on success or -1 on error. */
int wdb_metadata_get_entry (wdb_t * wdb, const char *key, char *output);

/**
 * @brief Checks if the table exists in the database.
 *
 * @param[in] wdb Database to query for the table existence.
 * @param[in] key Name of the table to find.
 * @return 1 if the table exists, 0 if the table doesn't exist or OS_INVALID on failure.
 */
 int wdb_metadata_table_check(wdb_t * wdb, const char * key);

/* Update field date for specific fim_entry. */
int wdb_fim_update_date_entry(wdb_t * wdb, const char *path);

/* Clear entries prior to the first scan. */
int wdb_fim_clean_old_entries(wdb_t * wdb);

/* Prepare SQL query with availability waiting */
int wdb_prepare(sqlite3 *db, const char *zSql, int nByte, sqlite3_stmt **stmt, const char **pzTail);

/* Execute statement with availability waiting */
int wdb_step(sqlite3_stmt *stmt);

/* Begin transaction */
int wdb_begin(sqlite3 *db);
int wdb_begin2(wdb_t * wdb);

/* Commit transaction */
int wdb_commit(sqlite3 *db);
int wdb_commit2(wdb_t * wdb);

/* Create global database */
int wdb_create_global(const char *path);

/* Create profile database */
int wdb_create_profile(const char *path);

/* Create new database file from SQL script */
int wdb_create_file(const char *path, const char *source);

/* Delete FIM events of an agent. Returns number of affected rows on success or -1 on error. */
int wdb_delete_fim(int id);

/* Delete FIM events of all agents. */
void wdb_delete_fim_all();

/* Delete PM events of an agent. Returns number of affected rows on success or -1 on error. */
int wdb_delete_pm(int id);

/* Delete PM events of an agent. Returns number of affected rows on success or -1 on error. */
int wdb_rootcheck_delete(wdb_t * wdb);

/* Deletes PM events of all agents */
void wdb_delete_pm_all();

/* Rebuild database. Returns 0 on success or -1 on error. */
int wdb_vacuum(sqlite3 *db);

/* Insert key-value pair into info table */
int wdb_insert_info(const char *key, const char *value);

// Insert network info tuple. Return 0 on success or -1 on error.
int wdb_netinfo_insert(wdb_t * wdb, const char * scan_id, const char * scan_time, const char * name, const char * adapter, const char * type, const char * state, int mtu, const char * mac, long tx_packets, long rx_packets, long tx_bytes, long rx_bytes, long tx_errors, long rx_errors, long tx_dropped, long rx_dropped);

// Save Network info into DB.
int wdb_netinfo_save(wdb_t * wdb, const char * scan_id, const char * scan_time, const char * name, const char * adapter, const char * type, const char * state, int mtu, const char * mac, long tx_packets, long rx_packets, long tx_bytes, long rx_bytes, long tx_errors, long rx_errors, long tx_dropped, long rx_dropped);

// Delete Network info from DB.
int wdb_netinfo_delete(wdb_t * wdb, const char * scan_id);

// Delete Hotfix info from DB.
int wdb_hotfix_delete(wdb_t * wdb, const char * scan_id);

// Set hotfix metadata.
int wdb_set_hotfix_metadata(wdb_t * wdb, const char * scan_id);

// Insert IPv4/IPv6 protocol info tuple. Return 0 on success or -1 on error.
int wdb_netproto_insert(wdb_t * wdb, const char * scan_id, const char * iface,  int type, const char * gateway, const char * dhcp, int metric);

// Save IPv4/IPv6 protocol info into DB.
int wdb_netproto_save(wdb_t * wdb, const char * scan_id, const char * iface,  int type, const char * gateway, const char * dhcp, int metric);

// Insert IPv4/IPv6 address info tuple. Return 0 on success or -1 on error.
int wdb_netaddr_insert(wdb_t * wdb, const char * scan_id, const char * iface, int proto, const char * address, const char * netmask, const char * broadcast);

// Save IPv4/IPv6 address info into DB.
int wdb_netaddr_save(wdb_t * wdb, const char * scan_id, const char * iface, int proto, const char * address, const char * netmask, const char * broadcast);

// Insert OS info tuple. Return 0 on success or -1 on error.
int wdb_osinfo_insert(wdb_t * wdb, const char * scan_id, const char * scan_time, const char * hostname, const char * architecture, const char * os_name, const char * os_version, const char * os_codename, const char * os_major, const char * os_minor, const char * os_build, const char * os_platform, const char * sysname, const char * release, const char * version, const char * os_release);

// Save OS info into DB.
int wdb_osinfo_save(wdb_t * wdb, const char * scan_id, const char * scan_time, const char * hostname, const char * architecture, const char * os_name, const char * os_version, const char * os_codename, const char * os_major, const char * os_minor, const char * os_build, const char * os_platform, const char * sysname, const char * release, const char * version, const char * os_release);

// Insert HW info tuple. Return 0 on success or -1 on error.
int wdb_hardware_insert(wdb_t * wdb, const char * scan_id, const char * scan_time, const char * serial, const char * cpu_name, int cpu_cores, const char * cpu_mhz, uint64_t ram_total, uint64_t ram_free, int ram_usage);

// Save HW info into DB.
int wdb_hardware_save(wdb_t * wdb, const char * scan_id, const char * scan_time, const char * serial, const char * cpu_name, int cpu_cores, const char * cpu_mhz, uint64_t ram_total, uint64_t ram_free, int ram_usage);

// Insert package info tuple. Return 0 on success or -1 on error.
int wdb_package_insert(wdb_t * wdb, const char * scan_id, const char * scan_time, const char * format, const char * name, const char * priority, const char * section, long size, const char * vendor, const char * install_time, const char * version, const char * architecture, const char * multiarch, const char * source, const char * description, const char * location, const char triaged);

// Save Packages info into DB.
int wdb_package_save(wdb_t * wdb, const char * scan_id, const char * scan_time, const char * format, const char * name, const char * priority, const char * section, long size, const char * vendor, const char * install_time, const char * version, const char * architecture, const char * multiarch, const char * source, const char * description, const char * location);

// Insert hotfix info tuple. Return 0 on success or -1 on error.
int wdb_hotfix_insert(wdb_t * wdb, const char * scan_id, const char * scan_time, const char *hotfix);

// Save Hotfixes info into DB.
int wdb_hotfix_save(wdb_t * wdb, const char * scan_id, const char * scan_time, const char *hotfix);

// Update the new Package info with the previous scan.
int wdb_package_update(wdb_t * wdb, const char * scan_id);

// Delete Packages info about previous scan from DB.
int wdb_package_delete(wdb_t * wdb, const char * scan_id);

// Insert process info tuple. Return 0 on success or -1 on error.
int wdb_process_insert(wdb_t * wdb, const char * scan_id, const char * scan_time, int pid, const char * name, const char * state, int ppid, int utime, int stime, const char * cmd, const char * argvs, const char * euser, const char * ruser, const char * suser, const char * egroup, const char * rgroup, const char * sgroup, const char * fgroup, int priority, int nice, int size, int vm_size, int resident, int share, int start_time, int pgrp, int session, int nlwp, int tgid, int tty, int processor);

// Save Process info into DB.
int wdb_process_save(wdb_t * wdb, const char * scan_id, const char * scan_time, int pid, const char * name, const char * state, int ppid, int utime, int stime, const char * cmd, const char * argvs, const char * euser, const char * ruser, const char * suser, const char * egroup, const char * rgroup, const char * sgroup, const char * fgroup, int priority, int nice, int size, int vm_size, int resident, int share, int start_time, int pgrp, int session, int nlwp, int tgid, int tty, int processor);

// Delete Process info about previous scan from DB.
int wdb_process_delete(wdb_t * wdb, const char * scan_id);

// Insert port info tuple. Return 0 on success or -1 on error.
int wdb_port_insert(wdb_t * wdb, const char * scan_id, const char * scan_time, const char * protocol, const char * local_ip, int local_port, const char * remote_ip, int remote_port, int tx_queue, int rx_queue, int inode, const char * state, int pid, const char * process);

// Save port info into DB.
int wdb_port_save(wdb_t * wdb, const char * scan_id, const char * scan_time, const char * protocol, const char * local_ip, int local_port, const char * remote_ip, int remote_port, int tx_queue, int rx_queue, int inode, const char * state, int pid, const char * process);

// Delete port info about previous scan from DB.
int wdb_port_delete(wdb_t * wdb, const char * scan_id);

// Save CIS-CAT scan results.
int wdb_ciscat_save(wdb_t * wdb, const char * scan_id, const char * scan_time, const char * benchmark, const char * profile, int pass, int fail, int error, int notchecked, int unknown, int score);

// Insert CIS-CAT results tuple. Return 0 on success or -1 on error.
int wdb_ciscat_insert(wdb_t * wdb, const char * scan_id, const char * scan_time, const char * benchmark, const char * profile, int pass, int fail, int error, int notchecked, int unknown, int score);

// Delete old information from the 'ciscat_results' table
int wdb_ciscat_del(wdb_t * wdb, const char * scan_id);

wdb_t * wdb_init(sqlite3 * db, const char * id);

void wdb_destroy(wdb_t * wdb);

void wdb_pool_append(wdb_t * wdb);

void wdb_pool_remove(wdb_t * wdb);

void wdb_close_all();

void wdb_commit_old();

void wdb_close_old();

int wdb_remove_database(const char * agent_id);

/**
 * @brief Function to execute a SQL statement and save the result in a JSON array.
 *
 * @param [in] stmt The SQL statement to be executed.
 * @return JSON array with the statement execution results. NULL On error.
 */
cJSON * wdb_exec_stmt(sqlite3_stmt * stmt);

/**
 * @brief Function to execute a SQL query and save the result in a JSON array.
 *
 * @param [in] db The SQL database to be queried.
 * @param [in] sql The SQL query.
 * @return JSON array with the query results. NULL On error.
 */
cJSON * wdb_exec(sqlite3 * db, const char * sql);

// Execute SQL script into an database
int wdb_sql_exec(wdb_t *wdb, const char *sql_exec);

int wdb_close(wdb_t * wdb, bool commit);

void wdb_leave(wdb_t * wdb);

wdb_t * wdb_pool_find_prev(wdb_t * wdb);

int wdb_stmt_cache(wdb_t * wdb, int index);

int wdb_parse(char * input, char * output);

int wdb_parse_syscheck(wdb_t * wdb, wdb_component_t component, char * input, char * output);

/**
 * @brief Parses a rootcheck command
 * Commands:
 * 1. delete: Deletes pm table
 * 2. save: Inserts the entry or updates if it already exists
 * @param wdb Database of an agent
 * @param input buffer input
 * @param output buffer output, on success responses are:
 *        "ok 0" -> If entry was deleted
 *        "ok 1" -> If entry was updated
 *        "ok 2" -> If entry was inserted
 * */
int wdb_parse_rootcheck(wdb_t * wdb, char * input , char * output) __attribute__((nonnull));

int wdb_parse_netinfo(wdb_t * wdb, char * input, char * output);

int wdb_parse_netproto(wdb_t * wdb, char * input, char * output);

int wdb_parse_netaddr(wdb_t * wdb, char * input, char * output);

int wdb_parse_osinfo(wdb_t * wdb, char * input, char * output);

int wdb_parse_hardware(wdb_t * wdb, char * input, char * output);

int wdb_parse_packages(wdb_t * wdb, char * input, char * output);

int wdb_parse_hotfixes(wdb_t * wdb, char * input, char * output);

int wdb_parse_ports(wdb_t * wdb, char * input, char * output);

int wdb_parse_processes(wdb_t * wdb, char * input, char * output);

int wdb_parse_ciscat(wdb_t * wdb, char * input, char * output);

int wdb_parse_sca(wdb_t * wdb, char * input, char * output);

/**
 * @brief Function to get values from MITRE database.
 *
 * @param [in] wdb The MITRE struct database.
 * @param [in] input The query to get a value.
 * @param [out] output The response of the query.
 * @return 1 Success: response contains the value. 0 On error: the value was not found. -1 On error: invalid DB query syntax.
 */
int wdb_parse_mitre_get(wdb_t * wdb, char * input, char * output);

/**
 * @brief Function to parse the agent insert request.
 *
 * @param [in] wdb The global struct database.
 * @param [in] input String with the agent data in JSON format.
 * @param [out] output Response of the query.
 * @return 0 Success: response contains "ok".
 *        -1 On error: response contains "err" and an error description.
 */
int wdb_parse_global_insert_agent(wdb_t * wdb, char * input, char * output);

/**
 * @brief Function to parse the update agent name request.
 *
 * @param [in] wdb The global struct database.
 * @param [in] input String with the agent data in JSON format.
 * @param [out] output Response of the query.
 * @return 0 Success: response contains "ok".
 *        -1 On error: response contains "err" and an error description.
 */
int wdb_parse_global_update_agent_name(wdb_t * wdb, char * input, char * output);

/**
 * @brief Function to parse the update agent data request.
 *
 * @param [in] wdb The global struct database.
 * @param [in] input String with the agent data in JSON format.
 * @param [out] output Response of the query.
 * @return 0 Success: response contains "ok".
 *        -1 On error: response contains "err" and an error description.
 */
int wdb_parse_global_update_agent_data(wdb_t * wdb, char * input, char * output);

/**
 * @brief Function to parse the labels request for a particular agent.
 *
 * @param [in] wdb The global struct database.
 * @param [in] input String with 'agent_id'.
 * @param [out] output Response of the query in JSON format.
 * @return 0 Success: response contains "ok".
 *        -1 On error: response contains "err" and an error description.
 */
int wdb_parse_global_get_agent_labels(wdb_t * wdb, char * input, char * output);

/**
 * @brief Function to get all the agent information in global.db.
 *
 * @param wdb The global struct database.
 * @param input String with 'agent_id'.
 * @param output Response of the query in JSON format.
 * @retval 0 Success: response contains the value.
 * @retval -1 On error: invalid DB query syntax.
 */
int wdb_parse_global_get_agent_info(wdb_t * wdb, char * input, char * output);

/**
 * @brief Function to parse string with agent's labels and set them in labels table in global database.
 *
 * @param [in] wdb The global struct database.
 * @param [in] input String with 'agent_id labels_string'.
 * @param [out] output Response of the query.
 * @return 0 Success: response contains "ok".
 *        -1 On error: response contains "err" and an error description.
 */
int wdb_parse_global_set_agent_labels(wdb_t * wdb, char * input, char * output);

/**
 * @brief Function to parse the update agent keepalive request.
 *
 * @param [in] wdb The global struct database.
 * @param [in] input String with the agent data in JSON format.
 * @param [out] output Response of the query.
 * @return 0 Success: response contains "ok".
 *        -1 On error: response contains "err" and an error description.
 */
int wdb_parse_global_update_agent_keepalive(wdb_t * wdb, char * input, char * output);

/**
 * @brief Function to parse the update agent connection status.
 *
 * @param [in] wdb The global struct database.
 * @param [in] input String with the agent data in JSON format.
 * @param [out] output Response of the query.
 * @return 0 Success: response contains "ok".
 *        -1 On error: response contains "err" and an error description.
 */
int wdb_parse_global_update_connection_status(wdb_t * wdb, char * input, char * output);

/**
 * @brief Function to parse the agent delete from agent table request.
 *
 * @param [in] wdb The global struct database.
 * @param [in] input String with 'agent_id'.
 * @param [out] output Response of the query.
 * @return 0 Success: response contains "ok".
 *        -1 On error: response contains "err" and an error description.
 */
int wdb_parse_global_delete_agent(wdb_t * wdb, char * input, char * output);

/**
 * @brief Function to parse the select agent name request.
 *
 * @param [in] wdb The global struct database.
 * @param [in] input String with 'agent_id'.
 * @param [out] output Response of the query.
 * @return 0 Success: response contains "ok".
 *        -1 On error: response contains "err" and an error description.
 */
int wdb_parse_global_select_agent_name(wdb_t * wdb, char * input, char * output);

/**
 * @brief Function to parse the select agent group request.
 *
 * @param [in] wdb The global struct database.
 * @param [in] input String with 'agent_id'.
 * @param [out] output Response of the query.
 * @return 0 Success: response contains "ok".
 *        -1 On error: response contains "err" and an error description.
 */
int wdb_parse_global_select_agent_group(wdb_t * wdb, char * input, char * output);

/**
 * @brief Function to parse the agent delete from belongs table request.
 *
 * @param [in] wdb The global struct database.
 * @param [in] input String with 'agent_id'.
 * @param [out] output Response of the query.
 * @return 0 Success: response contains "ok".
 *        -1 On error: response contains "err" and an error description.
 */
int wdb_parse_global_delete_agent_belong(wdb_t * wdb, char * input, char * output);

/**
 * @brief Function to parse the find agent request.
 *
 * @param [in] wdb The global struct database.
 * @param [in] input String JSON with the agent name and ip.
 * @param [out] output Response of the query.
 * @return 0 Success: response contains "ok".
 *        -1 On error: response contains "err" and an error description.
 */
int wdb_parse_global_find_agent(wdb_t * wdb, char * input, char * output);

/**
<<<<<<< HEAD
 * @brief Function to parse the select agent fim offset request.
 *
 * @param [in] wdb The global struct database.
 * @param [in] input String with 'agent_id'.
 * @param [out] output Response of the query.
 * @return 0 Success: response contains the value OK followed by a JSON with the offset. -1 On error: invalid DB query syntax.
 */
int wdb_parse_global_select_fim_offset(wdb_t * wdb, char * input, char * output);

/**
 * @brief Function to parse the select agent reg offset request.
 *
 * @param [in] wdb The global struct database.
 * @param [in] input String with 'agent_id'.
 * @param [out] output Response of the query.
 * @return 0 Success: response contains the value OK followed by a JSON with the offset. -1 On error: invalid DB query syntax.
 */
int wdb_parse_global_select_reg_offset(wdb_t * wdb, char * input, char * output);

/**
 * @brief Function to parse the update agent fim offset request.
 *
 * @param [in] wdb The global struct database.
 * @param [in] input String with the agent and offset data in JSON format.
 * @param [out] output Response of the query.
 * @return 0 Success: response contains the value OK. -1 On error: invalid DB query syntax.
 */
int wdb_parse_global_update_fim_offset(wdb_t * wdb, char * input, char * output);

/**
 * @brief Function to parse the update agent reg offset request.
 *
 * @param [in] wdb The global struct database.
 * @param [in] input String with the agent and offset data in JSON format.
 * @param [out] output Response of the query.
 * @return 0 Success: response contains the value OK. -1 On error: invalid DB query syntax.
 */
int wdb_parse_global_update_reg_offset(wdb_t * wdb, char * input, char * output);

/**
 * @brief Function to parse the select agent update status request.
 *
 * @param [in] wdb The global struct database.
 * @param [in] input String with 'agent_id'.
 * @param [out] output Response of the query.
 * @return 0 Success: response contains the value OK followed by a JSON with the status. -1 On error: invalid DB query syntax.
 */
int wdb_parse_global_select_agent_status(wdb_t * wdb, char * input, char * output);

/**
 * @brief Function to parse the update agent update status request.
 *
 * @param [in] wdb The global struct database.
 * @param [in] input String with the agent and update status data in JSON format.
 * @param [out] output Response of the query.
 * @return 0 Success: response contains the value OK. -1 On error: invalid DB query syntax.
 */
int wdb_parse_global_update_agent_status(wdb_t * wdb, char * input, char * output);

/**
=======
>>>>>>> 6b3cd15f
 * @brief Function to parse the update agent group request.
 *
 * @param [in] wdb The global struct database.
 * @param [in] input String with the agent and group data in JSON format.
 * @param [out] output Response of the query.
 * @return 0 Success: response contains "ok".
 *        -1 On error: response contains "err" and an error description.
 */
int wdb_parse_global_update_agent_group(wdb_t * wdb, char * input, char * output);

/**
 * @brief Function to parse the find group request.
 *
 * @param [in] wdb The global struct database.
 * @param [in] input String with the group name.
 * @param [out] output Response of the query.
 * @return 0 Success: response contains "ok".
 *        -1 On error: response contains "err" and an error description.
 */
int wdb_parse_global_find_group(wdb_t * wdb, char * input, char * output);

/**
 * @brief Function to parse the insert group request.
 *
 * @param [in] wdb The global struct database.
 * @param [in] input String with the group name.
 * @param [out] output Response of the query.
 * @return 0 Success: response contains "ok".
 *        -1 On error: response contains "err" and an error description.
 */
int wdb_parse_global_insert_agent_group(wdb_t * wdb, char * input, char * output);

/**
 * @brief Function to parse the insert agent to belongs table request.
 *
 * @param [in] wdb The global struct database.
 * @param [in] input String with the group id and agent id in JSON format.
 * @param [out] output Response of the query.
 * @return 0 Success: response contains "ok".
 *        -1 On error: response contains "err" and an error description.
 */
int wdb_parse_global_insert_agent_belong(wdb_t * wdb, char * input, char * output);

/**
 * @brief Function to parse the delete group from belongs table request.
 *
 * @param [in] wdb The global struct database.
 * @param [in] input String with the group name.
 * @param [out] output Response of the query.
 * @return 0 Success: response contains "ok".
 *        -1 On error: response contains "err" and an error description.
 */
int wdb_parse_global_delete_group_belong(wdb_t * wdb, char * input, char * output);

/**
 * @brief Function to parse the delete group request.
 *
 * @param [in] wdb The global struct database.
 * @param [in] input String with the group name.
 * @param [out] output Response of the query.
 * @return 0 Success: response contains "ok".
 *        -1 On error: response contains "err" and an error description.
 */
int wdb_parse_global_delete_group(wdb_t * wdb, char * input, char * output);

/**
 * @brief Function to parse the select groups request.
 *
 * @param [in] wdb The global struct database.
 * @param [out] output Response of the query.
 * @return 0 Success: response contains "ok".
 *        -1 On error: response contains "err" and an error description.
 */
int wdb_parse_global_select_groups(wdb_t * wdb, char * output);

/**
 * @brief Function to parse the select keepalive request.
 *
 * @param [in] wdb The global struct database.
 * @param [in] input String with 'agent_name agent_ip'.
 * @param [out] output Response of the query.
 * @return 0 Success: response contains "ok".
 *        -1 On error: response contains "err" and an error description.
 */
int wdb_parse_global_select_agent_keepalive(wdb_t * wdb, char * input, char * output);

/**
 * @brief Function to parse sync-agent-info-get params and set next ID to iterate on further calls.
 *        If no last_id is provided. Last obtained ID is used.
 *
 * @param [in] wdb The global struct database.
 * @param [in] input String with starting ID [optional].
 * @param [out] output Response of the query.
 * @return 0 Success: response contains the value. -1 On error: invalid DB query syntax.
 */
int wdb_parse_global_sync_agent_info_get(wdb_t * wdb, char * input, char * output);

/**
 * @brief Function to parse agent_info and update the agents info from workers.
 *
 * @param [in] wdb The global struct database.
 * @param [in] input String with the agents information in JSON format.
 * @param [out] output Response of the query in JSON format.
 * @return 0 Success: response contains the value. -1 On error: invalid DB query syntax.
 */
int wdb_parse_global_sync_agent_info_set(wdb_t * wdb, char * input, char * output);

/**
<<<<<<< HEAD
 * @brief Function to parse last_id, condition and keepalive for get-agents-by-keepalive.
=======
 * @brief Function to parse the disconnect-agents command data.
>>>>>>> 6b3cd15f
 *
 * @param [in] wdb The global struct database.
 * @param [in] input String with the time threshold before which consider an agent as disconnected.
 * @param [out] output Response of the command in JSON format with the list of agents that were set as disconnected.
 * @return 0 Success: response contains "ok".
 *        -1 On error: response contains "err" and an error description.
 */
int wdb_parse_global_disconnect_agents(wdb_t* wdb, char* input, char* output);

/**
 * @brief Function to parse last_id get-all-agents.
 *
 * @param [in] wdb The global struct database.
 * @param [in] input String with last_id, condition, and keepalive.
 * @param [out] output Response of the query.
 * @return 0 Success: response contains the value. -1 On error: invalid DB query syntax.
 */
int wdb_parse_global_get_all_agents(wdb_t* wdb, char* input, char* output);

/**
 * @brief Function to parse the reset agent connection status request.
 *
 * @param [in] wdb The global struct database.
 * @param [out] output Response of the query.
 * @return 0 Success: response contains "ok".
 *        -1 On error: response contains "err" and an error description.
 */
int wdb_parse_reset_agents_connection(wdb_t * wdb, char * output);

/**
 * @brief Function to parse the get agents by connection status request.
 *
 * @param wdb The global struct database.
 * @param [in] wdb The global struct database.
 * @param [in] input String with 'connection_status'.
 * @param [out] output Response of the query in JSON format.
 * @retval 0 Success: Response contains the value.
 * @retval -1 On error: Response contains details of the error.
 */
int wdb_parse_global_get_agents_by_connection_status(wdb_t* wdb, char* input, char* output);

int wdbi_checksum_range(wdb_t * wdb, wdb_component_t component, const char * begin, const char * end, os_sha1 hexdigest);

int wdbi_delete(wdb_t * wdb, wdb_component_t component, const char * begin, const char * end, const char * tail);

void wdbi_update_attempt(wdb_t * wdb, wdb_component_t component, long timestamp);

// Functions to manage scan_info table, this table contains the timestamp of every scan of syscheck ¿and syscollector?

int wdb_scan_info_update(wdb_t * wdb, const char *module, const char *field, long value);
int wdb_scan_info_get(wdb_t * wdb, const char *module, char *field, long *output);
int wdb_scan_info_fim_checks_control (wdb_t * wdb, const char *last_check);

// Upgrade agent database to last version
wdb_t * wdb_upgrade(wdb_t *wdb);

/**
 * @brief Function to upgrade Global DB to the latest version.
 *
 * @param [in] wdb The global.db database to upgrade.
 * @return wdb The global.db database updated on success.
 */
wdb_t * wdb_upgrade_global(wdb_t *wdb);

// Create backup and generate an empty DB
wdb_t * wdb_backup(wdb_t *wdb, int version);

/* Create backup for agent. Returns 0 on success or -1 on error. */
int wdb_create_backup(const char * agent_id, int version);

/**
 * @brief Function to backup Global DB in case of an upgrade failure.
 *
 * @param [in] wdb The global.db database to backup.
 * @param [in] version The global.db database version to backup.
 * @return wdb The new empty global.db database on success or NULL on error
 */
wdb_t * wdb_backup_global(wdb_t *wdb, int version);

/**
 * @brief Function to create the Global DB backup file.
 *
 * @param [in] wdb The global.db database to backup.
 * @param [in] version The global.db database version to backup.
 * @return wdb OS_SUCESS on success or OS_INVALID on error.
 */
int wdb_create_backup_global(int version);

/**
 * @brief Query the checksum of a data range
 *
 * Check that the accumulated checksum of every item between begin and
 * end (included) ordered alphabetically matches the checksum provided.
 *
 * On success, also delete every file between end and tail (if provided),
 * none of them included.
 *
 * @param [in] wdb Database node.
 * @param [in] component Name of the component.
 * @param [in] command Integrity check subcommand: "integrity_check_global", "integrity_check_left" or "integrity_check_right".
 * @param [in] payload Operation arguments in JSON format.
 * @pre payload must contain strings "id", "begin", "end" and "checksum", and optionally "tail".
 * @retval 2 Success: checksum matches.
 * @retval 1 Success: checksum does not match.
 * @retval 0 Success: no files were found in this range.
 * @retval -1 On error.
 */
int wdbi_query_checksum(wdb_t * wdb, wdb_component_t component, const char * command, const char * payload);

/**
 * @brief Query a complete table clear
 *
 * @param [in] wdb Database node.
 * @param [in] component Name of the component.
 * @param [in] payload Operation arguments in JSON format.
 * @pre payload must contain string "id".
 * @retval 0 On success.
 * @retval -1 On error.
 */
int wdbi_query_clear(wdb_t * wdb, wdb_component_t component, const char * payload);

/**
 * @brief Set the database journal mode to write-ahead logging
 *
 * @param [in] db Pointer to an open database.
 * @retval 0 On success.
 * @retval -1 On error.
 */
int wdb_journal_wal(sqlite3 *db);

/**
 * @brief Function to get a MITRE technique's name.
 *
 * @param [in] wdb The MITRE struct database.
 * @param [in] id MITRE technique's ID.
 * @param [out] output MITRE technique's name.
 * @retval 1 Sucess: name found on MITRE database.
 * @retval 0 On error: name not found on MITRE database.
 * @retval -1 On error: invalid DB query syntax.
 */
int wdb_mitre_name_get(wdb_t *wdb, char *id, char *output);

/**
 * @brief Function to insert an agent.
 *
 * @param [in] wdb The Global struct database.
 * @param [in] id The agent ID
 * @param [in] name The agent name
 * @param [in] ip The agent IP address
 * @param [in] register_ip The agent registration IP address
 * @param [in] internal_key The agent key
 * @param [in] group The agent group
 * @param [in] date_add The agent addition date.
 * @return Returns 0 on success or -1 on error.
 */
int wdb_global_insert_agent(wdb_t *wdb, int id, char* name, char* ip, char* register_ip, char* internal_key, char* group, int date_add);

/**
 * @brief Function to update an agent name.
 *
 * @param [in] wdb The Global struct database.
 * @param [in] id The agent ID
 * @param [in] name The agent name
 * @return Returns 0 on success or -1 on error.
 */
int wdb_global_update_agent_name(wdb_t *wdb, int id, char* name);

/**
 * @brief Function to update an agent version data.
 *
 * @param [in] wdb The Global struct database.
 * @param [in] id The agent ID.
 * @param [in] os_name The agent's operating system name.
 * @param [in] os_version The agent's operating system version.
 * @param [in] os_major The agent's operating system major version.
 * @param [in] os_minor The agent's operating system minor version.
 * @param [in] os_codename The agent's operating system code name.
 * @param [in] os_platform The agent's operating system platform.
 * @param [in] os_build The agent's operating system build number.
 * @param [in] os_uname The agent's operating system uname.
 * @param [in] os_arch The agent's operating system architecture.
 * @param [in] version The agent's version.
 * @param [in] config_sum The agent's configuration sum.
 * @param [in] merged_sum The agent's merged sum.
 * @param [in] manager_host The agent's manager host name.
 * @param [in] node_name The agent's manager node name.
 * @param [in] agent_ip The agent's IP address.
 * @param [in] connection_status The agent's connection status.
 * @param [in] sync_status The agent's synchronization status in cluster.
 * @return Returns 0 on success or -1 on error.
 */
int wdb_global_update_agent_version(wdb_t *wdb,
                                    int id,
                                    const char *os_name,
                                    const char *os_version,
                                    const char *os_major,
                                    const char *os_minor,
                                    const char *os_codename,
                                    const char *os_platform,
                                    const char *os_build,
                                    const char *os_uname,
                                    const char *os_arch,
                                    const char *version,
                                    const char *config_sum,
                                    const char *merged_sum,
                                    const char *manager_host,
                                    const char *node_name,
                                    const char *agent_ip,
                                    const char *connection_status,
                                    const char *sync_status);

/**
 * @brief Function to get the labels of a particular agent.
 *
 * @param [in] wdb The Global struct database.
 * @param [in] id Agent id.
 * @return JSON with labels on success. NULL on error.
 */
cJSON* wdb_global_get_agent_labels(wdb_t *wdb, int id);

/**
 * @brief Function to delete the labels of a particular agent.
 *
 * @param [in] wdb The Global struct database.
 * @param [in] id Agent id.
 * @return 0 On success. -1 On error.
 */
int wdb_global_del_agent_labels(wdb_t *wdb, int id);

/**
 * @brief Function to insert a label of a particular agent.
 *
 * @param [in] wdb The Global struct database.
 * @param [in] id The agent ID
 * @param [in] key A string with the label key.
 * @param [in] value A string with the label value.
 * @return 0 On success. -1 On error.
 */
int wdb_global_set_agent_label(wdb_t *wdb, int id, char* key, char* value);

/**
 * @brief Function to update an agent keepalive and the synchronization status.
 *
 * @param [in] wdb The Global struct database.
 * @param [in] id The agent ID
 * @param [in] connection_status The agent's connection status.
 * @param [in] status The value of sync_status
 * @return Returns 0 on success or -1 on error.
 */
int wdb_global_update_agent_keepalive(wdb_t *wdb, int id, const char *connection_status, const char *sync_status);

/**
 * @brief Function to update an agent connection status.
 *
 * @param [in] wdb The Global struct database.
 * @param [in] id The agent ID.
 * @param [in] connection_status The connection status to be set.
 * @return Returns 0 on success or -1 on error.
 */
int wdb_global_update_agent_connection_status(wdb_t *wdb, int id, const char* connection_status);

/**
 * @brief Function to delete an agent from the agent table.
 *
 * @param [in] wdb The Global struct database.
 * @param [in] id The agent ID
 * @return Returns 0 on success or -1 on error.
 */
int wdb_global_delete_agent(wdb_t *wdb, int id);

/**
 * @brief Function to get the name of a particular agent.
 *
 * @param [in] wdb The Global struct database.
 * @param [in] id Agent id.
 * @return JSON with the agent name on success. NULL on error.
 */
cJSON* wdb_global_select_agent_name(wdb_t *wdb, int id);

/**
 * @brief Function to get the group of a particular agent.
 *
 * @param [in] wdb The Global struct database.
 * @param [in] id Agent id.
 * @return JSON with the agent group on success. NULL on error.
 */
cJSON* wdb_global_select_agent_group(wdb_t *wdb, int id);

/**
 * @brief Function to delete an agent from the belongs table.
 *
 * @param [in] wdb The Global struct database.
 * @param [in] id The agent ID
 * @return Returns 0 on success or -1 on error.
 */
int wdb_global_delete_agent_belong(wdb_t *wdb, int id);

/**
 * @brief Function to get an agent id using the agent name and register ip.
 *
 * @param [in] wdb The Global struct database.
 * @param [in] name The agent name
 * @param [in] ip The agent ip
 * @return JSON with id on success. NULL on error.
 */
cJSON* wdb_global_find_agent(wdb_t *wdb, const char *name, const char *ip);

/**
<<<<<<< HEAD
 * @brief Function to get the fim offset of a particular agent.
 *
 * @param [in] wdb The Global struct database.
 * @param [in] id Agent id.
 * @return JSON with the agent fim offset on success. NULL on error.
 */
cJSON* wdb_global_select_agent_fim_offset(wdb_t *wdb, int id);

/**
 * @brief Function to get the reg offset of a particular agent.
 *
 * @param [in] wdb The Global struct database.
 * @param [in] id Agent id.
 * @return JSON with the agent reg offset on success. NULL on error.
 */
cJSON* wdb_global_select_agent_reg_offset(wdb_t *wdb, int id);

/**
 * @brief Function to update an agent fim offset.
 *
 * @param [in] wdb The Global struct database.
 * @param [in] id The agent ID
 * @param [in] offset The value of the offset
 * @return Returns 0 on success or -1 on error.
 */
int wdb_global_update_agent_fim_offset(wdb_t *wdb, int id, long offset);

/**
 * @brief Function to update an agent reg offset.
 *
 * @param [in] wdb The Global struct database.
 * @param [in] id The agent ID
 * @param [in] offset The value of the offset
 * @return Returns 0 on success or -1 on error.
 */
int wdb_global_update_agent_reg_offset(wdb_t *wdb, int id, long offset);

/**
 * @brief Function to get the update status of a particular agent.
 *
 * @param [in] wdb The Global struct database.
 * @param [in] id Agent id.
 * @return JSON with the agent update status on success. NULL on error.
 */
cJSON* wdb_global_select_agent_status(wdb_t *wdb, int id);

/**
 * @brief Function to update an agent update status.
 *
 * @param [in] wdb The Global struct database.
 * @param [in] id The agent ID
 * @param [in] status The value of the status
 * @return Returns 0 on success or -1 on error.
 */
int wdb_global_update_agent_status(wdb_t *wdb, int id, char *status);

/**
=======
>>>>>>> 6b3cd15f
 * @brief Function to update an agent group.
 *
 * @param [in] wdb The Global struct database.
 * @param [in] id The agent ID
 * @param [in] group The group to be set
 * @return Returns 0 on success or -1 on error.
 */
int wdb_global_update_agent_group(wdb_t *wdb, int id, char *group);

/**
 * @brief Function to get a group id using the group name.
 *
 * @param [in] wdb The Global struct database.
 * @param [in] group_name The group name.
 * @return JSON with group id on success. NULL on error.
 */
cJSON* wdb_global_find_group(wdb_t *wdb, char* group_name);

/**
 * @brief Function to insert a group using the group name.
 *
 * @param [in] wdb The Global struct database.
 * @param [in] group_name The group name.
 * @return Returns 0 on success or -1 on error.
 */
int wdb_global_insert_agent_group(wdb_t *wdb, char* group_name);

/**
 * @brief Function to insert an agent to the belongs table.
 *
 * @param [in] wdb The Global struct database.
 * @param [in] id_group The group id.
 * @param [in] id_agent The agent id.
 * @return Returns 0 on success or -1 on error.
 */
int wdb_global_insert_agent_belong(wdb_t *wdb, int id_group, int id_agent);

/**
 * @brief Function to delete a group from belongs table using the group name.
 *
 * @param [in] wdb The Global struct database.
 * @param [in] group_name The group name.
 * @return Returns 0 on success or -1 on error.
 */
int wdb_global_delete_group_belong(wdb_t *wdb, char* group_name);

/**
 * @brief Function to delete a group by using the name.
 *
 * @param [in] wdb The Global struct database.
 * @param [in] group_name The group name.
 * @return Returns 0 on success or -1 on error.
 */
int wdb_global_delete_group(wdb_t *wdb, char* group_name);

/**
 * @brief Function to get a list of groups.
 *
 * @param [in] wdb The Global struct database.
 * @return JSON with all the groups on success. NULL on error.
 */
cJSON* wdb_global_select_groups(wdb_t *wdb);

/**
 * @brief Function to get an agent keepalive using the agent name and register ip.
 *
 * @param [in] wdb The Global struct database.
 * @param [in] name The agent name
 * @param [in] ip The agent ip
 * @return JSON with last_keepalive on success. NULL on error.
 */
cJSON* wdb_global_select_agent_keepalive(wdb_t *wdb, char* name, char* ip);

/**
 * @brief Function to update sync_status of a particular agent.
 *
 * @param [in] wdb The Global struct database.
 * @param [in] id The agent ID
 * @param [in] status The value of sync_status
 * @return 0 On success. -1 On error.
 */
int wdb_global_set_sync_status(wdb_t *wdb, int id, const char *sync_status);

/**
 * @brief Gets and parses agents with 'syncreq' sync_status and sets them to 'synced'.
 *        Response is prepared in one chunk,
 *        if the size of the chunk exceeds WDB_MAX_RESPONSE_SIZE parsing stops and reports the amount of agents obtained.
 *        Multiple calls to this function can be required to fully obtain all agents.
 *
 * @param [in] wdb The Global struct database.
 * @param [in] last_agent_id ID where to start querying.
 * @param [out] output A buffer where the response is written. Must be de-allocated by the caller.
 * @return wdbc_result to represent if all agents has being obtained.
 */
wdbc_result wdb_global_sync_agent_info_get(wdb_t *wdb, int* last_agent_id, char **output);

/**
 * @brief Function to update the information of an agent.
 *
 * @param [in] wdb The Global struct database.
 * @param [in] agent_info A JSON array with the agent information.
 * @return 0 On success. -1 On error.
 */
int wdb_global_sync_agent_info_set(wdb_t *wdb, cJSON *agent_info);

/**
 * @brief Function to get the information of a particular agent stored in Wazuh DB.
 *
 * @param wdb The Global struct database.
 * @param id Agent id.
 * @retval JSON with agent information on success.
 * @retval NULL on error.
 */
cJSON* wdb_global_get_agent_info(wdb_t *wdb, int id);

<<<<<<< HEAD
/*
 * @brief Gets every agent ID based on the keepalive.
=======
/**
 * @brief Gets every agent ID.
>>>>>>> 6b3cd15f
 *        Response is prepared in one chunk,
 *        if the size of the chunk exceeds WDB_MAX_RESPONSE_SIZE parsing stops and reports the amount of agents obtained.
 *        Multiple calls to this function can be required to fully obtain all agents.
 *
 * @param [in] wdb The Global struct database.
 * @param [in] last_agent_id ID where to start querying.
 * @param [out] output A buffer where the response is written. Must be de-allocated by the caller.
 * @return wdbc_result to represent if all agents has being obtained or any error occurred.
 */
wdbc_result wdb_global_get_all_agents(wdb_t *wdb, int* last_agent_id, char **output);

/**
<<<<<<< HEAD
 * @brief Gets every agent ID.
 *        Response is prepared in one chunk,
 *        if the size of the chunk exceeds WDB_MAX_RESPONSE_SIZE parsing stops and reports the amount of agents obtained.
 *        Multiple calls to this function can be required to fully obtain all agents.
=======
 * @brief Function to reset connection_status column of every agent (excluding the manager).
 *        If connection_status is pending or connected it will be changed to disconnected.
 *        If connection_status is disconnected or never_connected it will not be changed.
>>>>>>> 6b3cd15f
 *
 * @param [in] wdb The Global struct database.
 * @return 0 On success. -1 On error.
 */
int wdb_global_reset_agents_connection(wdb_t *wdb);

/**
 * @brief Function to get the id of every agent with a specific connection_status.
 *
 * @param wdb The Global struct database.
 * @param status Connection status of the agents requested.
 * @retval JSON with every agent ID on success.
 * @retval NULL on error.
 */

cJSON* wdb_global_get_agents_by_connection_status(wdb_t *wdb, const char* status);
/*
 * @brief Gets all the agents' IDs (excluding the manager) that satisfy the keepalive condition to be disconnected.
 *
 * @param [in] wdb The Global struct database.
 * @param [in] keep_alive The value of keepalive threshold before which consider an agent as disconnected.
 * @return A pointer to a JSON with all the agents that satisfy the keepalive condition. Must be de-allocated by the caller.
 */
cJSON* wdb_global_get_agents_to_disconnect(wdb_t *wdb, int keep_alive);

// Finalize a statement securely
#define wdb_finalize(x) { if (x) { sqlite3_finalize(x); x = NULL; } }

/**
 * @brief Check the agent 0 status in the global database
 *
 * The table "agent" must have a tuple with id=0 and last_keepalive=1999/12/31 23:59:59 UTC.
 * Otherwise, the database is either corrupt or old.
 *
 * @return Number of tuples matching that condition.
 * @retval 1 The agent 0 status is OK.
 * @retval 0 No tuple matching conditions exists.
 * @retval -1 The table "agent" is missing or an error occurred.
 */
int wdb_global_check_manager_keepalive(wdb_t *wdb);

#endif<|MERGE_RESOLUTION|>--- conflicted
+++ resolved
@@ -127,7 +127,6 @@
     WDB_STMT_SYNC_UPDATE_ATTEMPT,
     WDB_STMT_SYNC_UPDATE_COMPLETION,
     WDB_STMT_MITRE_NAME_GET,
-<<<<<<< HEAD
     WDB_STMT_FIM_FILE_SELECT_CHECKSUM_RANGE,
     WDB_STMT_FIM_FILE_CLEAR,
     WDB_STMT_FIM_FILE_DELETE_AROUND,
@@ -136,11 +135,9 @@
     WDB_STMT_FIM_REGISTRY_CLEAR,
     WDB_STMT_FIM_REGISTRY_DELETE_AROUND,
     WDB_STMT_FIM_REGISTRY_DELETE_RANGE,
-=======
     WDB_STMT_ROOTCHECK_INSERT_PM,
     WDB_STMT_ROOTCHECK_UPDATE_PM,
     WDB_STMT_ROOTCHECK_DELETE_PM,
->>>>>>> 6b3cd15f
     WDB_STMT_GLOBAL_INSERT_AGENT,
     WDB_STMT_GLOBAL_UPDATE_AGENT_NAME,
     WDB_STMT_GLOBAL_UPDATE_AGENT_VERSION,
@@ -464,11 +461,7 @@
 int wdb_update_agent_data(agent_info_data *agent_data, int *sock);
 
 /**
-<<<<<<< HEAD
- * @brief Update agent's last keepalive ond modifies the cluster synchronization status.
-=======
  * @brief Update agent's last keepalive and modifies the cluster synchronization status.
->>>>>>> 6b3cd15f
  *
  * @param[in] id Id of the agent for whom the keepalive must be updated.
  * @param[in] connection_status String with the connection status to be set.
@@ -479,17 +472,10 @@
 int wdb_update_agent_keepalive(int id, const char *connection_status, const char *sync_status, int *sock);
 
 /**
-<<<<<<< HEAD
- * @brief Set agent updating status.
- *
- * @param[in] id ID of the agent.
- * @param[in] status The status to be set. WDB_AGENT_EMPTY, WDB_AGENT_PENDING or WDB_AGENT_UPDATED.
-=======
  * @brief Update agent's connection status.
  *
  * @param[in] id Id of the agent for whom the connection status must be updated.
  * @param[in] connection_status String with the connection status to be set.
->>>>>>> 6b3cd15f
  * @param[in] sock The Wazuh DB socket connection. If NULL, a new connection will be created and closed locally.
  * @return OS_SUCCESS on success or OS_INVALID on failure.
  */
@@ -506,20 +492,6 @@
 int wdb_update_agent_group(int id,char *group, int *sock);
 
 /**
-<<<<<<< HEAD
- * @brief Set the file offset either for syscheck as well as registry.
- *
- * @param[in] id ID of the agent.
- * @param[in] type An enumerator indicating the offset type. WDB_SYSCHECK or WDB_SYSCHECK_REGISTRY.
- * @param[in] offset to be set in the database.
- * @param[in] sock The Wazuh DB socket connection. If NULL, a new connection will be created and closed locally.
- * @return Returns OS_SUCCESS if success. OS_INVALID on error.
- */
-int wdb_set_agent_offset(int id, int type, long offset, int *sock);
-
-/**
-=======
->>>>>>> 6b3cd15f
  * @brief Update agent's labels.
  *
  * @param[in] id Id of the agent for whom the labels must be updated.
@@ -543,23 +515,6 @@
 int* wdb_get_all_agents(bool include_manager, int *sock);
 
 /**
-<<<<<<< HEAD
- * @brief Returns an array containing the ID of every agent (except 0), ended with -1 based on its keep_alive.
- * This method creates and sends a command to WazuhDB to receive the ID of every agent.
- * If the response is bigger than the capacity of the socket, multiple commands will be sent until every agent ID is obtained.
- * The array is heap allocated memory that must be freed by the caller.
- *
- * @param [in] condition The symbol ">" or "<". The condition to match keep alive.
- * @param [in] keepalive The keep_alive to search the agents.
- * @param [in] include_manager flag to include the manager on agents list.
- * @param [in] sock The Wazuh DB socket connection. If NULL, a new connection will be created and closed locally.
- * @return Pointer to the array, on success. NULL on errors.
- */
-int* wdb_get_agents_by_keepalive(const char* condition, int keepalive, bool include_manager, int *sock);
-
-/**
-=======
->>>>>>> 6b3cd15f
  * @brief Find agent id by name and address.
  *
  * @param[in] name Name of the agent.
@@ -606,18 +561,6 @@
 char* wdb_get_agent_group(int id, int *sock);
 
 /**
-<<<<<<< HEAD
- * @brief Get agent updating status.
- *
- * @param[in] id_agent ID of the agent.
- * @param[in] sock The Wazuh DB socket connection. If NULL, a new connection will be created and closed locally.
- * @return Returns the WDB_AGENT_* status if success. OS_INVALID on error.
- */
-int wdb_get_agent_status(int id_agent, int *sock);
-
-/**
-=======
->>>>>>> 6b3cd15f
  * @brief Function to get the agent last keepalive.
  *
  * @param [in] name String with the name of the agent.
@@ -628,19 +571,6 @@
 time_t wdb_get_agent_keepalive(const char *name, const char *ip, int *sock);
 
 /**
-<<<<<<< HEAD
- * @brief Get the file offset either for syscheck as well as registry.
- *
- * @param[in] id ID of the agent.
- * @param[in] type An enumerator indicating the offset type. WDB_SYSCHECK or WDB_SYSCHECK_REGISTRY.
- * @param [in] sock The Wazuh DB socket connection. If NULL, a new connection will be created and closed locally.
- * @return Returns the offset if success. OS_INVALID on error.
- */
-long wdb_get_agent_offset(int id, int type, int *sock);
-
-/**
-=======
->>>>>>> 6b3cd15f
  * @brief Find group by name.
  *
  * @param[in] name The group name.
@@ -1179,69 +1109,6 @@
 int wdb_parse_global_find_agent(wdb_t * wdb, char * input, char * output);
 
 /**
-<<<<<<< HEAD
- * @brief Function to parse the select agent fim offset request.
- *
- * @param [in] wdb The global struct database.
- * @param [in] input String with 'agent_id'.
- * @param [out] output Response of the query.
- * @return 0 Success: response contains the value OK followed by a JSON with the offset. -1 On error: invalid DB query syntax.
- */
-int wdb_parse_global_select_fim_offset(wdb_t * wdb, char * input, char * output);
-
-/**
- * @brief Function to parse the select agent reg offset request.
- *
- * @param [in] wdb The global struct database.
- * @param [in] input String with 'agent_id'.
- * @param [out] output Response of the query.
- * @return 0 Success: response contains the value OK followed by a JSON with the offset. -1 On error: invalid DB query syntax.
- */
-int wdb_parse_global_select_reg_offset(wdb_t * wdb, char * input, char * output);
-
-/**
- * @brief Function to parse the update agent fim offset request.
- *
- * @param [in] wdb The global struct database.
- * @param [in] input String with the agent and offset data in JSON format.
- * @param [out] output Response of the query.
- * @return 0 Success: response contains the value OK. -1 On error: invalid DB query syntax.
- */
-int wdb_parse_global_update_fim_offset(wdb_t * wdb, char * input, char * output);
-
-/**
- * @brief Function to parse the update agent reg offset request.
- *
- * @param [in] wdb The global struct database.
- * @param [in] input String with the agent and offset data in JSON format.
- * @param [out] output Response of the query.
- * @return 0 Success: response contains the value OK. -1 On error: invalid DB query syntax.
- */
-int wdb_parse_global_update_reg_offset(wdb_t * wdb, char * input, char * output);
-
-/**
- * @brief Function to parse the select agent update status request.
- *
- * @param [in] wdb The global struct database.
- * @param [in] input String with 'agent_id'.
- * @param [out] output Response of the query.
- * @return 0 Success: response contains the value OK followed by a JSON with the status. -1 On error: invalid DB query syntax.
- */
-int wdb_parse_global_select_agent_status(wdb_t * wdb, char * input, char * output);
-
-/**
- * @brief Function to parse the update agent update status request.
- *
- * @param [in] wdb The global struct database.
- * @param [in] input String with the agent and update status data in JSON format.
- * @param [out] output Response of the query.
- * @return 0 Success: response contains the value OK. -1 On error: invalid DB query syntax.
- */
-int wdb_parse_global_update_agent_status(wdb_t * wdb, char * input, char * output);
-
-/**
-=======
->>>>>>> 6b3cd15f
  * @brief Function to parse the update agent group request.
  *
  * @param [in] wdb The global struct database.
@@ -1350,11 +1217,7 @@
 int wdb_parse_global_sync_agent_info_set(wdb_t * wdb, char * input, char * output);
 
 /**
-<<<<<<< HEAD
- * @brief Function to parse last_id, condition and keepalive for get-agents-by-keepalive.
-=======
  * @brief Function to parse the disconnect-agents command data.
->>>>>>> 6b3cd15f
  *
  * @param [in] wdb The global struct database.
  * @param [in] input String with the time threshold before which consider an agent as disconnected.
@@ -1663,66 +1526,6 @@
 cJSON* wdb_global_find_agent(wdb_t *wdb, const char *name, const char *ip);
 
 /**
-<<<<<<< HEAD
- * @brief Function to get the fim offset of a particular agent.
- *
- * @param [in] wdb The Global struct database.
- * @param [in] id Agent id.
- * @return JSON with the agent fim offset on success. NULL on error.
- */
-cJSON* wdb_global_select_agent_fim_offset(wdb_t *wdb, int id);
-
-/**
- * @brief Function to get the reg offset of a particular agent.
- *
- * @param [in] wdb The Global struct database.
- * @param [in] id Agent id.
- * @return JSON with the agent reg offset on success. NULL on error.
- */
-cJSON* wdb_global_select_agent_reg_offset(wdb_t *wdb, int id);
-
-/**
- * @brief Function to update an agent fim offset.
- *
- * @param [in] wdb The Global struct database.
- * @param [in] id The agent ID
- * @param [in] offset The value of the offset
- * @return Returns 0 on success or -1 on error.
- */
-int wdb_global_update_agent_fim_offset(wdb_t *wdb, int id, long offset);
-
-/**
- * @brief Function to update an agent reg offset.
- *
- * @param [in] wdb The Global struct database.
- * @param [in] id The agent ID
- * @param [in] offset The value of the offset
- * @return Returns 0 on success or -1 on error.
- */
-int wdb_global_update_agent_reg_offset(wdb_t *wdb, int id, long offset);
-
-/**
- * @brief Function to get the update status of a particular agent.
- *
- * @param [in] wdb The Global struct database.
- * @param [in] id Agent id.
- * @return JSON with the agent update status on success. NULL on error.
- */
-cJSON* wdb_global_select_agent_status(wdb_t *wdb, int id);
-
-/**
- * @brief Function to update an agent update status.
- *
- * @param [in] wdb The Global struct database.
- * @param [in] id The agent ID
- * @param [in] status The value of the status
- * @return Returns 0 on success or -1 on error.
- */
-int wdb_global_update_agent_status(wdb_t *wdb, int id, char *status);
-
-/**
-=======
->>>>>>> 6b3cd15f
  * @brief Function to update an agent group.
  *
  * @param [in] wdb The Global struct database.
@@ -1838,35 +1641,23 @@
  */
 cJSON* wdb_global_get_agent_info(wdb_t *wdb, int id);
 
-<<<<<<< HEAD
-/*
- * @brief Gets every agent ID based on the keepalive.
-=======
-/**
- * @brief Gets every agent ID.
->>>>>>> 6b3cd15f
- *        Response is prepared in one chunk,
- *        if the size of the chunk exceeds WDB_MAX_RESPONSE_SIZE parsing stops and reports the amount of agents obtained.
- *        Multiple calls to this function can be required to fully obtain all agents.
- *
- * @param [in] wdb The Global struct database.
- * @param [in] last_agent_id ID where to start querying.
- * @param [out] output A buffer where the response is written. Must be de-allocated by the caller.
- * @return wdbc_result to represent if all agents has being obtained or any error occurred.
- */
-wdbc_result wdb_global_get_all_agents(wdb_t *wdb, int* last_agent_id, char **output);
-
-/**
-<<<<<<< HEAD
+/**
  * @brief Gets every agent ID.
  *        Response is prepared in one chunk,
  *        if the size of the chunk exceeds WDB_MAX_RESPONSE_SIZE parsing stops and reports the amount of agents obtained.
  *        Multiple calls to this function can be required to fully obtain all agents.
-=======
+ *
+ * @param [in] wdb The Global struct database.
+ * @param [in] last_agent_id ID where to start querying.
+ * @param [out] output A buffer where the response is written. Must be de-allocated by the caller.
+ * @return wdbc_result to represent if all agents has being obtained or any error occurred.
+ */
+wdbc_result wdb_global_get_all_agents(wdb_t *wdb, int* last_agent_id, char **output);
+
+/**
  * @brief Function to reset connection_status column of every agent (excluding the manager).
  *        If connection_status is pending or connected it will be changed to disconnected.
  *        If connection_status is disconnected or never_connected it will not be changed.
->>>>>>> 6b3cd15f
  *
  * @param [in] wdb The Global struct database.
  * @return 0 On success. -1 On error.
