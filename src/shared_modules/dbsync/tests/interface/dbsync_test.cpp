--- conflicted
+++ resolved
@@ -2093,7 +2093,6 @@
     EXPECT_NO_THROW(DBSync::teardown());
 }
 
-<<<<<<< HEAD
 TEST(QueryBuilder, selectInsertDeleteQuery)
 {
     CallbackMock wrapper;
@@ -2190,27 +2189,15 @@
     const auto sql{ "CREATE TABLE processes(`pid` BIGINT, `name` TEXT, PRIMARY KEY (`pid`)) WITHOUT ROWID;"};
     const auto tables { R"({"table": "processes"})" };
     const std::unique_ptr<DummyContext> dummyCtx { std::make_unique<DummyContext>()};
-=======
-
-TEST_F(DBSyncTest, createTxnAtomicOperation)
-{
-    const auto sql{ "CREATE TABLE processes(`pid` BIGINT, `name` TEXT, `time` BIGINT, PRIMARY KEY (`pid`, `time`)) WITHOUT ROWID;"};
-    const auto tables { R"({"table": "processes"})" };
->>>>>>> cdf92a00
     std::unique_ptr<DBSync> dbSync;
 
     EXPECT_NO_THROW(dbSync = std::make_unique<DBSync>(HostType::AGENT, DbEngineType::SQLITE3, DATABASE_TEMP, sql));
 
     CallbackMock wrapper;
-<<<<<<< HEAD
     EXPECT_CALL(wrapper, callbackMock(INSERTED, nlohmann::json::parse(R"({"name":"System","pid":4})"))).Times(1);
     EXPECT_CALL(wrapper, callbackMock(INSERTED, nlohmann::json::parse(R"({"name":"Guake","pid":7})"))).Times(1);
     EXPECT_CALL(wrapper, callbackMock(MAX_ROWS, nlohmann::json::parse(R"({"data":[{"name":"Guake","pid":7},{"name":"Guake2","pid":8}],"table":"processes"})"))).Times(1);
     EXPECT_CALL(wrapper, callbackMock(DELETED, nlohmann::json::parse(R"({"pid":4})"))).Times(1);
-=======
-    EXPECT_CALL(wrapper, callbackMock(INSERTED, nlohmann::json::parse(R"([{"name":"System","pid":4, "time":100100}])"))).Times(1);
-    EXPECT_CALL(wrapper, callbackMock(INSERTED, nlohmann::json::parse(R"([{"name":"Guake","pid":7,"time":100101}])"))).Times(1);
->>>>>>> cdf92a00
 
     ResultCallbackData callbackData
     {
@@ -2220,7 +2207,6 @@
         }
     };
 
-<<<<<<< HEAD
     const auto insertionSqlStmt1{ R"(
         {
             "table":"processes",
@@ -2250,7 +2236,27 @@
     EXPECT_NO_THROW(dbSyncTxn->syncTxnRow(nlohmann::json::parse(syncTxnData)));
     EXPECT_NO_THROW(dbSyncTxn->getDeletedRows(callbackData));
 }
-=======
+
+TEST_F(DBSyncTest, createTxnAtomicOperation)
+{
+    const auto sql{ "CREATE TABLE processes(`pid` BIGINT, `name` TEXT, `time` BIGINT, PRIMARY KEY (`pid`, `time`)) WITHOUT ROWID;"};
+    const auto tables { R"({"table": "processes"})" };
+    std::unique_ptr<DBSync> dbSync;
+
+    EXPECT_NO_THROW(dbSync = std::make_unique<DBSync>(HostType::AGENT, DbEngineType::SQLITE3, DATABASE_TEMP, sql));
+
+    CallbackMock wrapper;
+    EXPECT_CALL(wrapper, callbackMock(INSERTED, nlohmann::json::parse(R"([{"name":"System","pid":4, "time":100100}])"))).Times(1);
+    EXPECT_CALL(wrapper, callbackMock(INSERTED, nlohmann::json::parse(R"([{"name":"Guake","pid":7,"time":100101}])"))).Times(1);
+
+    ResultCallbackData callbackData
+    {
+        [&wrapper](ReturnTypeCallback type, const nlohmann::json & jsonResult)
+        {
+            wrapper.callbackMock(type, jsonResult);
+        }
+    };
+
     const auto insertionSqlStmt1{ R"({"table":"processes","data":[{"pid":4,"name":"System", "time":100100}]})"}; // Insert
     std::unique_ptr<DBSyncTxn> dbSyncTxn;
     EXPECT_NO_THROW(dbSyncTxn = std::make_unique<DBSyncTxn>(dbSync->handle(), nlohmann::json::parse(tables), 0, 100, callbackData));
@@ -2276,5 +2282,4 @@
     };
 
     EXPECT_NO_THROW(dbSync->selectRows(nlohmann::json::parse(selectData), callbackData));
-}
->>>>>>> cdf92a00
+}