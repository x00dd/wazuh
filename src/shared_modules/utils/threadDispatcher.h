--- conflicted
+++ resolved
@@ -18,10 +18,7 @@
 #include <functional>
 #include <iostream>
 #include "threadSafeQueue.h"
-<<<<<<< HEAD
 #include "promiseFactory.h"
-=======
->>>>>>> 01ebe35d
 #include "commonDefs.h"
 
 namespace Utils
@@ -74,11 +71,7 @@
             AsyncDispatcher(Functor functor, const unsigned int numberOfThreads = std::thread::hardware_concurrency(), const size_t maxQueueSize = UNLIMITED_QUEUE_SIZE)
                 : m_functor{ functor }
                 , m_running{ true }
-<<<<<<< HEAD
-                , m_numberOfThreads{ numberOfThreads }
-=======
                 , m_numberOfThreads{ numberOfThreads ? numberOfThreads : 1 }
->>>>>>> 01ebe35d
                 , m_maxQueueSize { maxQueueSize }
             {
                 m_threads.reserve(m_numberOfThreads);
@@ -191,13 +184,9 @@
     class SyncDispatcher
     {
         public:
-<<<<<<< HEAD
-            SyncDispatcher(Functor functor, const unsigned int /*numberOfThreads = 0*/, const size_t /*maxQueueSize = UNLIMITED_QUEUE_SIZE*/)
-=======
             SyncDispatcher(Functor functor,
                            const unsigned int /*numberOfThreads = std::thread::hardware_concurrency()*/,
                            const size_t /*maxQueueSize = UNLIMITED_QUEUE_SIZE*/)
->>>>>>> 01ebe35d
                 : m_functor{functor}
                 , m_running{true}
             {
