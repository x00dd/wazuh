#!/bin/sh

# Wazuh Installer Functions
# Copyright (C) 2015-2021, Wazuh Inc.
# November 18, 2016.
#
# This program is free software; you can redistribute it
# and/or modify it under the terms of the GNU General Public
# License (version 2) as published by the FSF - Free Software
# Foundation.

# File dependencies:
# ./src/init/shared.sh
# ./src/init/template-select.sh

## Templates
. ./src/init/template-select.sh

HEADER_TEMPLATE="./etc/templates/config/generic/header-comments.template"
GLOBAL_TEMPLATE="./etc/templates/config/generic/global.template"
GLOBAL_AR_TEMPLATE="./etc/templates/config/generic/global-ar.template"
RULES_TEMPLATE="./etc/templates/config/generic/rules.template"
RULE_TEST_TEMPLATE="./etc/templates/config/generic/rule_test.template"
AR_COMMANDS_TEMPLATE="./etc/templates/config/generic/ar-commands.template"
AR_DEFINITIONS_TEMPLATE="./etc/templates/config/generic/ar-definitions.template"
ALERTS_TEMPLATE="./etc/templates/config/generic/alerts.template"
LOGGING_TEMPLATE="./etc/templates/config/generic/logging.template"
REMOTE_SEC_TEMPLATE="./etc/templates/config/generic/remote-secure.template"

LOCALFILES_TEMPLATE="./etc/templates/config/generic/localfile-logs/*.template"

AUTH_TEMPLATE="./etc/templates/config/generic/auth.template"
CLUSTER_TEMPLATE="./etc/templates/config/generic/cluster.template"

CISCAT_TEMPLATE="./etc/templates/config/generic/wodle-ciscat.template"
VULN_TEMPLATE="./etc/templates/config/generic/wodle-vulnerability-detector.manager.template"

SECURITY_CONFIGURATION_ASSESSMENT_TEMPLATE="./etc/templates/config/generic/sca.template"

##########
# WriteSyscheck()
##########
WriteSyscheck()
{
    # Adding to the config file
    if [ "X$SYSCHECK" = "Xyes" ]; then
      SYSCHECK_TEMPLATE=$(GetTemplate "syscheck.$1.template" ${DIST_NAME} ${DIST_VER} ${DIST_SUBVER})
      if [ "$SYSCHECK_TEMPLATE" = "ERROR_NOT_FOUND" ]; then
        SYSCHECK_TEMPLATE=$(GetTemplate "syscheck.template" ${DIST_NAME} ${DIST_VER} ${DIST_SUBVER})
      fi
      cat ${SYSCHECK_TEMPLATE} >> $NEWCONFIG
      echo "" >> $NEWCONFIG
    else
      if [ "$1" = "manager" ]; then
        echo "  <syscheck>" >> $NEWCONFIG
        echo "    <disabled>yes</disabled>" >> $NEWCONFIG
        echo "" >> $NEWCONFIG
        echo "    <scan_on_start>yes</scan_on_start>" >> $NEWCONFIG
        echo "" >> $NEWCONFIG
        echo "    <!-- Generate alert when new file detected -->" >> $NEWCONFIG
        echo "    <alert_new_files>yes</alert_new_files>" >> $NEWCONFIG
        echo "" >> $NEWCONFIG
        echo "  </syscheck>" >> $NEWCONFIG
        echo "" >> $NEWCONFIG
      else
        echo "  <syscheck>" >> $NEWCONFIG
        echo "    <disabled>yes</disabled>" >> $NEWCONFIG
        echo "  </syscheck>" >> $NEWCONFIG
        echo "" >> $NEWCONFIG
      fi
    fi
}

##########
# DisableAuthd()
##########
DisableAuthd()
{
    echo "  <!-- Configuration for wazuh-authd -->" >> $NEWCONFIG
    echo "  <auth>" >> $NEWCONFIG
    echo "    <disabled>yes</disabled>" >> $NEWCONFIG
    echo "    <port>1515</port>" >> $NEWCONFIG
    echo "    <use_source_ip>no</use_source_ip>" >> $NEWCONFIG
    echo "    <force_insert>yes</force_insert>" >> $NEWCONFIG
    echo "    <force_time>0</force_time>" >> $NEWCONFIG
    echo "    <purge>yes</purge>" >> $NEWCONFIG
    echo "    <use_password>no</use_password>" >> $NEWCONFIG
    echo "    <ciphers>HIGH:!ADH:!EXP:!MD5:!RC4:!3DES:!CAMELLIA:@STRENGTH</ciphers>" >> $NEWCONFIG
    echo "    <!-- <ssl_agent_ca></ssl_agent_ca> -->" >> $NEWCONFIG
    echo "    <ssl_verify_host>no</ssl_verify_host>" >> $NEWCONFIG
    echo "    <ssl_manager_cert>etc/sslmanager.cert</ssl_manager_cert>" >> $NEWCONFIG
    echo "    <ssl_manager_key>etc/sslmanager.key</ssl_manager_key>" >> $NEWCONFIG
    echo "    <ssl_auto_negotiate>no</ssl_auto_negotiate>" >> $NEWCONFIG
    echo "  </auth>" >> $NEWCONFIG
    echo "" >> $NEWCONFIG
}

##########
# WriteRootcheck()
##########
WriteRootcheck()
{
    # Adding to the config file
    if [ "X$ROOTCHECK" = "Xyes" ]; then
      ROOTCHECK_TEMPLATE=$(GetTemplate "rootcheck.$1.template" ${DIST_NAME} ${DIST_VER} ${DIST_SUBVER})
      if [ "$ROOTCHECK_TEMPLATE" = "ERROR_NOT_FOUND" ]; then
        ROOTCHECK_TEMPLATE=$(GetTemplate "rootcheck.template" ${DIST_NAME} ${DIST_VER} ${DIST_SUBVER})
      fi
      sed -e "s|\${INSTALLDIR}|$INSTALLDIR|g" "${ROOTCHECK_TEMPLATE}" >> $NEWCONFIG
      echo "" >> $NEWCONFIG
    else
      echo "  <rootcheck>" >> $NEWCONFIG
      echo "    <disabled>yes</disabled>" >> $NEWCONFIG
      echo "  </rootcheck>" >> $NEWCONFIG
      echo "" >> $NEWCONFIG
    fi
}

##########
# Syscollector()
##########
WriteSyscollector()
{
    # Adding to the config file
    if [ "X$SYSCOLLECTOR" = "Xyes" ]; then
      SYSCOLLECTOR_TEMPLATE=$(GetTemplate "wodle-syscollector.$1.template" ${DIST_NAME} ${DIST_VER} ${DIST_SUBVER})
      if [ "$SYSCOLLECTOR_TEMPLATE" = "ERROR_NOT_FOUND" ]; then
        SYSCOLLECTOR_TEMPLATE=$(GetTemplate "wodle-syscollector.template" ${DIST_NAME} ${DIST_VER} ${DIST_SUBVER})
      fi
      cat ${SYSCOLLECTOR_TEMPLATE} >> $NEWCONFIG
      echo "" >> $NEWCONFIG
    fi
}

##########
# Osquery()
##########
WriteOsquery()
{
    # Adding to the config file
    OSQUERY_TEMPLATE=$(GetTemplate "osquery.$1.template" ${DIST_NAME} ${DIST_VER} ${DIST_SUBVER})
    if [ "$OSQUERY_TEMPLATE" = "ERROR_NOT_FOUND" ]; then
        OSQUERY_TEMPLATE=$(GetTemplate "osquery.template" ${DIST_NAME} ${DIST_VER} ${DIST_SUBVER})
    fi
    sed -e "s|\${INSTALLDIR}|$INSTALLDIR|g" "${OSQUERY_TEMPLATE}" >> $NEWCONFIG
    echo "" >> $NEWCONFIG
}

##########
# WriteCISCAT()
##########
WriteCISCAT()
{
    # Adding to the config file
    CISCAT_TEMPLATE=$(GetTemplate "wodle-ciscat.$1.template" ${DIST_NAME} ${DIST_VER} ${DIST_SUBVER})
    if [ "$CISCAT_TEMPLATE" = "ERROR_NOT_FOUND" ]; then
        CISCAT_TEMPLATE=$(GetTemplate "wodle-ciscat.template" ${DIST_NAME} ${DIST_VER} ${DIST_SUBVER})
    fi
    sed -e "s|\${INSTALLDIR}|$INSTALLDIR|g" "${CISCAT_TEMPLATE}" >> $NEWCONFIG
    echo "" >> $NEWCONFIG
}

##########
# WriteConfigurationAssessment()
##########
WriteConfigurationAssessment()
{
    # Adding to the config file
    if [ "X$SECURITY_CONFIGURATION_ASSESSMENT" = "Xyes" ]; then
      SECURITY_CONFIGURATION_ASSESSMENT_TEMPLATE=$(GetTemplate "sca.template" ${DIST_NAME} ${DIST_VER} ${DIST_SUBVER})
      cat ${SECURITY_CONFIGURATION_ASSESSMENT_TEMPLATE} >> $NEWCONFIG
      echo "" >> $NEWCONFIG
    fi
}

##########
# InstallSecurityConfigurationAssessmentFiles()
##########
InstallSecurityConfigurationAssessmentFiles()
{

    cd ..

    CONFIGURATION_ASSESSMENT_FILES_PATH=$(GetTemplate "sca.files" ${DIST_NAME} ${DIST_VER} ${DIST_SUBVER})

    if [ "X$1" = "Xmanager" ]; then
        CONFIGURATION_ASSESSMENT_MANAGER_FILES_PATH=$(GetTemplate "sca.$1.files" ${DIST_NAME} ${DIST_VER} ${DIST_SUBVER})
    fi
    cd ./src
    if [ "$CONFIGURATION_ASSESSMENT_FILES_PATH" = "ERROR_NOT_FOUND" ]; then
        echo "SCA policies are not available for this OS version ${DIST_NAME} ${DIST_VER} ${DIST_SUBVER}."
    else
        echo "Removing old SCA policies..."
        rm -f ${INSTALLDIR}/ruleset/sca/*

        echo "Installing SCA policies..."
        CONFIGURATION_ASSESSMENT_FILES=$(cat .$CONFIGURATION_ASSESSMENT_FILES_PATH)
        for FILE in $CONFIGURATION_ASSESSMENT_FILES; do
            if [ -f "../ruleset/sca/$FILE" ]; then
                ${INSTALL} -m 0640 -o root -g ${WAZUH_GROUP} ../ruleset/sca/$FILE ${INSTALLDIR}/ruleset/sca
            else
                echo "ERROR: SCA policy not found: ../ruleset/sca/$FILE"
            fi
        done
    fi

    if [ "X$1" = "Xmanager" ]; then
        echo "Installing additional SCA policies..."
        CONFIGURATION_ASSESSMENT_FILES=$(cat .$CONFIGURATION_ASSESSMENT_MANAGER_FILES_PATH)
        for FILE in $CONFIGURATION_ASSESSMENT_FILES; do
            FILENAME=$(basename $FILE)
            if [ -f "../ruleset/sca/$FILE" ] && [ ! -f "${INSTALLDIR}/ruleset/sca/$FILENAME" ]; then
                ${INSTALL} -m 0640 -o root -g ${WAZUH_GROUP} ../ruleset/sca/$FILE ${INSTALLDIR}/ruleset/sca/
                mv ${INSTALLDIR}/ruleset/sca/$FILENAME ${INSTALLDIR}/ruleset/sca/$FILENAME.disabled
            fi
        done
    fi
}

##########
# GenerateAuthCert()
##########
GenerateAuthCert()
{
    if [ "X$SSL_CERT" = "Xyes" ]; then
        # Generation auto-signed certificate if not exists
        if [ ! -f "${INSTALLDIR}/etc/sslmanager.key" ] && [ ! -f "${INSTALLDIR}/etc/sslmanager.cert" ]; then
            if [ ! "X${USER_GENERATE_AUTHD_CERT}" = "Xn" ]; then
                if type openssl >/dev/null 2>&1; then
                    echo "Generating self-signed certificate for wazuh-authd..."
                    openssl req -x509 -batch -nodes -days 365 -newkey rsa:2048 -subj "/C=US/ST=California/CN=Wazuh/" -keyout ${INSTALLDIR}/etc/sslmanager.key -out ${INSTALLDIR}/etc/sslmanager.cert 2>/dev/null
                    chmod 640 ${INSTALLDIR}/etc/sslmanager.key
                    chmod 640 ${INSTALLDIR}/etc/sslmanager.cert
                else
                    echo "ERROR: OpenSSL not found. Cannot generate certificate for wazuh-authd."
                fi
            fi
        fi
    fi
}

##########
# WriteLogs()
##########
WriteLogs()
{
  LOCALFILES_TMP=`cat ${LOCALFILES_TEMPLATE}`
  for i in ${LOCALFILES_TMP}; do
      field1=$(echo $i | cut -d\: -f1)
      field2=$(echo $i | cut -d\: -f2)
      field3=$(echo $i | cut -d\: -f3)
      if [ "X$field1" = "Xskip_check_exist" ]; then
          SKIP_CHECK_FILE="yes"
          LOG_FORMAT="$field2"
          FILE="$field3"
      else
          SKIP_CHECK_FILE="no"
          LOG_FORMAT="$field1"
          FILE="$field2"
      fi

      # Check installation directory
      if [ $(echo $FILE | grep "INSTALL_DIR") ]; then
        FILE=$(echo $FILE | sed -e "s|INSTALL_DIR|${INSTALLDIR}|g")
      fi

      # If log file present or skip file
      if [ -f "$FILE" ] || [ "X$SKIP_CHECK_FILE" = "Xyes" ]; then
        if [ "$1" = "echo" ]; then
          echo "    -- $FILE"
        elif [ "$1" = "add" ]; then
          echo "  <localfile>" >> $NEWCONFIG
          if [ "$FILE" = "snort" ]; then
            head -n 1 $FILE|grep "\[**\] "|grep -v "Classification:" > /dev/null
            if [ $? = 0 ]; then
              echo "    <log_format>snort-full</log_format>" >> $NEWCONFIG
            else
              echo "    <log_format>snort-fast</log_format>" >> $NEWCONFIG
            fi
          else
            echo "    <log_format>$LOG_FORMAT</log_format>" >> $NEWCONFIG
          fi
          echo "    <location>$FILE</location>" >>$NEWCONFIG
          echo "  </localfile>" >> $NEWCONFIG
          echo "" >> $NEWCONFIG
        fi
      fi
  done
}

##########
# SetHeaders() 1-agent|manager|local
##########
SetHeaders()
{
    HEADERS_TMP="/tmp/wazuh-headers.tmp"
    if [ "$DIST_VER" = "0" ]; then
        sed -e "s/TYPE/$1/g; s/DISTRIBUTION/${DIST_NAME}/g; s/VERSION//g" "$HEADER_TEMPLATE" > $HEADERS_TMP
    else
      if [ "$DIST_SUBVER" = "0" ]; then
        sed -e "s/TYPE/$1/g; s/DISTRIBUTION/${DIST_NAME}/g; s/VERSION/${DIST_VER}/g" "$HEADER_TEMPLATE" > $HEADERS_TMP
      else
        sed -e "s/TYPE/$1/g; s/DISTRIBUTION/${DIST_NAME}/g; s/VERSION/${DIST_VER}.${DIST_SUBVER}/g" "$HEADER_TEMPLATE" > $HEADERS_TMP
      fi
    fi
    cat $HEADERS_TMP
    rm -f $HEADERS_TMP
}

##########
# GenerateService() $1=template
##########
GenerateService()
{
    SERVICE_TEMPLATE=./src/init/templates/${1}
    sed "s|WAZUH_HOME_TMP|${INSTALLDIR}|g" ${SERVICE_TEMPLATE}
}

##########
# WriteAgent() $1="no_locafiles" or empty
##########
WriteAgent()
{
    NO_LOCALFILES=$1

    HEADERS=$(SetHeaders "Agent")
    echo "$HEADERS" > $NEWCONFIG
    echo "" >> $NEWCONFIG

    echo "<ossec_config>" >> $NEWCONFIG
    echo "  <client>" >> $NEWCONFIG
    echo "    <server>" >> $NEWCONFIG
    if [ "X${HNAME}" = "X" ]; then
      echo "      <address>$SERVER_IP</address>" >> $NEWCONFIG
    else
      echo "      <address>$HNAME</address>" >> $NEWCONFIG
    fi
    echo "      <port>1514</port>" >> $NEWCONFIG
    echo "      <protocol>tcp</protocol>" >> $NEWCONFIG
    echo "    </server>" >> $NEWCONFIG
    if [ "X${USER_AGENT_CONFIG_PROFILE}" != "X" ]; then
         PROFILE=${USER_AGENT_CONFIG_PROFILE}
         echo "    <config-profile>$PROFILE</config-profile>" >> $NEWCONFIG
    else
      if [ "$DIST_VER" = "0" ]; then
        echo "    <config-profile>$DIST_NAME</config-profile>" >> $NEWCONFIG
      else
        if [ "$DIST_SUBVER" = "0" ]; then
          echo "    <config-profile>$DIST_NAME, $DIST_NAME$DIST_VER</config-profile>" >> $NEWCONFIG
        else
          echo "    <config-profile>$DIST_NAME, $DIST_NAME$DIST_VER, $DIST_NAME$DIST_VER.$DIST_SUBVER</config-profile>" >> $NEWCONFIG
        fi
      fi
    fi
    echo "    <notify_time>10</notify_time>" >> $NEWCONFIG
    echo "    <time-reconnect>60</time-reconnect>" >> $NEWCONFIG
    echo "    <auto_restart>yes</auto_restart>" >> $NEWCONFIG
    echo "    <crypto_method>aes</crypto_method>" >> $NEWCONFIG
    echo "  </client>" >> $NEWCONFIG
    echo "" >> $NEWCONFIG

    echo "  <client_buffer>" >> $NEWCONFIG
    echo "    <!-- Agent buffer options -->" >> $NEWCONFIG
    echo "    <disabled>no</disabled>" >> $NEWCONFIG
    echo "    <queue_size>5000</queue_size>" >> $NEWCONFIG
    echo "    <events_per_second>500</events_per_second>" >> $NEWCONFIG
    echo "  </client_buffer>" >> $NEWCONFIG
    echo "" >> $NEWCONFIG

    # Rootcheck
    WriteRootcheck "agent"

    # CIS-CAT configuration
    if [ "X$DIST_NAME" !=  "Xdarwin" ]; then
        WriteCISCAT "agent"
    fi

    # Write osquery
    WriteOsquery "agent"

    # Syscollector configuration
    WriteSyscollector "agent"

    # Configuration assessment configuration
    WriteConfigurationAssessment

    # Syscheck
    WriteSyscheck "agent"

    # Write the log files
    if [ "X${NO_LOCALFILES}" = "X" ]; then
      echo "  <!-- Log analysis -->" >> $NEWCONFIG
      WriteLogs "add"
    else
      echo "  <!-- Log analysis -->" >> $NEWCONFIG
    fi

    # Localfile commands
    LOCALFILE_COMMANDS_TEMPLATE=$(GetTemplate "localfile-commands.agent.template" ${DIST_NAME} ${DIST_VER} ${DIST_SUBVER})
    if [ "$LOCALFILE_COMMANDS_TEMPLATE" = "ERROR_NOT_FOUND" ]; then
      LOCALFILE_COMMANDS_TEMPLATE=$(GetTemplate "localfile-commands.template" ${DIST_NAME} ${DIST_VER} ${DIST_SUBVER})
    fi
    cat ${LOCALFILE_COMMANDS_TEMPLATE} >> $NEWCONFIG
    echo "" >> $NEWCONFIG

    echo "  <!-- Active response -->" >> $NEWCONFIG

    echo "  <active-response>" >> $NEWCONFIG
    if [ "X$ACTIVERESPONSE" = "Xyes" ]; then
        echo "    <disabled>no</disabled>" >> $NEWCONFIG
    else
        echo "    <disabled>yes</disabled>" >> $NEWCONFIG
    fi
    echo "    <ca_store>etc/wpk_root.pem</ca_store>" >> $NEWCONFIG

    if [ -n "$CA_STORE" ]
    then
        echo "    <ca_store>${CA_STORE}</ca_store>" >> $NEWCONFIG
    fi

    echo "    <ca_verification>yes</ca_verification>" >> $NEWCONFIG
    echo "  </active-response>" >> $NEWCONFIG
    echo "" >> $NEWCONFIG

    # Logging format
    cat ${LOGGING_TEMPLATE} >> $NEWCONFIG
    echo "" >> $NEWCONFIG

    echo "</ossec_config>" >> $NEWCONFIG
}


##########
# WriteManager() $1="no_locafiles" or empty
##########
WriteManager()
{
    NO_LOCALFILES=$1

    HEADERS=$(SetHeaders "Manager")
    echo "$HEADERS" > $NEWCONFIG
    echo "" >> $NEWCONFIG

    echo "<ossec_config>" >> $NEWCONFIG

    if [ "$EMAILNOTIFY" = "yes"   ]; then
        sed -e "s|<email_notification>no</email_notification>|<email_notification>yes</email_notification>|g; \
        s|<smtp_server>smtp.example.wazuh.com</smtp_server>|<smtp_server>${SMTP}</smtp_server>|g; \
        s|<email_from>wazuh@example.wazuh.com</email_from>|<email_from>wazuh@${HOST}</email_from>|g; \
        s|<email_to>recipient@example.wazuh.com</email_to>|<email_to>${EMAIL}</email_to>|g;" "${GLOBAL_TEMPLATE}" >> $NEWCONFIG
    else
        cat ${GLOBAL_TEMPLATE} >> $NEWCONFIG
    fi
    echo "" >> $NEWCONFIG

    # Alerts level
    cat ${ALERTS_TEMPLATE} >> $NEWCONFIG
    echo "" >> $NEWCONFIG

    # Logging format
    cat ${LOGGING_TEMPLATE} >> $NEWCONFIG
    echo "" >> $NEWCONFIG

    # Remote connection secure
    if [ "X$SLOG" = "Xyes" ]; then
      cat ${REMOTE_SEC_TEMPLATE} >> $NEWCONFIG
      echo "" >> $NEWCONFIG
    fi

    # Write rootcheck
    WriteRootcheck "manager"

    # CIS-CAT configuration
    if [ "X$DIST_NAME" !=  "Xdarwin" ]; then
        WriteCISCAT "manager"
    fi

    # Write osquery
    WriteOsquery "manager"

    # Syscollector configuration
    WriteSyscollector "manager"

    # Configuration assessment
    WriteConfigurationAssessment

    # Vulnerability Detector
    cat ${VULN_TEMPLATE} >> $NEWCONFIG
    echo "" >> $NEWCONFIG

    # Write syscheck
    WriteSyscheck "manager"

    # Active response
    if [ "$SET_WHITE_LIST"="true" ]; then
       sed -e "/  <\/global>/d" "${GLOBAL_AR_TEMPLATE}" >> $NEWCONFIG
      # Nameservers in /etc/resolv.conf
      for ip in ${NAMESERVERS} ${NAMESERVERS2};
        do
          if [ ! "X${ip}" = "X" -a ! "${ip}" = "0.0.0.0" ]; then
              echo "    <white_list>${ip}</white_list>" >>$NEWCONFIG
          fi
      done
      # Read string
      for ip in ${IPS};
        do
          if [ ! "X${ip}" = "X" -a ! "${ip}" = "0.0.0.0" ]; then
            echo $ip | grep -E "^[0-9./]{5,20}$" > /dev/null 2>&1
            if [ $? = 0 ]; then
              echo "    <white_list>${ip}</white_list>" >>$NEWCONFIG
            fi
          fi
        done
        echo "  </global>" >> $NEWCONFIG
        echo "" >> $NEWCONFIG
    else
      cat ${GLOBAL_AR_TEMPLATE} >> $NEWCONFIG
      echo "" >> $NEWCONFIG
    fi

    cat ${AR_COMMANDS_TEMPLATE} >> $NEWCONFIG
    echo "" >> $NEWCONFIG
    cat ${AR_DEFINITIONS_TEMPLATE} >> $NEWCONFIG
    echo "" >> $NEWCONFIG

    # Write the log files
    if [ "X${NO_LOCALFILES}" = "X" ]; then
      echo "  <!-- Log analysis -->" >> $NEWCONFIG
      WriteLogs "add"
    else
      echo "  <!-- Log analysis -->" >> $NEWCONFIG
    fi

    # Localfile commands
    LOCALFILE_COMMANDS_TEMPLATE=$(GetTemplate "localfile-commands.manager.template" ${DIST_NAME} ${DIST_VER} ${DIST_SUBVER})
    if [ "$LOCALFILE_COMMANDS_TEMPLATE" = "ERROR_NOT_FOUND" ]; then
      LOCALFILE_COMMANDS_TEMPLATE=$(GetTemplate "localfile-commands.template" ${DIST_NAME} ${DIST_VER} ${DIST_SUBVER})
    fi
    cat ${LOCALFILE_COMMANDS_TEMPLATE} >> $NEWCONFIG
    echo "" >> $NEWCONFIG

    # Writting rules configuration
    cat ${RULES_TEMPLATE} >> $NEWCONFIG
    echo "" >> $NEWCONFIG

    # Writting wazuh-logtest configuration
    cat ${RULE_TEST_TEMPLATE} >> $NEWCONFIG
    echo "" >> $NEWCONFIG

    # Writting auth configuration
    if [ "X${AUTHD}" = "Xyes" ]; then
        sed -e "s|\${INSTALLDIR}|$INSTALLDIR|g" "${AUTH_TEMPLATE}" >> $NEWCONFIG
        echo "" >> $NEWCONFIG
    else
        DisableAuthd
    fi

    # Writting cluster configuration
    cat ${CLUSTER_TEMPLATE} >> $NEWCONFIG
    echo "" >> $NEWCONFIG

    echo "</ossec_config>" >> $NEWCONFIG

}

##########
# WriteLocal() $1="no_locafiles" or empty
##########
WriteLocal()
{
    NO_LOCALFILES=$1

    HEADERS=$(SetHeaders "Local")
    echo "$HEADERS" > $NEWCONFIG
    echo "" >> $NEWCONFIG

    echo "<ossec_config>" >> $NEWCONFIG

    if [ "$EMAILNOTIFY" = "yes"   ]; then
        sed -e "s|<email_notification>no</email_notification>|<email_notification>yes</email_notification>|g; \
        s|<smtp_server>smtp.example.wazuh.com</smtp_server>|<smtp_server>${SMTP}</smtp_server>|g; \
        s|<email_from>wazuh@example.wazuh.com</email_from>|<email_from>wazuh@${HOST}</email_from>|g; \
        s|<email_to>recipient@example.wazuh.com</email_to>|<email_to>${EMAIL}</email_to>|g;" "${GLOBAL_TEMPLATE}" >> $NEWCONFIG
    else
        cat ${GLOBAL_TEMPLATE} >> $NEWCONFIG
    fi
    echo "" >> $NEWCONFIG

    # Alerts level
    cat ${ALERTS_TEMPLATE} >> $NEWCONFIG
    echo "" >> $NEWCONFIG

    # Logging format
    cat ${LOGGING_TEMPLATE} >> $NEWCONFIG
    echo "" >> $NEWCONFIG

    # Write rootcheck
    WriteRootcheck "manager"

    # CIS-CAT configuration
    if [ "X$DIST_NAME" !=  "Xdarwin" ]; then
        WriteCISCAT "agent"
    fi

    # Write osquery
    WriteOsquery "manager"

    # Vulnerability Detector
    cat ${VULN_TEMPLATE} >> $NEWCONFIG
    echo "" >> $NEWCONFIG

    # Write syscheck
    WriteSyscheck "manager"

    # Active response
    if [ "$SET_WHITE_LIST"="true" ]; then
       sed -e "/  <\/global>/d" "${GLOBAL_AR_TEMPLATE}" >> $NEWCONFIG
      # Nameservers in /etc/resolv.conf
      for ip in ${NAMESERVERS} ${NAMESERVERS2};
        do
          if [ ! "X${ip}" = "X" ]; then
              echo "    <white_list>${ip}</white_list>" >>$NEWCONFIG
          fi
      done
      # Read string
      for ip in ${IPS};
        do
          if [ ! "X${ip}" = "X" ]; then
            echo $ip | grep -E "^[0-9./]{5,20}$" > /dev/null 2>&1
            if [ $? = 0 ]; then
              echo "    <white_list>${ip}</white_list>" >>$NEWCONFIG
            fi
          fi
        done
        echo "  </global>" >> $NEWCONFIG
        echo "" >> $NEWCONFIG
    else
      cat ${GLOBAL_AR_TEMPLATE} >> $NEWCONFIG
      echo "" >> $NEWCONFIG
    fi

    cat ${AR_COMMANDS_TEMPLATE} >> $NEWCONFIG
    echo "" >> $NEWCONFIG
    cat ${AR_DEFINITIONS_TEMPLATE} >> $NEWCONFIG
    echo "" >> $NEWCONFIG

    # Write the log files
    if [ "X${NO_LOCALFILES}" = "X" ]; then
      echo "  <!-- Log analysis -->" >> $NEWCONFIG
      WriteLogs "add"
    else
      echo "  <!-- Log analysis -->" >> $NEWCONFIG
    fi

    # Localfile commands
    LOCALFILE_COMMANDS_TEMPLATE=$(GetTemplate "localfile-commands.manager.template" ${DIST_NAME} ${DIST_VER} ${DIST_SUBVER})
    if [ "$LOCALFILE_COMMANDS_TEMPLATE" = "ERROR_NOT_FOUND" ]; then
      LOCALFILE_COMMANDS_TEMPLATE=$(GetTemplate "localfile-commands.template" ${DIST_NAME} ${DIST_VER} ${DIST_SUBVER})
    fi
    cat ${LOCALFILE_COMMANDS_TEMPLATE} >> $NEWCONFIG
    echo "" >> $NEWCONFIG

    # Writting rules configuration
    cat ${RULES_TEMPLATE} >> $NEWCONFIG
    echo "" >> $NEWCONFIG

    # Writting wazuh-logtest configuration
    cat ${RULE_TEST_TEMPLATE} >> $NEWCONFIG
    echo "" >> $NEWCONFIG

    echo "</ossec_config>" >> $NEWCONFIG
}

InstallCommon()
{

    WAZUH_GROUP='wazuh'
    WAZUH_USER='wazuh'
    INSTALL="install"

    if [ ${INSTYPE} = 'server' ]; then
        OSSEC_CONTROL_SRC='./init/wazuh-server.sh'
        OSSEC_CONF_SRC='../etc/ossec-server.conf'
    elif [ ${INSTYPE} = 'agent' ]; then
        OSSEC_CONTROL_SRC='./init/wazuh-client.sh'
        OSSEC_CONF_SRC='../etc/ossec-agent.conf'
    elif [ ${INSTYPE} = 'local' ]; then
        OSSEC_CONTROL_SRC='./init/wazuh-local.sh'
        OSSEC_CONF_SRC='../etc/ossec-local.conf'
    fi

    if [ ${DIST_NAME} = "sunos" ]; then
        INSTALL="ginstall"
    elif [ ${DIST_NAME} = "HP-UX" ]; then
        INSTALL="/usr/local/coreutils/bin/install"
   elif [ ${DIST_NAME} = "AIX" ]; then
        INSTALL="/opt/freeware/bin/install"
    fi

    ./init/adduser.sh ${WAZUH_USER} ${WAZUH_GROUP} ${INSTALLDIR}

  ${INSTALL} -d -m 0750 -o root -g ${WAZUH_GROUP} ${INSTALLDIR}/
  ${INSTALL} -d -m 0770 -o ${WAZUH_USER} -g ${WAZUH_GROUP} ${INSTALLDIR}/logs
  ${INSTALL} -d -m 0750 -o ${WAZUH_USER} -g ${WAZUH_GROUP} ${INSTALLDIR}/logs/wazuh
  ${INSTALL} -m 0660 -o ${WAZUH_USER} -g ${WAZUH_GROUP} /dev/null ${INSTALLDIR}/logs/ossec.log
  ${INSTALL} -m 0660 -o ${WAZUH_USER} -g ${WAZUH_GROUP} /dev/null ${INSTALLDIR}/logs/ossec.json
  ${INSTALL} -m 0660 -o ${WAZUH_USER} -g ${WAZUH_GROUP} /dev/null ${INSTALLDIR}/logs/active-responses.log

    if [ ${INSTYPE} = 'agent' ]; then
        ${INSTALL} -d -m 0750 -o root -g 0 ${INSTALLDIR}/bin
    else
        ${INSTALL} -d -m 0750 -o root -g ${WAZUH_GROUP} ${INSTALLDIR}/bin
    fi

  ${INSTALL} -d -m 0750 -o root -g ${WAZUH_GROUP} ${INSTALLDIR}/lib

    if [ ${NUNAME} = 'Darwin' ]
    then
        if [ -f libwazuhext.dylib ]
        then
            ${INSTALL} -m 0750 -o root -g 0 libwazuhext.dylib ${INSTALLDIR}/lib
        fi
    elif [ -f libwazuhext.so ]
    then
        ${INSTALL} -m 0750 -o root -g ${WAZUH_GROUP} libwazuhext.so ${INSTALLDIR}/lib

        if ([ "X${DIST_NAME}" = "Xrhel" ] || [ "X${DIST_NAME}" = "Xcentos" ] || [ "X${DIST_NAME}" = "XCentOS" ]) && [ ${DIST_VER} -le 5 ]; then
            chcon -t textrel_shlib_t ${INSTALLDIR}/lib/libwazuhext.so
        fi
    fi

    if [ ${NUNAME} = 'Darwin' ]
    then
        if [ -f libwazuhshared.dylib ]
        then
            ${INSTALL} -m 0750 -o root -g 0 libwazuhshared.dylib ${INSTALLDIR}/lib
        fi
    elif [ -f libwazuhshared.so ]
    then
        ${INSTALL} -m 0750 -o root -g ${WAZUH_GROUP} libwazuhshared.so ${INSTALLDIR}/lib

        if ([ "X${DIST_NAME}" = "Xrhel" ] || [ "X${DIST_NAME}" = "Xcentos" ] || [ "X${DIST_NAME}" = "XCentOS" ]) && [ ${DIST_VER} -le 5 ]; then
            chcon -t textrel_shlib_t ${INSTALLDIR}/lib/libwazuhshared.so
        fi
    fi

    if [ ${NUNAME} = 'Darwin' ]
    then
        if [ -f shared_modules/dbsync/build/lib/libdbsync.dylib ]
        then
            ${INSTALL} -m 0750 -o root -g 0 shared_modules/dbsync/build/lib/libdbsync.dylib ${INSTALLDIR}/lib
            install_name_tool -id @rpath/../lib/libdbsync.dylib ${INSTALLDIR}/lib/libdbsync.dylib
        fi
    elif [ -f shared_modules/dbsync/build/lib/libdbsync.so ]
    then
        ${INSTALL} -m 0750 -o root -g ${WAZUH_GROUP} shared_modules/dbsync/build/lib/libdbsync.so ${INSTALLDIR}/lib

        if ([ "X${DIST_NAME}" = "Xrhel" ] || [ "X${DIST_NAME}" = "Xcentos" ] || [ "X${DIST_NAME}" = "XCentOS" ]) && [ ${DIST_VER} -le 5 ]; then
            chcon -t textrel_shlib_t ${INSTALLDIR}/lib/libdbsync.so
        fi
    fi

    if [ ${NUNAME} = 'Darwin' ]
    then
        if [ -f shared_modules/rsync/build/lib/librsync.dylib ]
        then
            ${INSTALL} -m 0750 -o root -g 0 shared_modules/rsync/build/lib/librsync.dylib ${INSTALLDIR}/lib
            install_name_tool -id @rpath/../lib/librsync.dylib ${INSTALLDIR}/lib/librsync.dylib
            install_name_tool -change $(PWD)/shared_modules/dbsync/build/lib/libdbsync.dylib @rpath/../lib/libdbsync.dylib ${INSTALLDIR}/lib/librsync.dylib
        fi
    elif [ -f shared_modules/rsync/build/lib/librsync.so ]
    then
        ${INSTALL} -m 0750 -o root -g ${WAZUH_GROUP} shared_modules/rsync/build/lib/librsync.so ${INSTALLDIR}/lib

        if ([ "X${DIST_NAME}" = "Xrhel" ] || [ "X${DIST_NAME}" = "Xcentos" ] || [ "X${DIST_NAME}" = "XCentOS" ]) && [ ${DIST_VER} -le 5 ]; then
            chcon -t textrel_shlib_t ${INSTALLDIR}/lib/librsync.so
        fi
    fi

    if [ ${NUNAME} = 'Darwin' ]
    then
        if [ -f data_provider/build/lib/libsysinfo.dylib ]
        then
            ${INSTALL} -m 0750 -o root -g 0 data_provider/build/lib/libsysinfo.dylib ${INSTALLDIR}/lib
            install_name_tool -id @rpath/../lib/libsysinfo.dylib ${INSTALLDIR}/lib/libsysinfo.dylib
        fi
    elif [ -f data_provider/build/lib/libsysinfo.so ]
    then
        ${INSTALL} -m 0750 -o root -g ${WAZUH_GROUP} data_provider/build/lib/libsysinfo.so ${INSTALLDIR}/lib

        if ([ "X${DIST_NAME}" = "Xrhel" ] || [ "X${DIST_NAME}" = "Xcentos" ] || [ "X${DIST_NAME}" = "XCentOS" ]) && [ ${DIST_VER} -le 5 ]; then
            chcon -t textrel_shlib_t ${INSTALLDIR}/lib/libsysinfo.so
        fi
    fi

    if [ ${NUNAME} = 'Darwin' ]
    then
        if [ -f wazuh_modules/syscollector/build/lib/libsyscollector.dylib ]
        then
            ${INSTALL} -m 0750 -o root -g 0 wazuh_modules/syscollector/build/lib/libsyscollector.dylib ${INSTALLDIR}/lib
            install_name_tool -id @rpath/../lib/libsyscollector.dylib ${INSTALLDIR}/lib/libsyscollector.dylib
            install_name_tool -change $(PWD)/data_provider/build/lib/libsysinfo.dylib @rpath/../lib/libsysinfo.dylib ${INSTALLDIR}/lib/libsyscollector.dylib
            install_name_tool -change $(PWD)/shared_modules/rsync/build/lib/librsync.dylib @rpath/../lib/librsync.dylib ${INSTALLDIR}/lib/libsyscollector.dylib
            install_name_tool -change $(PWD)/shared_modules/dbsync/build/lib/libdbsync.dylib @rpath/../lib/libdbsync.dylib ${INSTALLDIR}/lib/libsyscollector.dylib
        fi
    elif [ -f wazuh_modules/syscollector/build/lib/libsyscollector.so ]
    then
        ${INSTALL} -m 0750 -o root -g ${WAZUH_GROUP} wazuh_modules/syscollector/build/lib/libsyscollector.so ${INSTALLDIR}/lib

        if ([ "X${DIST_NAME}" = "Xrhel" ] || [ "X${DIST_NAME}" = "Xcentos" ] || [ "X${DIST_NAME}" = "XCentOS" ]) && [ ${DIST_VER} -le 5 ]; then
            chcon -t textrel_shlib_t ${INSTALLDIR}/lib/libsyscollector.so
        fi
    fi

  ${INSTALL} -m 0750 -o root -g 0 wazuh-logcollector ${INSTALLDIR}/bin
  ${INSTALL} -m 0750 -o root -g 0 wazuh-syscheckd ${INSTALLDIR}/bin
  ${INSTALL} -m 0750 -o root -g 0 wazuh-execd ${INSTALLDIR}/bin
  ${INSTALL} -m 0750 -o root -g 0 manage_agents ${INSTALLDIR}/bin
  ${INSTALL} -m 0750 -o root -g 0 ${OSSEC_CONTROL_SRC} ${INSTALLDIR}/bin/wazuh-control
  ${INSTALL} -m 0750 -o root -g 0 wazuh-modulesd ${INSTALLDIR}/bin/

  ${INSTALL} -d -m 0750 -o root -g ${WAZUH_GROUP} ${INSTALLDIR}/queue
  ${INSTALL} -d -m 0770 -o ${WAZUH_USER} -g ${WAZUH_GROUP} ${INSTALLDIR}/queue/alerts
  ${INSTALL} -d -m 0770 -o ${WAZUH_USER} -g ${WAZUH_GROUP} ${INSTALLDIR}/queue/sockets
  ${INSTALL} -d -m 0750 -o ${WAZUH_USER} -g ${WAZUH_GROUP} ${INSTALLDIR}/queue/diff
  ${INSTALL} -d -m 0750 -o ${WAZUH_USER} -g ${WAZUH_GROUP} ${INSTALLDIR}/queue/fim
  ${INSTALL} -d -m 0750 -o ${WAZUH_USER} -g ${WAZUH_GROUP} ${INSTALLDIR}/queue/fim/db
  ${INSTALL} -d -m 0750 -o ${WAZUH_USER} -g ${WAZUH_GROUP} ${INSTALLDIR}/queue/syscollector
  ${INSTALL} -d -m 0750 -o ${WAZUH_USER} -g ${WAZUH_GROUP} ${INSTALLDIR}/queue/syscollector/db

  ${INSTALL} -d -m 0750 -o ${WAZUH_USER} -g ${WAZUH_GROUP} ${INSTALLDIR}/queue/logcollector

  ${INSTALL} -d -m 0750 -o root -g ${WAZUH_GROUP} ${INSTALLDIR}/ruleset
  ${INSTALL} -d -m 0750 -o root -g ${WAZUH_GROUP} ${INSTALLDIR}/ruleset/sca

  ${INSTALL} -d -m 0750 -o root -g ${WAZUH_GROUP} ${INSTALLDIR}/wodles
  ${INSTALL} -d -m 0770 -o root -g ${WAZUH_GROUP} ${INSTALLDIR}/var/wodles

  ${INSTALL} -d -m 0770 -o ${WAZUH_USER} -g ${WAZUH_GROUP} ${INSTALLDIR}/etc

    if [ -f /etc/localtime ]
    then
         ${INSTALL} -m 0640 -o root -g ${WAZUH_GROUP} /etc/localtime ${INSTALLDIR}/etc
    fi

  ${INSTALL} -d -m 1770 -o root -g ${WAZUH_GROUP} ${INSTALLDIR}/tmp

    if [ -f /etc/TIMEZONE ]; then
         ${INSTALL} -m 0640 -o root -g ${WAZUH_GROUP} /etc/TIMEZONE ${INSTALLDIR}/etc/
    fi
    # Solaris Needs some extra files
    if [ ${DIST_NAME} = "SunOS" ]; then
      ${INSTALL} -d -m 0750 -o root -g ${WAZUH_GROUP} ${INSTALLDIR}/usr/share/lib/zoneinfo/
        cp -rf /usr/share/lib/zoneinfo/* ${INSTALLDIR}/usr/share/lib/zoneinfo/
        chown root:${WAZUH_GROUP} ${INSTALLDIR}/usr/share/lib/zoneinfo/*
        find ${INSTALLDIR}/usr/share/lib/zoneinfo/ -type d -exec chmod 0750 {} +
        find ${INSTALLDIR}/usr/share/lib/zoneinfo/ -type f -exec chmod 0640 {} +
    fi

    ${INSTALL} -m 0640 -o root -g ${WAZUH_GROUP} -b ../etc/internal_options.conf ${INSTALLDIR}/etc/
    ${INSTALL} -m 0640 -o root -g ${WAZUH_GROUP} wazuh_modules/syscollector/norm_config.json ${INSTALLDIR}/queue/syscollector

    if [ ! -f ${INSTALLDIR}/etc/local_internal_options.conf ]; then
        ${INSTALL} -m 0640 -o root -g ${WAZUH_GROUP} ../etc/local_internal_options.conf ${INSTALLDIR}/etc/local_internal_options.conf
    fi

    if [ ! -f ${INSTALLDIR}/etc/client.keys ]; then
        if [ ${INSTYPE} = 'agent' ]; then
            ${INSTALL} -m 0640 -o root -g ${WAZUH_GROUP} /dev/null ${INSTALLDIR}/etc/client.keys
        else
            ${INSTALL} -m 0640 -o wazuh -g ${WAZUH_GROUP} /dev/null ${INSTALLDIR}/etc/client.keys
        fi
    fi

    if [ ! -f ${INSTALLDIR}/etc/ossec.conf ]; then
        if [ -f  ../etc/ossec.mc ]; then
            ${INSTALL} -m 0660 -o root -g ${WAZUH_GROUP} ../etc/ossec.mc ${INSTALLDIR}/etc/ossec.conf
        else
            ${INSTALL} -m 0660 -o root -g ${WAZUH_GROUP} ${OSSEC_CONF_SRC} ${INSTALLDIR}/etc/ossec.conf
        fi
    fi

  ${INSTALL} -d -m 0770 -o root -g ${WAZUH_GROUP} ${INSTALLDIR}/etc/shared
  ${INSTALL} -d -m 0750 -o root -g ${WAZUH_GROUP} ${INSTALLDIR}/active-response
  ${INSTALL} -d -m 0750 -o root -g ${WAZUH_GROUP} ${INSTALLDIR}/active-response/bin
  ${INSTALL} -d -m 0750 -o root -g ${WAZUH_GROUP} ${INSTALLDIR}/agentless
  ${INSTALL} -m 0750 -o root -g ${WAZUH_GROUP} agentlessd/scripts/* ${INSTALLDIR}/agentless/

  ${INSTALL} -d -m 0770 -o root -g ${WAZUH_GROUP} ${INSTALLDIR}/.ssh

  ./init/fw-check.sh execute
  ${INSTALL} -m 0750 -o root -g ${WAZUH_GROUP} active-response/*.sh ${INSTALLDIR}/active-response/bin/
  ${INSTALL} -m 0750 -o root -g ${WAZUH_GROUP} active-response/*.py ${INSTALLDIR}/active-response/bin/
  ${INSTALL} -m 0750 -o root -g ${WAZUH_GROUP} firewall-drop ${INSTALLDIR}/active-response/bin/
  ${INSTALL} -m 0750 -o root -g ${WAZUH_GROUP} default-firewall-drop ${INSTALLDIR}/active-response/bin/
  ${INSTALL} -m 0750 -o root -g ${WAZUH_GROUP} pf ${INSTALLDIR}/active-response/bin/
  ${INSTALL} -m 0750 -o root -g ${WAZUH_GROUP} npf ${INSTALLDIR}/active-response/bin/
  ${INSTALL} -m 0750 -o root -g ${WAZUH_GROUP} ipfw ${INSTALLDIR}/active-response/bin/
  ${INSTALL} -m 0750 -o root -g ${WAZUH_GROUP} firewalld-drop ${INSTALLDIR}/active-response/bin/
  ${INSTALL} -m 0750 -o root -g ${WAZUH_GROUP} disable-account ${INSTALLDIR}/active-response/bin/
  ${INSTALL} -m 0750 -o root -g ${WAZUH_GROUP} host-deny ${INSTALLDIR}/active-response/bin/
  ${INSTALL} -m 0750 -o root -g ${WAZUH_GROUP} ip-customblock ${INSTALLDIR}/active-response/bin/
  ${INSTALL} -m 0750 -o root -g ${WAZUH_GROUP} restart-wazuh ${INSTALLDIR}/active-response/bin/
  ${INSTALL} -m 0750 -o root -g ${WAZUH_GROUP} route-null ${INSTALLDIR}/active-response/bin/
  ${INSTALL} -m 0750 -o root -g ${WAZUH_GROUP} kaspersky ${INSTALLDIR}/active-response/bin/
  ${INSTALL} -m 0750 -o root -g ${WAZUH_GROUP} wazuh-slack ${INSTALLDIR}/active-response/bin/

  ${INSTALL} -d -m 0750 -o root -g ${WAZUH_GROUP} ${INSTALLDIR}/var
  ${INSTALL} -d -m 0770 -o root -g ${WAZUH_GROUP} ${INSTALLDIR}/var/run
  ${INSTALL} -d -m 0770 -o root -g ${WAZUH_GROUP} ${INSTALLDIR}/var/upgrade
  ${INSTALL} -d -m 0770 -o root -g ${WAZUH_GROUP} ${INSTALLDIR}/var/selinux

  if [ -f selinux/wazuh.pp ]
  then
    ${INSTALL} -m 0640 -o root -g ${WAZUH_GROUP} selinux/wazuh.pp ${INSTALLDIR}/var/selinux/
    InstallSELinuxPolicyPackage
  fi

  ${INSTALL} -d -m 0750 -o root -g ${WAZUH_GROUP} ${INSTALLDIR}/backup

}

InstallLocal()
{

    InstallCommon

    ${INSTALL} -d -m 0770 -o root -g ${WAZUH_GROUP} ${INSTALLDIR}/etc/decoders
    ${INSTALL} -d -m 0770 -o root -g ${WAZUH_GROUP} ${INSTALLDIR}/etc/rules
    ${INSTALL} -d -m 0770 -o ${WAZUH_USER} -g ${WAZUH_GROUP} ${INSTALLDIR}/var/multigroups
    ${INSTALL} -d -m 0770 -o root -g ${WAZUH_GROUP} ${INSTALLDIR}/var/db
    ${INSTALL} -d -m 0770 -o root -g ${WAZUH_GROUP} ${INSTALLDIR}/var/db/agents
    ${INSTALL} -d -m 0770 -o root -g ${WAZUH_GROUP} ${INSTALLDIR}/var/download
    ${INSTALL} -d -m 0750 -o ${WAZUH_USER} -g ${WAZUH_GROUP} ${INSTALLDIR}/logs/archives
    ${INSTALL} -d -m 0750 -o ${WAZUH_USER} -g ${WAZUH_GROUP} ${INSTALLDIR}/logs/alerts
    ${INSTALL} -d -m 0750 -o ${WAZUH_USER} -g ${WAZUH_GROUP} ${INSTALLDIR}/logs/firewall
    ${INSTALL} -d -m 0750 -o ${WAZUH_USER} -g ${WAZUH_GROUP} ${INSTALLDIR}/logs/api
    ${INSTALL} -d -m 0770 -o root -g ${WAZUH_GROUP} ${INSTALLDIR}/etc/rootcheck

    ${INSTALL} -m 0750 -o root -g 0 wazuh-agentlessd ${INSTALLDIR}/bin
    ${INSTALL} -m 0750 -o root -g 0 wazuh-analysisd ${INSTALLDIR}/bin
    ${INSTALL} -m 0750 -o root -g 0 wazuh-monitord ${INSTALLDIR}/bin
    ${INSTALL} -m 0750 -o root -g 0 wazuh-reportd ${INSTALLDIR}/bin
    ${INSTALL} -m 0750 -o root -g 0 wazuh-maild ${INSTALLDIR}/bin
    ${INSTALL} -m 0750 -o root -g 0 wazuh-logtest-legacy ${INSTALLDIR}/bin
    ${INSTALL} -m 0750 -o root -g 0 wazuh-csyslogd ${INSTALLDIR}/bin
    ${INSTALL} -m 0750 -o root -g 0 wazuh-dbd ${INSTALLDIR}/bin
    ${INSTALL} -m 0750 -o root -g ${WAZUH_GROUP} verify-agent-conf ${INSTALLDIR}/bin/
    ${INSTALL} -m 0750 -o root -g 0 clear_stats ${INSTALLDIR}/bin/
    ${INSTALL} -m 0750 -o root -g 0 wazuh-regex ${INSTALLDIR}/bin/
    ${INSTALL} -m 0750 -o root -g 0 agent_control ${INSTALLDIR}/bin/
    ${INSTALL} -m 0750 -o root -g 0 wazuh-integratord ${INSTALLDIR}/bin/
    ${INSTALL} -m 0750 -o root -g 0 wazuh-db ${INSTALLDIR}/bin/

    ${INSTALL} -d -m 0750 -o ${WAZUH_USER} -g ${WAZUH_GROUP} ${INSTALLDIR}/stats
    ${INSTALL} -d -m 0750 -o root -g ${WAZUH_GROUP} ${INSTALLDIR}/ruleset/decoders
    ${INSTALL} -d -m 0750 -o root -g ${WAZUH_GROUP} ${INSTALLDIR}/ruleset/rules

    ${INSTALL} -m 0640 -o root -g ${WAZUH_GROUP} -b ../ruleset/rules/*.xml ${INSTALLDIR}/ruleset/rules
    ${INSTALL} -m 0640 -o root -g ${WAZUH_GROUP} -b ../ruleset/decoders/*.xml ${INSTALLDIR}/ruleset/decoders
    ${INSTALL} -m 0660 -o root -g ${WAZUH_GROUP} ../ruleset/rootcheck/db/*.txt ${INSTALLDIR}/etc/rootcheck

    InstallSecurityConfigurationAssessmentFiles "manager"

    if [ ! -f ${INSTALLDIR}/etc/decoders/local_decoder.xml ]; then
        ${INSTALL} -m 0660 -o ${WAZUH_USER} -g ${WAZUH_GROUP} -b ../etc/local_decoder.xml ${INSTALLDIR}/etc/decoders/local_decoder.xml
    fi
    if [ ! -f ${INSTALLDIR}/etc/rules/local_rules.xml ]; then
        ${INSTALL} -m 0660 -o ${WAZUH_USER} -g ${WAZUH_GROUP} -b ../etc/local_rules.xml ${INSTALLDIR}/etc/rules/local_rules.xml
    fi
    if [ ! -f ${INSTALLDIR}/etc/lists ]; then
        ${INSTALL} -d -m 0770 -o root -g ${WAZUH_GROUP} ${INSTALLDIR}/etc/lists
    fi
    if [ ! -f ${INSTALLDIR}/etc/lists/amazon ]; then
        ${INSTALL} -d -m 0770 -o ${WAZUH_USER} -g ${WAZUH_GROUP} ${INSTALLDIR}/etc/lists/amazon
        ${INSTALL} -m 0660 -o ${WAZUH_USER} -g ${WAZUH_GROUP} -b ../ruleset/lists/amazon/* ${INSTALLDIR}/etc/lists/amazon/
    fi
    if [ ! -f ${INSTALLDIR}/etc/lists/audit-keys ]; then
        ${INSTALL} -m 0660 -o ${WAZUH_USER} -g ${WAZUH_GROUP} -b ../ruleset/lists/audit-keys ${INSTALLDIR}/etc/lists/audit-keys
    fi
    if [ ! -f ${INSTALLDIR}/etc/lists/security-eventchannel ]; then
        ${INSTALL} -m 0660 -o ${WAZUH_USER} -g ${WAZUH_GROUP} -b ../ruleset/lists/security-eventchannel ${INSTALLDIR}/etc/lists/security-eventchannel
    fi

    ${INSTALL} -d -m 0750 -o ${WAZUH_USER} -g ${WAZUH_GROUP} ${INSTALLDIR}/queue/fts
    ${INSTALL} -d -m 0750 -o ${WAZUH_USER} -g ${WAZUH_GROUP} ${INSTALLDIR}/queue/agentless
    ${INSTALL} -d -m 0750 -o ${WAZUH_USER} -g ${WAZUH_GROUP} ${INSTALLDIR}/queue/db

    ${INSTALL} -d -m 0750 -o root -g ${WAZUH_GROUP} ${INSTALLDIR}/integrations
    ${INSTALL} -m 750 -o root -g ${WAZUH_GROUP} ../integrations/pagerduty ${INSTALLDIR}/integrations/pagerduty
    ${INSTALL} -m 750 -o root -g ${WAZUH_GROUP} ../integrations/slack ${INSTALLDIR}/integrations/slack.py
    ${INSTALL} -m 750 -o root -g ${WAZUH_GROUP} ../integrations/virustotal ${INSTALLDIR}/integrations/virustotal.py
    touch ${INSTALLDIR}/logs/integrations.log
    chmod 640 ${INSTALLDIR}/logs/integrations.log
    chown ${WAZUH_USER}:${WAZUH_GROUP} ${INSTALLDIR}/logs/integrations.log

    if [ "X${OPTIMIZE_CPYTHON}" = "Xy" ]; then
        CPYTHON_FLAGS="OPTIMIZE_CPYTHON=yes"
    fi

    # Install Vulnerability Detector files
    ${INSTALL} -d -m 0660 -o root -g ${WAZUH_GROUP} ${INSTALLDIR}/queue/vulnerabilities
    ${INSTALL} -d -m 0440 -o root -g ${WAZUH_GROUP} ${INSTALLDIR}/queue/vulnerabilities/dictionaries
    ${INSTALL} -m 0440 -o root -g ${WAZUH_GROUP} wazuh_modules/vulnerability_detector/cpe_helper.json ${INSTALLDIR}/queue/vulnerabilities/dictionaries

    # Install Task Manager files
    ${INSTALL} -d -m 0770 -o ${WAZUH_USER} -g ${WAZUH_GROUP} ${INSTALLDIR}/queue/tasks

    ### Install Python
    ${MAKEBIN} wpython INSTALLDIR=${INSTALLDIR} TARGET=${INSTYPE}

    ${MAKEBIN} --quiet -C ../framework install INSTALLDIR=${INSTALLDIR}

    ### Backup old API
    if [ "X${update_only}" = "Xyes" ]; then
      ${MAKEBIN} --quiet -C ../api backup INSTALLDIR=${INSTALLDIR} REVISION=${REVISION}
    fi

    ### Install API
    ${MAKEBIN} --quiet -C ../api install INSTALLDIR=${INSTALLDIR}

    ### Restore old API
    if [ "X${update_only}" = "Xyes" ]; then
      ${MAKEBIN} --quiet -C ../api restore INSTALLDIR=${INSTALLDIR} REVISION=${REVISION}
    fi
}

TransferShared()
{
    rm -f ${INSTALLDIR}/etc/shared/merged.mg
    find ${INSTALLDIR}/etc/shared -maxdepth 1 -type f -not -name ar.conf -not -name files.yml -exec cp -pf {} ${INSTALLDIR}/backup/shared \;
    find ${INSTALLDIR}/etc/shared -maxdepth 1 -type f -not -name ar.conf -not -name files.yml -exec mv -f {} ${INSTALLDIR}/etc/shared/default \;
}

InstallServer()
{

    InstallLocal

    # Install cluster files
    ${INSTALL} -d -m 0770 -o ${WAZUH_USER} -g ${WAZUH_GROUP} ${INSTALLDIR}/queue/cluster
    ${INSTALL} -d -m 0750 -o ${WAZUH_USER} -g ${WAZUH_GROUP} ${INSTALLDIR}/logs/cluster

    ${INSTALL} -d -m 0770 -o ${WAZUH_USER} -g ${WAZUH_GROUP} ${INSTALLDIR}/etc/shared/default
    ${INSTALL} -d -m 0750 -o root -g ${WAZUH_GROUP} ${INSTALLDIR}/backup/shared

    TransferShared

    ${INSTALL} -m 0750 -o root -g 0 wazuh-remoted ${INSTALLDIR}/bin
    ${INSTALL} -m 0750 -o root -g 0 wazuh-authd ${INSTALLDIR}/bin

    ${INSTALL} -d -m 0770 -o ${WAZUH_USER} -g ${WAZUH_GROUP} ${INSTALLDIR}/queue/rids
    ${INSTALL} -d -m 0770 -o root -g ${WAZUH_GROUP} ${INSTALLDIR}/queue/agent-groups

    if [ ! -f ${INSTALLDIR}/queue/agents-timestamp ]; then
        ${INSTALL} -m 0600 -o root -g ${WAZUH_GROUP} /dev/null ${INSTALLDIR}/queue/agents-timestamp
    fi

    ${INSTALL} -d -m 0750 -o ${WAZUH_USER} -g ${WAZUH_GROUP} ${INSTALLDIR}/backup/agents
    ${INSTALL} -d -m 0750 -o ${WAZUH_USER} -g ${WAZUH_GROUP} ${INSTALLDIR}/backup/groups

    ${INSTALL} -m 0660 -o ${WAZUH_USER} -g ${WAZUH_GROUP} ../ruleset/rootcheck/db/*.txt ${INSTALLDIR}/etc/shared/default

    if [ ! -f ${INSTALLDIR}/etc/shared/default/agent.conf ]; then
        ${INSTALL} -m 0660 -o ${WAZUH_USER} -g ${WAZUH_GROUP} ../etc/agent.conf ${INSTALLDIR}/etc/shared/default
    fi

    if [ ! -f ${INSTALLDIR}/etc/shared/agent-template.conf ]; then
        ${INSTALL} -m 0660 -o ${WAZUH_USER} -g ${WAZUH_GROUP} ../etc/agent.conf ${INSTALLDIR}/etc/shared/agent-template.conf
    fi

    # Install the plugins files
<<<<<<< HEAD
    ${INSTALL} -d -m 0750 -o root -g ${WAZUH_GROUP} ${INSTALLDIR}/wodles/aws
    ${INSTALL} -m 0750 -o root -g ${WAZUH_GROUP} ../wodles/aws/aws_s3.py ${INSTALLDIR}/wodles/aws/aws-s3.py
    ${INSTALL} -m 0750 -o root -g ${WAZUH_GROUP} ../framework/wrappers/generic_wrapper.sh ${INSTALLDIR}/wodles/aws/aws-s3
=======
    ${INSTALL} -m 0750 -o root -g ${OSSEC_GROUP} ../wodles/__init__.py ${INSTALLDIR}/wodles/__init__.py
    ${INSTALL} -m 0750 -o root -g ${OSSEC_GROUP} ../wodles/utils.py ${INSTALLDIR}/wodles/utils.py

    ${INSTALL} -d -m 0750 -o root -g ${OSSEC_GROUP} ${INSTALLDIR}/wodles/aws
    ${INSTALL} -m 0750 -o root -g ${OSSEC_GROUP} ../wodles/aws/aws_s3.py ${INSTALLDIR}/wodles/aws/aws-s3.py
    ${INSTALL} -m 0750 -o root -g ${OSSEC_GROUP} ../framework/wrappers/generic_wrapper.sh ${INSTALLDIR}/wodles/aws/aws-s3
>>>>>>> 41138918

    ${INSTALL} -d -m 0750 -o root -g ${WAZUH_GROUP} ${INSTALLDIR}/wodles/gcloud
    ${INSTALL} -m 0750 -o root -g ${WAZUH_GROUP} ../wodles/gcloud/gcloud.py ${INSTALLDIR}/wodles/gcloud/gcloud.py
    ${INSTALL} -m 0750 -o root -g ${WAZUH_GROUP} ../wodles/gcloud/integration.py ${INSTALLDIR}/wodles/gcloud/integration.py
    ${INSTALL} -m 0750 -o root -g ${WAZUH_GROUP} ../wodles/gcloud/tools.py ${INSTALLDIR}/wodles/gcloud/tools.py
    ${INSTALL} -m 0750 -o root -g ${WAZUH_GROUP} ../framework/wrappers/generic_wrapper.sh ${INSTALLDIR}/wodles/gcloud/gcloud

    ${INSTALL} -d -m 0750 -o root -g ${WAZUH_GROUP} ${INSTALLDIR}/wodles/docker
    ${INSTALL} -m 0750 -o root -g ${WAZUH_GROUP} ../wodles/docker-listener/DockerListener.py ${INSTALLDIR}/wodles/docker/DockerListener.py
    ${INSTALL} -m 0750 -o root -g ${WAZUH_GROUP} ../framework/wrappers/generic_wrapper.sh ${INSTALLDIR}/wodles/docker/DockerListener

    # Add Azure script (for manager only)
    ${INSTALL} -d -m 0750 -o root -g ${WAZUH_GROUP} ${INSTALLDIR}/wodles/azure
    ${INSTALL} -m 0750 -o root -g ${WAZUH_GROUP} ../wodles/azure/azure-logs.py ${INSTALLDIR}/wodles/azure/azure-logs.py
    ${INSTALL} -m 0750 -o root -g ${WAZUH_GROUP} ../framework/wrappers/generic_wrapper.sh ${INSTALLDIR}/wodles/azure/azure-logs

    GenerateAuthCert

    # Add the wrappers for python script in active-response
    ${INSTALL} -m 0750 -o root -g ${WAZUH_GROUP} ../framework/wrappers/generic_wrapper.sh ${INSTALLDIR}/integrations/slack
    ${INSTALL} -m 0750 -o root -g ${WAZUH_GROUP} ../framework/wrappers/generic_wrapper.sh ${INSTALLDIR}/integrations/virustotal

}

InstallAgent()
{

    InstallCommon

    InstallSecurityConfigurationAssessmentFiles "agent"

    ${INSTALL} -m 0750 -o root -g 0 wazuh-agentd ${INSTALLDIR}/bin
    ${INSTALL} -m 0750 -o root -g 0 agent-auth ${INSTALLDIR}/bin

    ${INSTALL} -d -m 0750 -o ${WAZUH_USER} -g ${WAZUH_GROUP} ${INSTALLDIR}/queue/rids
    ${INSTALL} -d -m 0770 -o root -g ${WAZUH_GROUP} ${INSTALLDIR}/var/incoming
    ${INSTALL} -m 0660 -o root -g ${WAZUH_GROUP} ../ruleset/rootcheck/db/*.txt ${INSTALLDIR}/etc/shared/
    ${INSTALL} -m 0640 -o root -g ${WAZUH_GROUP} ../etc/wpk_root.pem ${INSTALLDIR}/etc/

    # Install the plugins files
    # Don't install the plugins if they are already installed. This check affects
    # hybrid installation mode
    ${INSTALL} -m 0750 -o root -g ${OSSEC_GROUP} ../wodles/__init__.py ${INSTALLDIR}/wodles/__init__.py
    ${INSTALL} -m 0750 -o root -g ${OSSEC_GROUP} ../wodles/utils.py ${INSTALLDIR}/wodles/utils.py

    if [ ! -d ${INSTALLDIR}/wodles/aws ]; then
        ${INSTALL} -d -m 0750 -o root -g ${WAZUH_GROUP} ${INSTALLDIR}/wodles/aws
        ${INSTALL} -m 0750 -o root -g ${WAZUH_GROUP} ../wodles/aws/aws_s3.py ${INSTALLDIR}/wodles/aws/aws-s3
    fi

    if [ ! -d ${INSTALLDIR}/wodles/gcloud ]; then
        ${INSTALL} -d -m 0750 -o root -g ${WAZUH_GROUP} ${INSTALLDIR}/wodles/gcloud
        ${INSTALL} -m 0750 -o root -g ${WAZUH_GROUP} ../wodles/gcloud/gcloud.py ${INSTALLDIR}/wodles/gcloud/gcloud
        ${INSTALL} -m 0750 -o root -g ${WAZUH_GROUP} ../wodles/gcloud/integration.py ${INSTALLDIR}/wodles/gcloud/integration.py
        ${INSTALL} -m 0750 -o root -g ${WAZUH_GROUP} ../wodles/gcloud/tools.py ${INSTALLDIR}/wodles/gcloud/tools.py
    fi

    if [ ! -d ${INSTALLDIR}/wodles/docker ]; then
        ${INSTALL} -d -m 0750 -o root -g ${WAZUH_GROUP} ${INSTALLDIR}/wodles/docker
        ${INSTALL} -m 0750 -o root -g ${WAZUH_GROUP} ../wodles/docker-listener/DockerListener.py ${INSTALLDIR}/wodles/docker/DockerListener
    fi

}

InstallWazuh()
{
    if [ "X$INSTYPE" = "Xagent" ]; then
        InstallAgent
    elif [ "X$INSTYPE" = "Xserver" ]; then
        InstallServer
    elif [ "X$INSTYPE" = "Xlocal" ]; then
        InstallLocal
    fi

}<|MERGE_RESOLUTION|>--- conflicted
+++ resolved
@@ -1070,18 +1070,11 @@
     fi
 
     # Install the plugins files
-<<<<<<< HEAD
+    ${INSTALL} -m 0750 -o root -g ${WAZUH_GROUP} ../wodles/__init__.py ${INSTALLDIR}/wodles/__init__.py
+    ${INSTALL} -m 0750 -o root -g ${WAZUH_GROUP} ../wodles/utils.py ${INSTALLDIR}/wodles/utils.py
     ${INSTALL} -d -m 0750 -o root -g ${WAZUH_GROUP} ${INSTALLDIR}/wodles/aws
     ${INSTALL} -m 0750 -o root -g ${WAZUH_GROUP} ../wodles/aws/aws_s3.py ${INSTALLDIR}/wodles/aws/aws-s3.py
     ${INSTALL} -m 0750 -o root -g ${WAZUH_GROUP} ../framework/wrappers/generic_wrapper.sh ${INSTALLDIR}/wodles/aws/aws-s3
-=======
-    ${INSTALL} -m 0750 -o root -g ${OSSEC_GROUP} ../wodles/__init__.py ${INSTALLDIR}/wodles/__init__.py
-    ${INSTALL} -m 0750 -o root -g ${OSSEC_GROUP} ../wodles/utils.py ${INSTALLDIR}/wodles/utils.py
-
-    ${INSTALL} -d -m 0750 -o root -g ${OSSEC_GROUP} ${INSTALLDIR}/wodles/aws
-    ${INSTALL} -m 0750 -o root -g ${OSSEC_GROUP} ../wodles/aws/aws_s3.py ${INSTALLDIR}/wodles/aws/aws-s3.py
-    ${INSTALL} -m 0750 -o root -g ${OSSEC_GROUP} ../framework/wrappers/generic_wrapper.sh ${INSTALLDIR}/wodles/aws/aws-s3
->>>>>>> 41138918
 
     ${INSTALL} -d -m 0750 -o root -g ${WAZUH_GROUP} ${INSTALLDIR}/wodles/gcloud
     ${INSTALL} -m 0750 -o root -g ${WAZUH_GROUP} ../wodles/gcloud/gcloud.py ${INSTALLDIR}/wodles/gcloud/gcloud.py
@@ -1124,8 +1117,8 @@
     # Install the plugins files
     # Don't install the plugins if they are already installed. This check affects
     # hybrid installation mode
-    ${INSTALL} -m 0750 -o root -g ${OSSEC_GROUP} ../wodles/__init__.py ${INSTALLDIR}/wodles/__init__.py
-    ${INSTALL} -m 0750 -o root -g ${OSSEC_GROUP} ../wodles/utils.py ${INSTALLDIR}/wodles/utils.py
+    ${INSTALL} -m 0750 -o root -g ${WAZUH_GROUP} ../wodles/__init__.py ${INSTALLDIR}/wodles/__init__.py
+    ${INSTALL} -m 0750 -o root -g ${WAZUH_GROUP} ../wodles/utils.py ${INSTALLDIR}/wodles/utils.py
 
     if [ ! -d ${INSTALLDIR}/wodles/aws ]; then
         ${INSTALL} -d -m 0750 -o root -g ${WAZUH_GROUP} ${INSTALLDIR}/wodles/aws
