--- conflicted
+++ resolved
@@ -410,12 +410,8 @@
     unlock
     ;;
 reload)
-<<<<<<< HEAD
     DAEMONS="ossec-monitord ossec-logcollector ossec-remoted ossec-syscheckd ossec-analysisd ossec-maild wazuh-modulesd ${DB_DAEMON} ${CSYSLOG_DAEMON} ${AGENTLESS_DAEMON} ${INTEGRATOR_DAEMON} ${AUTH_DAEMON}"
-=======
-    DAEMONS="ossec-monitord ossec-logcollector ossec-remoted ossec-syscheckd ossec-analysisd ossec-maild wazuh-modulesd ${DB_DAEMON} ${CSYSLOG_DAEMON} ${AGENTLESS_DAEMON} ${INTEGRATOR_DAEMON}"
-    lock
->>>>>>> a69bc14f
+    lock
     stopa
     start
     unlock
