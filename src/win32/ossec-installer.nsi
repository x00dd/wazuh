--- conflicted
+++ resolved
@@ -20,13 +20,8 @@
 ; general
 !define MUI_ICON install.ico
 !define MUI_UNICON uninstall.ico
-<<<<<<< HEAD
 !define VERSION "4.0.0"
 !define REVISION "4000"
-=======
-!define VERSION "3.9.0"
-!define REVISION "3918"
->>>>>>> 8b3fa802
 !define NAME "Wazuh"
 !define SERVICE "OssecSvc"
 
@@ -41,7 +36,7 @@
 BrandingText "Copyright (C) 2015-2019, Wazuh Inc."
 OutFile "${OutFile}"
 
-VIProductVersion "3.9.0.0"
+VIProductVersion "4.0.0.0"
 VIAddVersionKey ProductName "${NAME}"
 VIAddVersionKey CompanyName "Wazuh Inc."
 VIAddVersionKey LegalCopyright "2019 - Wazuh Inc."
