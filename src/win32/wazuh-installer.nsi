; include Modern UI
!include "MUI.nsh"

; standard NSIS includes
!include "LogicLib.nsh"
!include "WinVer.nsh"

; include nsProcess
!addincludedir "nsProcess"
!addplugindir "nsProcess"
!include "nsProcess.nsh"

; include SimpleSC
!addplugindir "SimpleSC"

; include GetTime
!include "FileFunc.nsh"
!insertmacro GetTime

; general
!define MUI_ICON install.ico
!define MUI_UNICON uninstall.ico
<<<<<<< HEAD
!define VERSION "4.7.2"
!define REVISION "40710"
=======
!define VERSION "4.8.0"
!define REVISION "40801"
>>>>>>> e93da741
!define NAME "Wazuh"
!define SERVICE "WazuhSvc"

; output file
!ifndef OutFile
    !define OutFile "wazuh-agent-${VERSION}.exe"
!endif

Var is_upgrade

Name "${NAME} Windows Agent v${VERSION}"
BrandingText "Copyright (C) 2015, Wazuh Inc."
OutFile "${OutFile}"

VIProductVersion "4.8.0.0"
VIAddVersionKey ProductName "${NAME}"
VIAddVersionKey CompanyName "Wazuh Inc."
VIAddVersionKey LegalCopyright "2023 - Wazuh Inc."
VIAddVersionKey FileDescription "Wazuh Agent installer"
VIAddVersionKey FileVersion "${VERSION}"
VIAddVersionKey ProductVersion "${VERSION}"
VIAddVersionKey InternalName "Wazuh Agent"
VIAddVersionKey OriginalFilename "${OutFile}"

InstallDir "$PROGRAMFILES\ossec-agent"
InstallDirRegKey HKLM Software\OSSEC ""

; show (un)installation details
ShowInstDetails show
ShowUninstDetails show

; do not close details pages immediately
!define MUI_FINISHPAGE_NOAUTOCLOSE
!define MUI_UNFINISHPAGE_NOAUTOCLOSE

; interface settings
!define MUI_ABORTWARNING

; pages
!define MUI_WELCOMEPAGE_TITLE_3LINES
!define MUI_WELCOMEPAGE_TEXT "This wizard will guide you through the install of ${Name}.\r\n\r\nClick next to continue."
!define MUI_FINISHPAGE_TITLE_3LINES
!define MUI_FINISHPAGE_RUN "$INSTDIR\win32ui.exe"
!define MUI_FINISHPAGE_RUN_TEXT "Run Agent manager"

; page for choosing components
!define MUI_COMPONENTSPAGE_TEXT_TOP "Select the options you want to be executed. Click next to continue."
!define MUI_COMPONENTSPAGE_NODESC

; pages to display to user
!insertmacro MUI_PAGE_WELCOME
!insertmacro MUI_PAGE_LICENSE "LICENSE.txt"
!insertmacro MUI_PAGE_COMPONENTS
!insertmacro MUI_PAGE_DIRECTORY
!insertmacro MUI_PAGE_INSTFILES
!insertmacro MUI_PAGE_FINISH

; these have to be defined again to work with the uninstall pages
!define MUI_WELCOMEPAGE_TITLE_3LINES
!define MUI_FINISHPAGE_TITLE_3LINES
!insertmacro MUI_UNPAGE_WELCOME
!insertmacro MUI_UNPAGE_CONFIRM
!insertmacro MUI_UNPAGE_INSTFILES
!insertmacro MUI_UNPAGE_FINISH

; languages
!insertmacro MUI_LANGUAGE "English"

; function to stop OSSEC service if running
Function .onInit
    StrCpy $is_upgrade "no"

    ; stop service
    SimpleSC::ExistsService "${SERVICE}"
    Pop $0
    ${If} $0 = 0
        SimpleSC::ServiceIsStopped "${SERVICE}"
        Pop $0
        Pop $1
        ${If} $0 = 0
            ${If} $1 <> 1
                MessageBox MB_OKCANCEL "${NAME} is already installed and the ${SERVICE} service is running. \
                    It will be stopped before continuing." /SD IDOK IDOK ServiceStop
                SetErrorLevel 2
                Abort

                ServiceStop:
                    SimpleSC::StopService "${SERVICE}" 1 30
                    Pop $0
                    ${If} $0 <> 0
                        MessageBox MB_ABORTRETRYIGNORE|MB_ICONSTOP "$\r$\n\
                            Failure stopping the ${SERVICE} service ($0).$\r$\n$\r$\n\
                            Click Abort to stop the installation,$\r$\n\
                            Retry to try again, or$\r$\n\
                            Ignore to skip this file." /SD IDABORT IDIGNORE ServiceStopped IDRETRY ServiceStop

                        SetErrorLevel 2
                        Abort
                    ${Else}
                        StrCpy $is_upgrade "yes"
                    ${EndIf}
            ${EndIf}
        ${Else}
            MessageBox MB_ABORTRETRYIGNORE|MB_ICONSTOP "$\r$\n\
                Failure checking status of the ${SERVICE} service ($0).$\r$\n$\r$\n\
                Click Abort to stop the installation,$\r$\n\
                Retry to try again, or$\r$\n\
                Ignore to skip this file." /SD IDABORT IDIGNORE ServiceStopped IDRETRY ServiceStop

            SetErrorLevel 2
            Abort
        ${EndIf}
    ${EndIf}
    ServiceStopped:
FunctionEnd

; main install section
Section "Wazuh Agent (required)" MainSec
    ; set install type and cwd
    SectionIn RO
    SetOutPath $INSTDIR

    ; clear any errors
    ClearErrors

    ; use real date modified times
    SetDateSave off

    ; overwrite existing files
    SetOverwrite on

    ; remove diff and state files when upgrading

    Push "$INSTDIR\queue\diff\local"
    Push "last-entry"
    Push $0
    GetFunctionAddress $0 "RmFiles"
    Exch $0
    Call FindFiles

    ; create necessary directories
    CreateDirectory "$INSTDIR\bookmarks"
    CreateDirectory "$INSTDIR\logs"
    CreateDirectory "$INSTDIR\rids"
    CreateDirectory "$INSTDIR\syscheck"
    CreateDirectory "$INSTDIR\shared"
    CreateDirectory "$INSTDIR\active-response"
    CreateDirectory "$INSTDIR\active-response\bin"
    CreateDirectory "$INSTDIR\tmp"
    CreateDirectory "$INSTDIR\queue"
    CreateDirectory "$INSTDIR\queue\diff"
    CreateDirectory "$INSTDIR\queue\fim"
    CreateDirectory "$INSTDIR\queue\fim\db"
    CreateDirectory "$INSTDIR\queue\syscollector"
    CreateDirectory "$INSTDIR\queue\syscollector\db"
    CreateDirectory "$INSTDIR\queue\logcollector"
    CreateDirectory "$INSTDIR\incoming"
    CreateDirectory "$INSTDIR\upgrade"
    CreateDirectory "$INSTDIR\wodles"
    CreateDirectory "$INSTDIR\ruleset\"
    CreateDirectory "$INSTDIR\ruleset\sca"

    ; install files
    File wazuh-agent.exe
    File wazuh-agent-eventchannel.exe
    File default-ossec.conf
    File manage_agents.exe
    File /oname=win32ui.exe os_win32ui.exe
    File internal_options.conf
    File default-local_internal_options.conf
    File setup-windows.exe
    File setup-syscheck.exe
    File setup-iis.exe
    File doc.html
    File favicon.ico
    File /oname=shared\rootkit_trojans.txt ..\..\ruleset\rootcheck\db\rootkit_trojans.txt
    File /oname=shared\rootkit_files.txt ..\..\ruleset\rootcheck\db\rootkit_files.txt
    File LICENSE.txt
    File /oname=shared\win_applications_rcl.txt ..\..\ruleset\rootcheck\db\win_applications_rcl.txt
    File /oname=shared\win_malware_rcl.txt ..\..\ruleset\rootcheck\db\win_malware_rcl.txt
    File /oname=shared\win_audit_rcl.txt ..\..\ruleset\rootcheck\db\win_audit_rcl.txt
    File /oname=help.txt help_win.txt
    File vista_sec.txt
    File /oname=active-response\bin\route-null.exe route-null.exe
    File /oname=active-response\bin\restart-wazuh.exe restart-wazuh.exe
    File /oname=active-response\bin\netsh.exe netsh.exe
    File /oname=libwinpthread-1.dll libwinpthread-1.dll
    File /oname=libgcc_s_dw2-1.dll libgcc_s_dw2-1.dll
    File /oname=libstdc++-6.dll libstdc++-6.dll
    File agent-auth.exe
    File /oname=wpk_root.pem ..\..\etc\wpk_root.pem
    File /oname=libwazuhext.dll ..\libwazuhext.dll
    File /oname=libwazuhshared.dll ..\libwazuhshared.dll
    File /oname=dbsync.dll ..\shared_modules\dbsync\build\bin\dbsync.dll
    File /oname=rsync.dll ..\shared_modules\rsync\build\bin\rsync.dll
    File /oname=sysinfo.dll ..\data_provider\build\bin\sysinfo.dll
    File /oname=syscollector.dll ..\wazuh_modules\syscollector\build\bin\syscollector.dll
    File /oname=libfimdb.dll ..\syscheckd/build/bin/libfimdb.dll
    File /oname=queue\syscollector\norm_config.json ..\wazuh_modules\syscollector\norm_config.json
    File VERSION
    File REVISION

    ; Create empty file active-responses.log
    FileOpen $0 "$INSTDIR\active-response\active-responses.log" w
    FileClose $0

    ; use appropriate version of "wazuh-agent.exe"
    ${If} ${AtLeastWinVista}
        Delete "$INSTDIR\wazuh-agent.exe"
        Rename "$INSTDIR\wazuh-agent-eventchannel.exe" "$INSTDIR\wazuh-agent.exe"
    ${Else}
        Delete "$INSTDIR\wazuh-agent-eventchannel.exe"
    ${Endif}

    ; write registry keys
    WriteRegStr HKLM SOFTWARE\ossec "Install_Dir" "$INSTDIR"
    WriteRegStr HKLM "Software\Microsoft\Windows\CurrentVersion\Uninstall\OSSEC" "DisplayName" "${NAME} Agent"
    WriteRegStr HKLM "Software\Microsoft\Windows\CurrentVersion\Uninstall\OSSEC" "DisplayVersion" "${VERSION}"
    WriteRegStr HKLM "Software\Microsoft\Windows\CurrentVersion\Uninstall\OSSEC" "Publisher" "Wazuh, Inc."
    WriteRegStr HKLM "Software\Microsoft\Windows\CurrentVersion\Uninstall\OSSEC" "DisplayIcon" '"$INSTDIR\favicon.ico"'
    WriteRegStr HKLM "Software\Microsoft\Windows\CurrentVersion\Uninstall\OSSEC" "HelpLink" "https://wazuh.com"
    WriteRegStr HKLM "Software\Microsoft\Windows\CurrentVersion\Uninstall\OSSEC" "URLInfoAbout" "https://wazuh.com"
    WriteRegStr HKLM "Software\Microsoft\Windows\CurrentVersion\Uninstall\OSSEC" "UninstallString" '"$INSTDIR\uninstall.exe"'
    ${GetSize} "$INSTDIR" "/S=0K" $0 $1 $2
    IntFmt $0 "0x%08X" $0
    WriteRegDWORD HKLM "Software\Microsoft\Windows\CurrentVersion\Uninstall\OSSEC" "EstimatedSize" "$0"
    WriteRegDWORD HKLM "Software\Microsoft\Windows\CurrentVersion\Uninstall\OSSEC" "NoModify" 1
    WriteRegDWORD HKLM "Software\Microsoft\Windows\CurrentVersion\Uninstall\OSSEC" "NoRepair" 1
    WriteUninstaller "uninstall.exe"

    ; get current local time
    ${GetTime} "" "L" $0 $1 $2 $3 $4 $5 $6
    var /global CURRENTTIME
    StrCpy $CURRENTTIME "$2-$1-$0 $4:$5:$6"

    ; create log file
    LogInstall:
        ClearErrors
        IfFileExists "$INSTDIR\ossec.log" LogComplete
        FileOpen $0 "$INSTDIR\ossec.log" w
        FileClose $0
        IfErrors LogError LogComplete
    LogError:
        MessageBox MB_ABORTRETRYIGNORE|MB_ICONSTOP "$\r$\n\
            Failure creating the ossec.log file.$\r$\n$\r$\n\
            File:$\r$\n$\r$\n$INSTDIR\ossec.log$\r$\n$\r$\n\
            Click Abort to stop the installation,$\r$\n\
            Retry to try again, or$\r$\n\
            Ignore to skip this file." /SD IDABORT IDIGNORE LogComplete IDRETRY LogInstall

        SetErrorLevel 2
        Abort
    LogComplete:
        ClearErrors

    ; rename local_internal_options.conf if it does not already exist
    ConfInstallInternal:
        ClearErrors
        IfFileExists "$INSTDIR\local_internal_options.conf" ConfPresentInternal
        Rename "$INSTDIR\default-local_internal_options.conf" "$INSTDIR\local_internal_options.conf"
        IfErrors ConfErrorInternal ConfPresentInternal
    ConfErrorInternal:
        MessageBox MB_ABORTRETRYIGNORE|MB_ICONSTOP "$\r$\n\
            Failure renaming configuration file.$\r$\n$\r$\n\
            From:$\r$\n$\r$\n\
            $INSTDIR\default-local_internal_options.conf$\r$\n$\r$\n\
            To:$\r$\n$\r$\n\
            $INSTDIR\local_internal_options.conf$\r$\n$\r$\n\
            Click Abort to stop the installation,$\r$\n\
            Retry to try again, or$\r$\n\
            Ignore to skip this file." /SD IDABORT IDIGNORE ConfPresentInternal IDRETRY ConfInstallInternal

        SetErrorLevel 2
        Abort
    ConfPresentInternal:
        ClearErrors

    ; rename ossec.conf if it does not already exist
    ConfInstallOSSEC:
        ClearErrors
        IfFileExists "$INSTDIR\ossec.conf" ConfPresentOSSEC
            Rename "$INSTDIR\default-ossec.conf" "$INSTDIR\ossec.conf"
        IfErrors ConfErrorOSSEC ConfPresentOSSEC
    ConfErrorOSSEC:
        MessageBox MB_ABORTRETRYIGNORE|MB_ICONSTOP "$\r$\n\
            Failure renaming configuration file.$\r$\n$\r$\n\
            From:$\r$\n$\r$\n\
            $INSTDIR\default-ossec.conf$\r$\n$\r$\n\
            To:$\r$\n$\r$\n\
            $INSTDIR\ossec.conf$\r$\n$\r$\n\
            Click Abort to stop the installation,$\r$\n\
            Retry to try again, or$\r$\n\
            Ignore to skip this file." /SD IDABORT IDIGNORE ConfPresentOSSEC IDRETRY ConfInstallOSSEC

        SetErrorLevel 2
        Abort
    ConfPresentOSSEC:
        ClearErrors

    ; handle shortcuts
    ; https://nsis.sourceforge.net/Shortcuts_removal_fails_on_Windows_Vista
    SetShellVarContext all

    ; remove shortcuts
    Delete "$SMPROGRAMS\OSSEC\Edit.lnk"
    Delete "$SMPROGRAMS\OSSEC\Uninstall.lnk"
    Delete "$SMPROGRAMS\OSSEC\Documentation.lnk"
    Delete "$SMPROGRAMS\OSSEC\Edit Config.lnk"
    Delete "$SMPROGRAMS\OSSEC\*.*"
    RMDir "$SMPROGRAMS\OSSEC"

    ; create shortcuts
    CreateDirectory "$SMPROGRAMS\OSSEC"
    CreateShortCut "$SMPROGRAMS\OSSEC\Manage Agent.lnk" "$INSTDIR\win32ui.exe" "" "$INSTDIR\win32ui.exe" 0
    CreateShortCut "$SMPROGRAMS\OSSEC\Documentation.lnk" "$INSTDIR\doc.html" "" "$INSTDIR\doc.html" 0
    CreateShortCut "$SMPROGRAMS\OSSEC\Edit Config.lnk" "$INSTDIR\ossec.conf" "" "$INSTDIR\ossec.conf" 0
    CreateShortCut "$SMPROGRAMS\OSSEC\Uninstall.lnk" "$INSTDIR\uninstall.exe" "" "$INSTDIR\uninstall.exe" 0

    ; install OSSEC service
    ServiceInstall:
        nsExec::ExecToLog '"$INSTDIR\wazuh-agent.exe" install-service'
        Pop $0
        ${If} $0 <> 1
            MessageBox MB_ABORTRETRYIGNORE|MB_ICONSTOP "$\r$\n\
                Failure setting up the ${SERVICE} service.$\r$\n$\r$\n\
                Check the details for information about the error.$\r$\n$\r$\n\
                Click Abort to stop the installation,$\r$\n\
                Retry to try again, or$\r$\n\
                Ignore to skip this file." /SD IDABORT IDIGNORE ServiceInstallComplete IDRETRY ServiceInstall

            SetErrorLevel 2
            Abort
        ${EndIf}
    ServiceInstallComplete:

    ; install files
    Setup:
        nsExec::ExecToLog '"$INSTDIR\setup-windows.exe" "$INSTDIR"'
        Pop $0
        ${If} $0 <> 1
            MessageBox MB_ABORTRETRYIGNORE|MB_ICONSTOP "$\r$\n\
                Failure running setup-windows.exe.$\r$\n$\r$\n\
                Check the details for information about the error.$\r$\n$\r$\n\
                Click Abort to stop the installation,$\r$\n\
                Retry to try again, or$\r$\n\
                Ignore to skip this file." /SD IDABORT IDIGNORE SetupComplete IDRETRY Setup

            SetErrorLevel 2
            Abort
        ${EndIf}


    ${If} $is_upgrade == "yes"
        Goto StartService
    ${Else}
        Goto SetupComplete
    ${EndIf}

    StartService:
        SimpleSC::ExistsService "${SERVICE}"
        Pop $0
        ${If} $0 = 0
            ; StartService [name_of_service] [arguments] [timeout]
            SimpleSC::StartService "${SERVICE}" "" 30
            Pop $0
            ${If} $0 <> 0
                MessageBox MB_RETRYCANCEL  "$\r$\n\
                    Failure starting the ${SERVICE} ($0).$\r$\n$\r$\n\
                    Click Cancel to finish the installation without starting the service,$\r$\n\
                    Click Retry to try again." /SD IDABORT IDCANCEL SetupComplete IDRETRY StartService
            ${EndIf}
        ${Else}
            MessageBox MB_OK  "$\r$\n\
                Service not found ${SERVICE} ($0).$\r$\n$\r$\n\
                Click Cancel to stop the installation,$\r$\n\
                Click Retry to try again." /SD IDABORT IDCANCEL SetupComplete IDRETRY StartService
            SetErrorLevel 2
            Abort
        ${EndIf}

    SetupComplete:

SectionEnd

; add IIS logs
Section "Scan and monitor IIS logs (recommended)" IISLogs
    nsExec::ExecToLog '"$INSTDIR\setup-iis.exe" "$INSTDIR"'
SectionEnd

; Disable integrity checking
Section /o "Disable integrity checking (not recommended)" IntChecking
    nsExec::ExecToLog '"$INSTDIR\setup-syscheck.exe" "$INSTDIR" "disable"'
SectionEnd

; uninstall section
Section "Uninstall"
    ; uninstall the services
    ; this also stops the service as well so it should be done early
    ServiceUninstall:
        nsExec::ExecToLog '"$INSTDIR\wazuh-agent.exe" uninstall-service'
        Pop $0
        ${If} $0 <> 1
            MessageBox MB_ABORTRETRYIGNORE|MB_ICONSTOP "$\r$\n\
                Failure uninstalling the ${SERVICE} service.$\r$\n$\r$\n\
                Check the details for information about the error.$\r$\n$\r$\n\
                Click Abort to stop the installation,$\r$\n\
                Retry to try again, or$\r$\n\
                Ignore to skip this file." /SD IDABORT IDIGNORE ServiceUninstallComplete IDRETRY ServiceUninstall

            SetErrorLevel 2
            Abort
        ${EndIf}
    ServiceUninstallComplete:

    ; make sure manage_agents.exe is not running
    ManageAgents:
        ${nsProcess::FindProcess} "manage_agents.exe" $0
        ${If} $0 = 0
            MessageBox MB_ABORTRETRYIGNORE|MB_ICONSTOP "$\r$\n\
                Found manage_agents.exe is still running.$\r$\n$\r$\n\
                Please close it before continuing.$\r$\n$\r$\n\
                Click Abort to stop the installation,$\r$\n\
                Retry to try again, or$\r$\n\
                Ignore to skip this file." /SD IDABORT IDIGNORE ManageAgentsClosed IDRETRY ManageAgents

            ${nsProcess::Unload}
            SetErrorLevel 2
            Abort
        ${EndIf}
    ManageAgentsClosed:

    ; make sure win32ui.exe is not running
    win32ui:
        ${nsProcess::FindProcess} "win32ui.exe" $0
        ${If} $0 = 0
            MessageBox MB_ABORTRETRYIGNORE|MB_ICONSTOP "$\r$\n\
                Found win32ui.exe is still running.$\r$\n$\r$\n\
                Please close it before continuing.$\r$\n$\r$\n\
                Click Abort to stop the installation,$\r$\n\
                Retry to try again, or$\r$\n\
                Ignore to skip this file." /SD IDABORT IDIGNORE win32uiClosed IDRETRY win32ui

            ${nsProcess::Unload}
            SetErrorLevel 2
            Abort
        ${EndIf}
    win32uiClosed:

    ; unload nsProcess
    ${nsProcess::Unload}

    ; remove registry keys
    DeleteRegKey HKLM "Software\Microsoft\Windows\CurrentVersion\Uninstall\OSSEC"
    DeleteRegKey HKLM SOFTWARE\OSSEC

    ; remove files and uninstaller
    Delete "$INSTDIR\wazuh-agent.exe"
    Delete "$INSTDIR\agent-auth.exe"
    Delete "$INSTDIR\manage_agents.exe"
    Delete "$INSTDIR\ossec.conf"
    Delete "$INSTDIR\uninstall.exe"
    Delete "$INSTDIR\*"
    Delete "$INSTDIR\bookmarks\*"
    Delete "$INSTDIR\logs\*"
    Delete "$INSTDIR\rids\*"
    Delete "$INSTDIR\syscheck\*"
    Delete "$INSTDIR\shared\*"
    Delete "$INSTDIR\active-response\bin\*"
    Delete "$INSTDIR\active-response\*"
    Delete "$INSTDIR\tmp\*"
    Delete "$INSTDIR\incoming\*"
    Delete "$INSTDIR\wodles\*"
    Delete "$INSTDIR\queue\syscollector\db\*"
    Delete "$INSTDIR\queue\syscollector\*"
    Delete "$INSTDIR\queue\fim\db\*"
    Delete "$INSTDIR\queue\fim\*"
    Delete "$INSTDIR\ruleset\sca\*"
    Delete "$INSTDIR\ruleset\*"

    ; remove shortcuts
    SetShellVarContext all
    Delete "$SMPROGRAMS\OSSEC\*.*"
    Delete "$SMPROGRAMS\OSSEC\*"
    RMDir "$SMPROGRAMS\OSSEC"

    ; remove directories used
    RMDir "$INSTDIR\shared"
    RMDir "$INSTDIR\syscheck"
    RMDir "$INSTDIR\bookmarks"
    RMDir "$INSTDIR\logs"
    RMDir "$INSTDIR\rids"
    RMDir "$INSTDIR\active-response\bin"
    RMDir "$INSTDIR\active-response"
    RMDir "$INSTDIR\tmp"
    RMDir /r "$INSTDIR\queue\diff"
    RMDir /r "$INSTDIR\queue\logcollector"
    RMDir "$INSTDIR\incoming"
    RMDir /r "$INSTDIR\upgrade"
    RMDir /r "$INSTDIR\queue\syscollector"
    RMDir /r "$INSTDIR\queue\fim"
    RMDir "$INSTDIR\queue"
    RMDir "$INSTDIR\wodles"
    RMDir "$INSTDIR\ruleset\sca"
    RMDir "$INSTDIR\ruleset"
    RMDir "$INSTDIR"
SectionEnd

Function FindFiles
  Exch $R5 # callback function
  Exch
  Exch $R4 # file name
  Exch 2
  Exch $R0 # directory
  Push $R1
  Push $R2
  Push $R3
  Push $R6

  Push $R0 # first dir to search

  StrCpy $R3 1

  nextDir:
    Pop $R0
    IntOp $R3 $R3 - 1
    ClearErrors
    FindFirst $R1 $R2 "$R0\*.*"
    nextFile:
      StrCmp $R2 "." gotoNextFile
      StrCmp $R2 ".." gotoNextFile

      StrCmp $R2 $R4 0 isDir
        Call $R5
        Pop $R6
        StrCmp $R6 "stop" 0 isDir
          loop:
            StrCmp $R3 0 done
            Pop $R0
            IntOp $R3 $R3 - 1
            Goto loop

      isDir:
        IfFileExists "$R0\$R2\*.*" 0 gotoNextFile
          IntOp $R3 $R3 + 1
          Push "$R0\$R2"

  gotoNextFile:
    FindNext $R1 $R2
    IfErrors 0 nextFile

  done:
    FindClose $R1
    StrCmp $R3 0 0 nextDir

  Pop $R6
  Pop $R3
  Pop $R2
  Pop $R1
  Pop $R0
  Pop $R5
  Pop $R4
FunctionEnd

Function RmFiles
 StrCpy $1 $R0
 Push $1 ; route dir
 Push $2
 Push $2

  FindFirst $3 $2 "$1\*.*"
  IfErrors Exit

  Top:
   StrCmp $2 "." Next
   StrCmp $2 ".." Next
   StrCmp $2 "last-entry" Next
   IfFileExists "$1\$2\*.*" Next
    Delete "$1\$2"

   Next:
    ClearErrors
    FindNext $3 $2
    IfErrors Exit
   Goto Top

  Exit:
  FindClose $2

 Pop $3
 Pop $2
 Pop $1
 Push "go"
FunctionEnd<|MERGE_RESOLUTION|>--- conflicted
+++ resolved
@@ -20,13 +20,8 @@
 ; general
 !define MUI_ICON install.ico
 !define MUI_UNICON uninstall.ico
-<<<<<<< HEAD
-!define VERSION "4.7.2"
-!define REVISION "40710"
-=======
 !define VERSION "4.8.0"
 !define REVISION "40801"
->>>>>>> e93da741
 !define NAME "Wazuh"
 !define SERVICE "WazuhSvc"
 
