; include Modern UI
!include "MUI.nsh"

; standard NSIS includes
!include "LogicLib.nsh"
!include "WinVer.nsh"

; include nsProcess
!addincludedir "nsProcess"
!addplugindir "nsProcess"
!include "nsProcess.nsh"

; include SimpleSC
!addplugindir "SimpleSC"

; include GetTime
!include "FileFunc.nsh"
!insertmacro GetTime

; general
!define MUI_ICON install.ico
!define MUI_UNICON uninstall.ico
<<<<<<< HEAD
!define VERSION "4.3.0"
!define REVISION "40301"
=======
!define VERSION "4.2.0"
!define REVISION "40205"
>>>>>>> abcb629e
!define NAME "Wazuh"
!define SERVICE "WazuhSvc"

; output file
!ifndef OutFile
    !define OutFile "wazuh-agent-${VERSION}.exe"
!endif

Var is_upgrade

Name "${NAME} Windows Agent v${VERSION}"
BrandingText "Copyright (C) 2015-2021, Wazuh Inc."
OutFile "${OutFile}"

VIProductVersion "4.0.0.0"
VIAddVersionKey ProductName "${NAME}"
VIAddVersionKey CompanyName "Wazuh Inc."
VIAddVersionKey LegalCopyright "2021 - Wazuh Inc."
VIAddVersionKey FileDescription "Wazuh Agent installer"
VIAddVersionKey FileVersion "${VERSION}"
VIAddVersionKey ProductVersion "${VERSION}"
VIAddVersionKey InternalName "Wazuh Agent"
VIAddVersionKey OriginalFilename "${OutFile}"

InstallDir "$PROGRAMFILES\ossec-agent"
InstallDirRegKey HKLM Software\OSSEC ""

; show (un)installation details
ShowInstDetails show
ShowUninstDetails show

; do not close details pages immediately
!define MUI_FINISHPAGE_NOAUTOCLOSE
!define MUI_UNFINISHPAGE_NOAUTOCLOSE

; interface settings
!define MUI_ABORTWARNING

; pages
!define MUI_WELCOMEPAGE_TITLE_3LINES
!define MUI_WELCOMEPAGE_TEXT "This wizard will guide you through the install of ${Name}.\r\n\r\nClick next to continue."
!define MUI_FINISHPAGE_TITLE_3LINES
!define MUI_FINISHPAGE_RUN "$INSTDIR\win32ui.exe"
!define MUI_FINISHPAGE_RUN_TEXT "Run Agent manager"

; page for choosing components
!define MUI_COMPONENTSPAGE_TEXT_TOP "Select the options you want to be executed. Click next to continue."
!define MUI_COMPONENTSPAGE_NODESC

; pages to display to user
!insertmacro MUI_PAGE_WELCOME
!insertmacro MUI_PAGE_LICENSE "LICENSE.txt"
!insertmacro MUI_PAGE_COMPONENTS
!insertmacro MUI_PAGE_DIRECTORY
!insertmacro MUI_PAGE_INSTFILES
!insertmacro MUI_PAGE_FINISH

; these have to be defined again to work with the uninstall pages
!define MUI_WELCOMEPAGE_TITLE_3LINES
!define MUI_FINISHPAGE_TITLE_3LINES
!insertmacro MUI_UNPAGE_WELCOME
!insertmacro MUI_UNPAGE_CONFIRM
!insertmacro MUI_UNPAGE_INSTFILES
!insertmacro MUI_UNPAGE_FINISH

; languages
!insertmacro MUI_LANGUAGE "English"

; function to stop OSSEC service if running
Function .onInit
    StrCpy $is_upgrade "no"

    ; stop service
    SimpleSC::ExistsService "${SERVICE}"
    Pop $0
    ${If} $0 = 0
        SimpleSC::ServiceIsStopped "${SERVICE}"
        Pop $0
        Pop $1
        ${If} $0 = 0
            ${If} $1 <> 1
                MessageBox MB_OKCANCEL "${NAME} is already installed and the ${SERVICE} service is running. \
                    It will be stopped before continuing." /SD IDOK IDOK ServiceStop
                SetErrorLevel 2
                Abort

                ServiceStop:
                    SimpleSC::StopService "${SERVICE}" 1 30
                    Pop $0
                    ${If} $0 <> 0
                        MessageBox MB_ABORTRETRYIGNORE|MB_ICONSTOP "$\r$\n\
                            Failure stopping the ${SERVICE} service ($0).$\r$\n$\r$\n\
                            Click Abort to stop the installation,$\r$\n\
                            Retry to try again, or$\r$\n\
                            Ignore to skip this file." /SD IDABORT IDIGNORE ServiceStopped IDRETRY ServiceStop

                        SetErrorLevel 2
                        Abort
                    ${Else}
                        StrCpy $is_upgrade "yes"
                    ${EndIf}
            ${EndIf}
        ${Else}
            MessageBox MB_ABORTRETRYIGNORE|MB_ICONSTOP "$\r$\n\
                Failure checking status of the ${SERVICE} service ($0).$\r$\n$\r$\n\
                Click Abort to stop the installation,$\r$\n\
                Retry to try again, or$\r$\n\
                Ignore to skip this file." /SD IDABORT IDIGNORE ServiceStopped IDRETRY ServiceStop

            SetErrorLevel 2
            Abort
        ${EndIf}
    ${EndIf}
    ServiceStopped:
FunctionEnd

; main install section
Section "Wazuh Agent (required)" MainSec
    ; set install type and cwd
    SectionIn RO
    SetOutPath $INSTDIR

    ; clear any errors
    ClearErrors

    ; use real date modified times
    SetDateSave off

    ; overwrite existing files
    SetOverwrite on

    ; remove diff and state files when upgrading

    Push "$INSTDIR\queue\diff\local"
    Push "last-entry"
    Push $0
    GetFunctionAddress $0 "RmFiles"
    Exch $0
    Call FindFiles

    ; create necessary directories
    CreateDirectory "$INSTDIR\bookmarks"
    CreateDirectory "$INSTDIR\logs"
    CreateDirectory "$INSTDIR\rids"
    CreateDirectory "$INSTDIR\syscheck"
    CreateDirectory "$INSTDIR\shared"
    CreateDirectory "$INSTDIR\active-response"
    CreateDirectory "$INSTDIR\active-response\bin"
    CreateDirectory "$INSTDIR\tmp"
    CreateDirectory "$INSTDIR\queue"
    CreateDirectory "$INSTDIR\queue\diff"
    CreateDirectory "$INSTDIR\queue\fim"
    CreateDirectory "$INSTDIR\queue\fim\db"
    CreateDirectory "$INSTDIR\queue\syscollector"
    CreateDirectory "$INSTDIR\queue\syscollector\db"
    CreateDirectory "$INSTDIR\queue\logcollector"
    CreateDirectory "$INSTDIR\incoming"
    CreateDirectory "$INSTDIR\upgrade"
    CreateDirectory "$INSTDIR\wodles"
    CreateDirectory "$INSTDIR\ruleset\"
    CreateDirectory "$INSTDIR\ruleset\sca"

    ; install files
    File wazuh-agent.exe
    File wazuh-agent-eventchannel.exe
    File default-ossec.conf
    File manage_agents.exe
    File /oname=win32ui.exe os_win32ui.exe
    File internal_options.conf
    File default-local_internal_options.conf
    File setup-windows.exe
    File setup-syscheck.exe
    File setup-iis.exe
    File doc.html
    File favicon.ico
    File /oname=shared\rootkit_trojans.txt ..\..\ruleset\rootcheck\db\rootkit_trojans.txt
    File /oname=shared\rootkit_files.txt ..\..\ruleset\rootcheck\db\rootkit_files.txt
    File LICENSE.txt
    File /oname=shared\win_applications_rcl.txt ..\..\ruleset\rootcheck\db\win_applications_rcl.txt
    File /oname=shared\win_malware_rcl.txt ..\..\ruleset\rootcheck\db\win_malware_rcl.txt
    File /oname=shared\win_audit_rcl.txt ..\..\ruleset\rootcheck\db\win_audit_rcl.txt
    File /oname=help.txt help_win.txt
    File vista_sec.txt
    File /oname=active-response\bin\route-null.exe route-null.exe
    File /oname=active-response\bin\restart-wazuh.exe restart-wazuh.exe
    File /oname=active-response\bin\netsh.exe netsh.exe
    File /oname=libwinpthread-1.dll libwinpthread-1.dll
    File /oname=libgcc_s_sjlj-1.dll libgcc_s_sjlj-1.dll
    File agent-auth.exe
    File /oname=wpk_root.pem ..\..\etc\wpk_root.pem
    File /oname=libwazuhext.dll ..\libwazuhext.dll
    File /oname=libwazuhshared.dll ..\libwazuhshared.dll
    File /oname=dbsync.dll ..\shared_modules\dbsync\build\bin\dbsync.dll
    File /oname=rsync.dll ..\shared_modules\rsync\build\bin\rsync.dll
    File /oname=sysinfo.dll ..\data_provider\build\bin\sysinfo.dll
    File /oname=syscollector.dll ..\wazuh_modules\syscollector\build\bin\syscollector.dll
    File /oname=queue\syscollector\norm_config.json ..\wazuh_modules\syscollector\norm_config.json
    File /oname=ruleset\sca\sca_win_audit.yml ..\..\ruleset\sca\windows\sca_win_audit.yml
    File VERSION
    File REVISION

    ; Create empty file active-responses.log
    FileOpen $0 "$INSTDIR\active-response\active-responses.log" w
    FileClose $0

    ; use appropriate version of "wazuh-agent.exe"
    ${If} ${AtLeastWinVista}
        Delete "$INSTDIR\wazuh-agent.exe"
        Rename "$INSTDIR\wazuh-agent-eventchannel.exe" "$INSTDIR\wazuh-agent.exe"
    ${Else}
        Delete "$INSTDIR\wazuh-agent-eventchannel.exe"
    ${Endif}

    ; write registry keys
    WriteRegStr HKLM SOFTWARE\ossec "Install_Dir" "$INSTDIR"
    WriteRegStr HKLM "Software\Microsoft\Windows\CurrentVersion\Uninstall\OSSEC" "DisplayName" "${NAME} Agent"
    WriteRegStr HKLM "Software\Microsoft\Windows\CurrentVersion\Uninstall\OSSEC" "DisplayVersion" "${VERSION}"
    WriteRegStr HKLM "Software\Microsoft\Windows\CurrentVersion\Uninstall\OSSEC" "Publisher" "Wazuh, Inc."
    WriteRegStr HKLM "Software\Microsoft\Windows\CurrentVersion\Uninstall\OSSEC" "DisplayIcon" '"$INSTDIR\favicon.ico"'
    WriteRegStr HKLM "Software\Microsoft\Windows\CurrentVersion\Uninstall\OSSEC" "HelpLink" "https://wazuh.com"
    WriteRegStr HKLM "Software\Microsoft\Windows\CurrentVersion\Uninstall\OSSEC" "URLInfoAbout" "https://wazuh.com"
    WriteRegStr HKLM "Software\Microsoft\Windows\CurrentVersion\Uninstall\OSSEC" "UninstallString" '"$INSTDIR\uninstall.exe"'
    ${GetSize} "$INSTDIR" "/S=0K" $0 $1 $2
    IntFmt $0 "0x%08X" $0
    WriteRegDWORD HKLM "Software\Microsoft\Windows\CurrentVersion\Uninstall\OSSEC" "EstimatedSize" "$0"
    WriteRegDWORD HKLM "Software\Microsoft\Windows\CurrentVersion\Uninstall\OSSEC" "NoModify" 1
    WriteRegDWORD HKLM "Software\Microsoft\Windows\CurrentVersion\Uninstall\OSSEC" "NoRepair" 1
    WriteUninstaller "uninstall.exe"

    ; get current local time
    ${GetTime} "" "L" $0 $1 $2 $3 $4 $5 $6
    var /global CURRENTTIME
    StrCpy $CURRENTTIME "$2-$1-$0 $4:$5:$6"

    ; create log file
    LogInstall:
        ClearErrors
        IfFileExists "$INSTDIR\ossec.log" LogComplete
        FileOpen $0 "$INSTDIR\ossec.log" w
        FileClose $0
        IfErrors LogError LogComplete
    LogError:
        MessageBox MB_ABORTRETRYIGNORE|MB_ICONSTOP "$\r$\n\
            Failure creating the ossec.log file.$\r$\n$\r$\n\
            File:$\r$\n$\r$\n$INSTDIR\ossec.log$\r$\n$\r$\n\
            Click Abort to stop the installation,$\r$\n\
            Retry to try again, or$\r$\n\
            Ignore to skip this file." /SD IDABORT IDIGNORE LogComplete IDRETRY LogInstall

        SetErrorLevel 2
        Abort
    LogComplete:
        ClearErrors

    ; rename local_internal_options.conf if it does not already exist
    ConfInstallInternal:
        ClearErrors
        IfFileExists "$INSTDIR\local_internal_options.conf" ConfPresentInternal
        Rename "$INSTDIR\default-local_internal_options.conf" "$INSTDIR\local_internal_options.conf"
        IfErrors ConfErrorInternal ConfPresentInternal
    ConfErrorInternal:
        MessageBox MB_ABORTRETRYIGNORE|MB_ICONSTOP "$\r$\n\
            Failure renaming configuration file.$\r$\n$\r$\n\
            From:$\r$\n$\r$\n\
            $INSTDIR\default-local_internal_options.conf$\r$\n$\r$\n\
            To:$\r$\n$\r$\n\
            $INSTDIR\local_internal_options.conf$\r$\n$\r$\n\
            Click Abort to stop the installation,$\r$\n\
            Retry to try again, or$\r$\n\
            Ignore to skip this file." /SD IDABORT IDIGNORE ConfPresentInternal IDRETRY ConfInstallInternal

        SetErrorLevel 2
        Abort
    ConfPresentInternal:
        ClearErrors

    ; rename ossec.conf if it does not already exist
    ConfInstallOSSEC:
        ClearErrors
        IfFileExists "$INSTDIR\ossec.conf" ConfPresentOSSEC
            Rename "$INSTDIR\default-ossec.conf" "$INSTDIR\ossec.conf"
        IfErrors ConfErrorOSSEC ConfPresentOSSEC
    ConfErrorOSSEC:
        MessageBox MB_ABORTRETRYIGNORE|MB_ICONSTOP "$\r$\n\
            Failure renaming configuration file.$\r$\n$\r$\n\
            From:$\r$\n$\r$\n\
            $INSTDIR\default-ossec.conf$\r$\n$\r$\n\
            To:$\r$\n$\r$\n\
            $INSTDIR\ossec.conf$\r$\n$\r$\n\
            Click Abort to stop the installation,$\r$\n\
            Retry to try again, or$\r$\n\
            Ignore to skip this file." /SD IDABORT IDIGNORE ConfPresentOSSEC IDRETRY ConfInstallOSSEC

        SetErrorLevel 2
        Abort
    ConfPresentOSSEC:
        ClearErrors

    ; handle shortcuts
    ; https://nsis.sourceforge.net/Shortcuts_removal_fails_on_Windows_Vista
    SetShellVarContext all

    ; remove shortcuts
    Delete "$SMPROGRAMS\OSSEC\Edit.lnk"
    Delete "$SMPROGRAMS\OSSEC\Uninstall.lnk"
    Delete "$SMPROGRAMS\OSSEC\Documentation.lnk"
    Delete "$SMPROGRAMS\OSSEC\Edit Config.lnk"
    Delete "$SMPROGRAMS\OSSEC\*.*"
    RMDir "$SMPROGRAMS\OSSEC"

    ; create shortcuts
    CreateDirectory "$SMPROGRAMS\OSSEC"
    CreateShortCut "$SMPROGRAMS\OSSEC\Manage Agent.lnk" "$INSTDIR\win32ui.exe" "" "$INSTDIR\win32ui.exe" 0
    CreateShortCut "$SMPROGRAMS\OSSEC\Documentation.lnk" "$INSTDIR\doc.html" "" "$INSTDIR\doc.html" 0
    CreateShortCut "$SMPROGRAMS\OSSEC\Edit Config.lnk" "$INSTDIR\ossec.conf" "" "$INSTDIR\ossec.conf" 0
    CreateShortCut "$SMPROGRAMS\OSSEC\Uninstall.lnk" "$INSTDIR\uninstall.exe" "" "$INSTDIR\uninstall.exe" 0

    ; install OSSEC service
    ServiceInstall:
        nsExec::ExecToLog '"$INSTDIR\wazuh-agent.exe" install-service'
        Pop $0
        ${If} $0 <> 1
            MessageBox MB_ABORTRETRYIGNORE|MB_ICONSTOP "$\r$\n\
                Failure setting up the ${SERVICE} service.$\r$\n$\r$\n\
                Check the details for information about the error.$\r$\n$\r$\n\
                Click Abort to stop the installation,$\r$\n\
                Retry to try again, or$\r$\n\
                Ignore to skip this file." /SD IDABORT IDIGNORE ServiceInstallComplete IDRETRY ServiceInstall

            SetErrorLevel 2
            Abort
        ${EndIf}
    ServiceInstallComplete:

    ; install files
    Setup:
        nsExec::ExecToLog '"$INSTDIR\setup-windows.exe" "$INSTDIR"'
        Pop $0
        ${If} $0 <> 1
            MessageBox MB_ABORTRETRYIGNORE|MB_ICONSTOP "$\r$\n\
                Failure running setup-windows.exe.$\r$\n$\r$\n\
                Check the details for information about the error.$\r$\n$\r$\n\
                Click Abort to stop the installation,$\r$\n\
                Retry to try again, or$\r$\n\
                Ignore to skip this file." /SD IDABORT IDIGNORE SetupComplete IDRETRY Setup

            SetErrorLevel 2
            Abort
        ${EndIf}


    ${If} $is_upgrade == "yes"
        Goto StartService
    ${Else}
        Goto SetupComplete
    ${EndIf}

    StartService:
        SimpleSC::ExistsService "${SERVICE}"
        Pop $0
        ${If} $0 = 0
            ; StartService [name_of_service] [arguments] [timeout]
            SimpleSC::StartService "${SERVICE}" "" 30
            Pop $0
            ${If} $0 <> 0
                MessageBox MB_RETRYCANCEL  "$\r$\n\
                    Failure starting the ${SERVICE} ($0).$\r$\n$\r$\n\
                    Click Cancel to finish the installation without starting the service,$\r$\n\
                    Click Retry to try again." /SD IDABORT IDCANCEL SetupComplete IDRETRY StartService
            ${EndIf}
        ${Else}
            MessageBox MB_OK  "$\r$\n\
                Service not found ${SERVICE} ($0).$\r$\n$\r$\n\
                Click Cancel to stop the installation,$\r$\n\
                Click Retry to try again." /SD IDABORT IDCANCEL SetupComplete IDRETRY StartService
            SetErrorLevel 2
            Abort
        ${EndIf}

    SetupComplete:

SectionEnd

; add IIS logs
Section "Scan and monitor IIS logs (recommended)" IISLogs
    nsExec::ExecToLog '"$INSTDIR\setup-iis.exe" "$INSTDIR"'
SectionEnd

; Disable integrity checking
Section /o "Disable integrity checking (not recommended)" IntChecking
    nsExec::ExecToLog '"$INSTDIR\setup-syscheck.exe" "$INSTDIR" "disable"'
SectionEnd

; uninstall section
Section "Uninstall"
    ; uninstall the services
    ; this also stops the service as well so it should be done early
    ServiceUninstall:
        nsExec::ExecToLog '"$INSTDIR\wazuh-agent.exe" uninstall-service'
        Pop $0
        ${If} $0 <> 1
            MessageBox MB_ABORTRETRYIGNORE|MB_ICONSTOP "$\r$\n\
                Failure uninstalling the ${SERVICE} service.$\r$\n$\r$\n\
                Check the details for information about the error.$\r$\n$\r$\n\
                Click Abort to stop the installation,$\r$\n\
                Retry to try again, or$\r$\n\
                Ignore to skip this file." /SD IDABORT IDIGNORE ServiceUninstallComplete IDRETRY ServiceUninstall

            SetErrorLevel 2
            Abort
        ${EndIf}
    ServiceUninstallComplete:

    ; make sure manage_agents.exe is not running
    ManageAgents:
        ${nsProcess::FindProcess} "manage_agents.exe" $0
        ${If} $0 = 0
            MessageBox MB_ABORTRETRYIGNORE|MB_ICONSTOP "$\r$\n\
                Found manage_agents.exe is still running.$\r$\n$\r$\n\
                Please close it before continuing.$\r$\n$\r$\n\
                Click Abort to stop the installation,$\r$\n\
                Retry to try again, or$\r$\n\
                Ignore to skip this file." /SD IDABORT IDIGNORE ManageAgentsClosed IDRETRY ManageAgents

            ${nsProcess::Unload}
            SetErrorLevel 2
            Abort
        ${EndIf}
    ManageAgentsClosed:

    ; make sure win32ui.exe is not running
    win32ui:
        ${nsProcess::FindProcess} "win32ui.exe" $0
        ${If} $0 = 0
            MessageBox MB_ABORTRETRYIGNORE|MB_ICONSTOP "$\r$\n\
                Found win32ui.exe is still running.$\r$\n$\r$\n\
                Please close it before continuing.$\r$\n$\r$\n\
                Click Abort to stop the installation,$\r$\n\
                Retry to try again, or$\r$\n\
                Ignore to skip this file." /SD IDABORT IDIGNORE win32uiClosed IDRETRY win32ui

            ${nsProcess::Unload}
            SetErrorLevel 2
            Abort
        ${EndIf}
    win32uiClosed:

    ; unload nsProcess
    ${nsProcess::Unload}

    ; remove registry keys
    DeleteRegKey HKLM "Software\Microsoft\Windows\CurrentVersion\Uninstall\OSSEC"
    DeleteRegKey HKLM SOFTWARE\OSSEC

    ; remove files and uninstaller
    Delete "$INSTDIR\wazuh-agent.exe"
	Delete "$INSTDIR\agent-auth.exe"
    Delete "$INSTDIR\manage_agents.exe"
    Delete "$INSTDIR\ossec.conf"
    Delete "$INSTDIR\uninstall.exe"
    Delete "$INSTDIR\*"
    Delete "$INSTDIR\bookmarks\*"
    Delete "$INSTDIR\logs\*"
    Delete "$INSTDIR\rids\*"
    Delete "$INSTDIR\syscheck\*"
    Delete "$INSTDIR\shared\*"
    Delete "$INSTDIR\active-response\bin\*"
    Delete "$INSTDIR\active-response\*"
    Delete "$INSTDIR\tmp\*"
    Delete "$INSTDIR\incoming\*"
    Delete "$INSTDIR\wodles\*"
    Delete "$INSTDIR\queue\syscollector\db\*"
    Delete "$INSTDIR\queue\syscollector\*"
    Delete "$INSTDIR\ruleset\sca\*"
    Delete "$INSTDIR\ruleset\*"

    ; remove shortcuts
    SetShellVarContext all
    Delete "$SMPROGRAMS\OSSEC\*.*"
    Delete "$SMPROGRAMS\OSSEC\*"
    RMDir "$SMPROGRAMS\OSSEC"

    ; remove directories used
    RMDir "$INSTDIR\shared"
    RMDir "$INSTDIR\syscheck"
    RMDir "$INSTDIR\bookmarks"
    RMDir "$INSTDIR\logs"
    RMDir "$INSTDIR\rids"
    RMDir "$INSTDIR\active-response\bin"
    RMDir "$INSTDIR\active-response"
    RMDir "$INSTDIR\tmp"
	RMDir /r "$INSTDIR\queue\diff"
    RMDir /r "$INSTDIR\queue\logcollector"
    RMDir "$INSTDIR\incoming"
    RMDir /r "$INSTDIR\upgrade"
    RMDir /r "$INSTDIR\queue\syscollector"
	RMDir "$INSTDIR\queue"
    RMDir "$INSTDIR\wodles"
    RMDir "$INSTDIR\ruleset\sca"
    RMDir "$INSTDIR\ruleset"
    RMDir "$INSTDIR"
SectionEnd

Function FindFiles
  Exch $R5 # callback function
  Exch
  Exch $R4 # file name
  Exch 2
  Exch $R0 # directory
  Push $R1
  Push $R2
  Push $R3
  Push $R6

  Push $R0 # first dir to search

  StrCpy $R3 1

  nextDir:
    Pop $R0
    IntOp $R3 $R3 - 1
    ClearErrors
    FindFirst $R1 $R2 "$R0\*.*"
    nextFile:
      StrCmp $R2 "." gotoNextFile
      StrCmp $R2 ".." gotoNextFile

      StrCmp $R2 $R4 0 isDir
        Call $R5
        Pop $R6
        StrCmp $R6 "stop" 0 isDir
          loop:
            StrCmp $R3 0 done
            Pop $R0
            IntOp $R3 $R3 - 1
            Goto loop

      isDir:
        IfFileExists "$R0\$R2\*.*" 0 gotoNextFile
          IntOp $R3 $R3 + 1
          Push "$R0\$R2"

  gotoNextFile:
    FindNext $R1 $R2
    IfErrors 0 nextFile

  done:
    FindClose $R1
    StrCmp $R3 0 0 nextDir

  Pop $R6
  Pop $R3
  Pop $R2
  Pop $R1
  Pop $R0
  Pop $R5
  Pop $R4
FunctionEnd

Function RmFiles
 StrCpy $1 $R0
 Push $1 ; route dir
 Push $2
 Push $2

  FindFirst $3 $2 "$1\*.*"
  IfErrors Exit

  Top:
   StrCmp $2 "." Next
   StrCmp $2 ".." Next
   StrCmp $2 "last-entry" Next
   IfFileExists "$1\$2\*.*" Next
    Delete "$1\$2"

   Next:
    ClearErrors
    FindNext $3 $2
    IfErrors Exit
   Goto Top

  Exit:
  FindClose $2

 Pop $3
 Pop $2
 Pop $1
 Push "go"
FunctionEnd<|MERGE_RESOLUTION|>--- conflicted
+++ resolved
@@ -20,13 +20,8 @@
 ; general
 !define MUI_ICON install.ico
 !define MUI_UNICON uninstall.ico
-<<<<<<< HEAD
 !define VERSION "4.3.0"
 !define REVISION "40301"
-=======
-!define VERSION "4.2.0"
-!define REVISION "40205"
->>>>>>> abcb629e
 !define NAME "Wazuh"
 !define SERVICE "WazuhSvc"
 
