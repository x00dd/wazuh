--- conflicted
+++ resolved
@@ -227,10 +227,6 @@
     explicit NetworkLinuxInterface(ifaddrs* addrs)
     : m_interfaceAddress{ addrs }
     , m_gateway{UNKNOWN_VALUE}
-<<<<<<< HEAD
-    , m_metrics{UNKNOWN_VALUE}
-=======
->>>>>>> 27b7a7f3
     {
         if (!addrs)
         {
