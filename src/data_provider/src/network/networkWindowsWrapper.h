--- conflicted
+++ resolved
@@ -83,11 +83,7 @@
 
     std::string address() const override
     {
-<<<<<<< HEAD
-        std::string retVal { UNKNOWN_VALUE };
-=======
-        std::string retVal;
->>>>>>> 27b7a7f3
+        std::string retVal;
         if (m_currentUnicastAddress)
         {
             retVal = Utils::NetworkWindowsHelper::IAddressToString(this->adapterFamily(),
@@ -98,11 +94,7 @@
 
     std::string addressV6() const override
     {
-<<<<<<< HEAD
-        std::string retVal { UNKNOWN_VALUE };
-=======
-        std::string retVal;
->>>>>>> 27b7a7f3
+        std::string retVal;
         if (m_currentUnicastAddress)
         {
             if (Utils::isVistaOrLater())
@@ -122,11 +114,7 @@
 
     std::string netmask() const override
     {
-<<<<<<< HEAD
-        std::string retVal { UNKNOWN_VALUE };
-=======
-        std::string retVal;
->>>>>>> 27b7a7f3
+        std::string retVal;
         if (Utils::isVistaOrLater())
         {
             ULONG mask { 0 };
@@ -155,11 +143,7 @@
 
     std::string netmaskV6() const override
     {
-<<<<<<< HEAD
-        std::string retVal { UNKNOWN_VALUE };
-=======
-        std::string retVal;
->>>>>>> 27b7a7f3
+        std::string retVal;
         if (m_currentUnicastAddress && Utils::isVistaOrLater())
         {
             // Get ipv6Netmask based on current OnLinkPrefixLength value
@@ -253,11 +237,7 @@
 
     std::string metrics() const override
     {
-<<<<<<< HEAD
-        std::string retVal { UNKNOWN_VALUE };
-=======
-        std::string retVal;
->>>>>>> 27b7a7f3
+        std::string retVal;
         if (Utils::isVistaOrLater())
         {
             retVal = std::to_string(m_interfaceAddress->Ipv4Metric);
@@ -268,11 +248,7 @@
 
     std::string metricsV6() const override
     {
-<<<<<<< HEAD
-        std::string retVal { UNKNOWN_VALUE };
-=======
-        std::string retVal;
->>>>>>> 27b7a7f3
+        std::string retVal;
         if (Utils::isVistaOrLater())
         {
             retVal = std::to_string(m_interfaceAddress->Ipv6Metric);
@@ -306,17 +282,7 @@
 
     uint32_t mtu() const override
     {
-<<<<<<< HEAD
-        std::string retVal { UNKNOWN_VALUE };
-        const auto mtu { m_interfaceAddress->Mtu };
-        if (mtu)
-        {
-            retVal = std::to_string(mtu);
-        }
-        return retVal;
-=======
         return m_interfaceAddress->Mtu;
->>>>>>> 27b7a7f3
     }
 
     LinkStats stats() const override
@@ -374,11 +340,7 @@
     std::string getAdapterEncodedUTF8(const std::wstring& name) const
     {
         const std::string utf8AdapterName { Utils::NetworkWindowsHelper::getAdapterNameStr(name) };
-<<<<<<< HEAD
-        return utf8AdapterName.empty() ? UNKNOWN_VALUE : utf8AdapterName;
-=======
         return utf8AdapterName.empty() ? " " : utf8AdapterName;
->>>>>>> 27b7a7f3
     }
 
     int adapterFamily() const
