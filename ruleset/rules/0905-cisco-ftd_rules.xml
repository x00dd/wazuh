--- conflicted
+++ resolved
@@ -1,14 +1,7 @@
 <!--
-<<<<<<< HEAD
-  -  Cisco FTD rules
-  -  Created by Wazuh, Inc.
-  -  Copyright (C) 2015-2022, Wazuh Inc.
-  -  This program is a free software; you can redistribute it and/or modify it under the terms of GPLv2.
-=======
-  Copyright (C) 2015-2021, Wazuh Inc.
+  Copyright (C) 2015-2022, Wazuh Inc.
 
   Cisco FTD rule ID: 91500 - 91530
->>>>>>> 39da44d5
 -->
 
 <group name="cisco,cisco-ftd,">
