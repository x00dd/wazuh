--- conflicted
+++ resolved
@@ -1,12 +1,11 @@
 # Change Log
 All notable changes to this project will be documented in this file.
 
-<<<<<<< HEAD
-# [v4.1.0]
+## [v4.1.0] -
 
 ### Fixed
 - Fixed an error with `/groups/{group_id}/config` Wazuh API endpoints (GET and PUT) when using complex `localfile` configurations. ([#6276](https://github.com/wazuh/wazuh/pull/6383))
-=======
+
 ## [v4.0.1] -
 
 ### Added
@@ -22,8 +21,6 @@
   - Added missing agent:group resource to RBAC's catalog. ([6427](https://github.com/wazuh/wazuh/issues/6427))
 
 ### Removed
-
->>>>>>> 5b3009a8
 
 ## [v4.0.0] -
 
