# Change Log
All notable changes to this project will be documented in this file.

<<<<<<< HEAD
## [v4.9.0]

### Manager

#### Added

- The manager now supports alert forwarding to Fluentd. ([#17306](https://github.com/wazuh/wazuh/pull/17306))

### Agent

#### Changed

- The directory /boot has been removed from the default FIM settings for AIX. #19753

### Ruleset

#### Changed

- The solved vulnerability rule has been clarified. ([#19754](https://github.com/wazuh/wazuh/pull/19754))

### Other

#### Fixed

- Fixed a buffer overflow hazard in HMAC internal library. ([#19794](https://github.com/wazuh/wazuh/pull/19794))
=======
## [v4.8.1]
>>>>>>> 2e562776


## [v4.8.0]

### Manager

#### Added

- Added new query "rollback" to wazuh-db. ([#16058](https://github.com/wazuh/wazuh/pull/16058))

#### Changed

- Improved wazuh-db detection of deleted database files. ([#18476](https://github.com/wazuh/wazuh/pull/18476))
- Added timeout and retry parameters to the VirusTotal integration. ([#16893](https://github.com/wazuh/wazuh/pull/16893))
- Extended wazuh-analysisd EPS metrics with events dropped by overload and remaining credits in the previous cycle. ([#18988](https://github.com/wazuh/wazuh/pull/18988))
- Replaced Filebeat's date index name processor. ([#19819](https://github.com/wazuh/wazuh/pull/19819))
- Updated API and framework packages installation commands to use pip instead of direct invocation of setuptools. ([#18466](https://github.com/wazuh/wazuh/pull/18466))
- Upgraded docker-compose V1 to V2 in API Integration test scripts. ([#17750](https://github.com/wazuh/wazuh/pull/17750))
- Refactored how cluster status dates are treated in the cluster. ([#17015](https://github.com/wazuh/wazuh/pull/17015))

#### Fixed
- Updated cluster connection cleanup to remove temporary files when the connection between a worker and a master is broken. ([#17886](https://github.com/wazuh/wazuh/pull/17886))

### Agent

#### Added

- Added snap package manager support to Syscollector. ([#15740](https://github.com/wazuh/wazuh/pull/15740))
- Added event size validation for the external integrations. ([#17932](https://github.com/wazuh/wazuh/pull/17932))
- Added new unit tests for the AWS integration. ([#17623](https://github.com/wazuh/wazuh/pull/17623))

#### Changed

- Disabled host's IP query by Logcollector when ip_update_interval=0. ([#18574](https://github.com/wazuh/wazuh/pull/18574))
- The MS Graph integration module now supports multiple tenants. ([#19064](https://github.com/wazuh/wazuh/pull/19064))
- FIM now buffers the Linux audit events for who-data to prevent side effects in other components. ([#16200](https://github.com/wazuh/wazuh/pull/16200))
- The sub-process execution implementation has been improved. ([#19720](https://github.com/wazuh/wazuh/pull/19720))
- Refactored and modularized the AWS integration code. ([#17623](https://github.com/wazuh/wazuh/pull/17623))

#### Fixed

- Fixed process path retrieval in Syscollector on Windows XP. ([#16839](https://github.com/wazuh/wazuh/pull/16839))
- Fixed detection of the OS version on Alpine Linux. ([#16056](https://github.com/wazuh/wazuh/pull/16056))
- Fixed Solaris 10 name not showing in the Dashboard. ([#18642](https://github.com/wazuh/wazuh/pull/18642))

### RESTful API

#### Added

- Added new `GET /manager/version/check` endpoint to obtain information about new releases of Wazuh. ([#19952](https://github.com/wazuh/wazuh/pull/19952))

#### Removed

- Removed `PUT /vulnerability`, `GET /vulnerability/{agent_id}`, `GET /vulnerability/{agent_id}/last_scan` and `GET /vulnerability/{agent_id}/summary/{field}` API endpoints as they were deprecated in version 4.7.0. Use the Wazuh indexer REST API instead. ([#20119](https://github.com/wazuh/wazuh/pull/20119))

### Other

#### Changed

- Upgraded external aiohttp library dependency version to 3.8.5. ([#20003](https://github.com/wazuh/wazuh/pull/20003))
- Upgraded external cryptography library dependency version to 41.0.4. ([#20003](https://github.com/wazuh/wazuh/pull/20003))
- Upgraded external numpy library dependency version to 1.26.0. ([#20003](https://github.com/wazuh/wazuh/pull/20003))
- Upgraded external grpcio library dependency version to 1.58.0. ([#20003](https://github.com/wazuh/wazuh/pull/20003))
- Upgraded embedded Python version to 3.10.13. ([#20003](https://github.com/wazuh/wazuh/pull/20003))


## [v4.7.1]


## [v4.7.0]

### Manager

#### Added

- Introduced native Maltiverse integration. Thanks to David Gil (@dgilm). ([#18026](https://github.com/wazuh/wazuh/pull/18026))
- Added a file detailing the dependencies for the Wazuh RESTful API and wodles tests. ([#16513](https://github.com/wazuh/wazuh/pull/16513))
- Added unit tests for the Syscollector legacy decoder. ([#15985](https://github.com/wazuh/wazuh/pull/15985))
- Added unit tests for the manage_agents tool. ([#15999](https://github.com/wazuh/wazuh/pull/15999))
- Added an option to customize the Slack integration. ([#16090](https://github.com/wazuh/wazuh/pull/16090))
- Added support for Amazon Linux 2023 in Vulnerability Detector. ([#17617](https://github.com/wazuh/wazuh/issue/17617))

#### Changed

- An unnecessary sanity check related to Syscollector has been removed from wazuh-db. ([#16008](https://github.com/wazuh/wazuh/pull/16008))

#### Fixed

- Fixed an unexpected error by the Cluster when a worker gets restarted. ([#16683](https://github.com/wazuh/wazuh/pull/16683))
- Fixed an issue that let the manager validate wrong XML configurations. ([#16681](https://github.com/wazuh/wazuh/pull/16681))
- Fixed syscollector packages multiarch values ([#19722](https://github.com/wazuh/wazuh/issues/19722))
- Fieed wazuh-agent crash randomly when RPCRT4.dll is loaded ([#18591](https://github.com/wazuh/wazuh/issues/18591))

#### Deleted

- Delete unused framework RBAC migration folder. ([#17225](https://github.com/wazuh/wazuh/pull/17225))

### Agent

#### Added

- Added support for Custom Logs in Buckets via AWS SQS. ([#17951](https://github.com/wazuh/wazuh/pull/17951))
- Added geolocation for `aws.data.client_ip` field. Thanks to @rh0dy. ([#16198](https://github.com/wazuh/wazuh/pull/16198))
- Added package inventory support for Alpine Linux in Syscollector. ([#15699](https://github.com/wazuh/wazuh/pull/15699))
- Added package inventory support for MacPorts in Syscollector. ([#15877](https://github.com/wazuh/wazuh/pull/15877))
- Added package inventory support for PYPI and node in Syscollector. ([#17982](https://github.com/wazuh/wazuh/pull/17982))
- Added related process information to the open ports inventory in Syscollector. ([#15000](https://github.com/wazuh/wazuh/pull/15000))

#### Changed

- The shared modules' code has been sanitized according to the convention. ([#17966](https://github.com/wazuh/wazuh/pull/17966))
- The package inventory internal messages have been modified to honor the schema compliance. ([#18006](https://github.com/wazuh/wazuh/pull/18006))

#### Fixed

- Fixed detection of osquery 5.4.0+ running outside the integration. ([#17006](https://github.com/wazuh/wazuh/pull/17006))
- Fixed vendor data in package inventory for Brew packages on macOS. ([#16089](https://github.com/wazuh/wazuh/pull/16089))
- Fixed WPK rollback restarting host in Windows agent ([#20081](https://github.com/wazuh/wazuh/pull/20081))

### RESTful API

### Added
- Added new `status_code` field to `GET /agents` response. ([#19726](https://github.com/wazuh/wazuh/pull/19726))

#### Fixed

- Addressed error handling for non-utf-8 encoded file readings. ([#16489](https://github.com/wazuh/wazuh/pull/16489))
- Resolved an issue in the `WazuhException` class that disrupted the API executor subprocess. ([#16914](https://github.com/wazuh/wazuh/pull/16914))
- Corrected an empty value problem in the API specification key. ([#16918](https://github.com/wazuh/wazuh/issues/16918))

#### Deleted

- Deprecated `PUT /vulnerability`, `GET /vulnerability/{agent_id}`, `GET /vulnerability/{agent_id}/last_scan` and `GET /vulnerability/{agent_id}/summary/{field}` API endpoints. In future versions, the Wazuh indexer REST API can be used instead. ([#20126](https://github.com/wazuh/wazuh/pull/20126))

### Other

#### Fixed

- Fixed the signature of the internal function `OSHash_GetIndex()`. ([#17040](https://github.com/wazuh/wazuh/pull/17040))

## [v4.6.0]

### Manager

#### Added

- wazuh-authd can now generate X509 certificates. ([#13559](https://github.com/wazuh/wazuh/pull/13559))
- Introduced a new CLI to manage features related to the Wazuh API RBAC resources. ([#13797](https://github.com/wazuh/wazuh/pull/13797))
- Added support for Amazon Linux 2022 in Vulnerability Detector. ([#13034](https://github.com/wazuh/wazuh/issue/13034))
- Added support for Alma Linux in Vulnerability Detector. ([#16343](https://github.com/wazuh/wazuh/pull/16343))
- Added support for Debian 12 in Vulnerability Detector. ([#18542](https://github.com/wazuh/wazuh/pull/18542))
- Added mechanism in wazuh-db to identify fragmentation and perform vacuum. ([#14953](https://github.com/wazuh/wazuh/pull/14953))
- Added an option to set whether the manager should ban newer agents. ([#18333](https://github.com/wazuh/wazuh/pull/18333))
- Added mechanism to prevent wazuh agents connections to lower manager versions. ([#15661](https://github.com/wazuh/wazuh/pull/15661))

#### Changed

- wazuh-remoted now checks the size of the files to avoid malformed merged.mg. ([#14659](https://github.com/wazuh/wazuh/pull/14659))
- Added a limit option for the Rsync dispatch queue size. ([#14024](https://github.com/wazuh/wazuh/pull/14024))
- Added a limit option for the Rsync thread pool. ([#14026](https://github.com/wazuh/wazuh/pull/14026))
- wazuh-authd now shows a warning when deprecated forcing options are present in the configuration. ([#14549](https://github.com/wazuh/wazuh/pull/14549))
- The agent now notifies the manager when Active Reponse fails to run `netsh`. ([#14804](https://github.com/wazuh/wazuh/pull/14804))
- Use new broadcast system to send agent groups information from the master node of a cluster. ([#13906](https://github.com/wazuh/wazuh/pull/13906))
- Changed cluster `send_request` method so that timeouts are treated as exceptions and not as responses. ([#15220](https://github.com/wazuh/wazuh/pull/15220))
- Refactored methods responsible for file synchronization within the cluster. ([#13065](https://github.com/wazuh/wazuh/pull/13065))
- Changed schema constraints for sys_hwinfo table. ([#16065](https://github.com/wazuh/wazuh/pull/16065))
- Auth process not start when registration password is empty. ([#15709](https://github.com/wazuh/wazuh/pull/15709))
- Changed error messages about corrupt GetSecurityInfo messages from FIM to debug logs. ([#19400](https://github.com/wazuh/wazuh/pull/19400))
- Changed the default settings for wazuh-db to perform database auto-vacuum more often. ([#19956](https://github.com/wazuh/wazuh/pull/19956))

#### Fixed

- Fixed wazuh-remoted not updating total bytes sent in UDP. ([#13979](https://github.com/wazuh/wazuh/pull/13979))
- Fixed translation of packages with a missing version in CPE Helper for Vulnerability Detector. ([#14356](https://github.com/wazuh/wazuh/pull/14356))
- Fixed undefined behavior issues in Vulnerability Detector unit tests. ([#14174](https://github.com/wazuh/wazuh/pull/14174))
- Fixed permission error when producing FIM alerts. ([#14019](https://github.com/wazuh/wazuh/pull/14019))
- Fixed memory leaks wazuh-authd. ([#15164](https://github.com/wazuh/wazuh/pull/15164))
- Fixed Audit policy change detection in FIM for Windows. ([#14763](https://github.com/wazuh/wazuh/pull/14763))
- Fixed `origin_module` variable value when sending API or framework messages to core sockets. ([#14408](https://github.com/wazuh/wazuh/pull/14408))
- Fixed an issue where an erroneous tag appeared in the cluster logs. ([#15715](https://github.com/wazuh/wazuh/pull/15715))
- Fixed log error displayed when there's a duplicate worker node name within a cluster. ([#15250](https://github.com/wazuh/wazuh/issues/15250))
- Resolved an issue in the `agent_upgrade` CLI when used from worker nodes. ([#15487](https://github.com/wazuh/wazuh/pull/15487))
- Fixed error in the `agent_upgrade` CLI when displaying upgrade result. ([#18047](https://github.com/wazuh/wazuh/issues/18047))
- Fixed error in which the connection with the cluster was broken in local clients for not sending keepalives messages. ([#15277](https://github.com/wazuh/wazuh/pull/15277))
- Fixed error in which exceptions were not correctly handled when `dapi_err` command could not be sent to peers. ([#15298](https://github.com/wazuh/wazuh/pull/15298))
- Fixed error in worker's Integrity sync task when a group folder was deleted in master. ([#16257](https://github.com/wazuh/wazuh/pull/16257))
- Fixed error when trying tu update an agent through the API or the CLI while pointing to a WPK file. ([#16506](https://github.com/wazuh/wazuh/pull/16506))
- Fixed wazuh-remoted high CPU usage in master node without agents. ([#15074](https://github.com/wazuh/wazuh/pull/15074))
- Fixed race condition in wazuh-analysisd handling rule ignore option. ([#16101](https://github.com/wazuh/wazuh/pull/16101))
- Fixed missing rules and decoders in Analysisd JSON report. ([#16000](https://github.com/wazuh/wazuh/pull/16000))
- Fixed translation of packages with missing version in CPE Helper. ([#14356](https://github.com/wazuh/wazuh/pull/14356))
- Fixed log date parsing at predecoding stage. ([#15826](https://github.com/wazuh/wazuh/pull/15826))
- Fixed permission error in JSON alert. ([#14019](https://github.com/wazuh/wazuh/pull/14019))

### Agent

#### Added

- Added GuardDuty Native support to the AWS integration. ([#15226](https://github.com/wazuh/wazuh/pull/15226))
- Added `--prefix` parameter to Azure Storage integration. ([#14768](https://github.com/wazuh/wazuh/pull/14768))
- Added validations for empty and invalid values in AWS integration. ([#16493](https://github.com/wazuh/wazuh/pull/16493))
- Added new unit tests for GCloud integration and increased coverage to 99%. ([#13573](https://github.com/wazuh/wazuh/pull/13573))
- Added new unit tests for Azure Storage integration and increased coverage to 99%. ([#14104](https://github.com/wazuh/wazuh/pull/14104))
- Added new unit tests for Docker Listener integration. ([#14177](https://github.com/wazuh/wazuh/pull/14177))
- Added support for Microsoft Graph security API. Thanks to Bryce Shurts (@S-Bryce). ([#18116](https://github.com/wazuh/wazuh/pull/18116))
- Added wildcard support in FIM Windows registers. ([#15852](https://github.com/wazuh/wazuh/pull/15852))
- Added wildcards support for folders in the localfile configuration on Windows. ([#15973](https://github.com/wazuh/wazuh/pull/15973))
- Added new settings `ignore` and `restrict` to logcollector. ([#14782](https://github.com/wazuh/wazuh/pull/14782))
- Added RSync and DBSync to FIM. ([#12745](https://github.com/wazuh/wazuh/pull/12745))
- Added PCRE2 regex for SCA policies. ([#17124](https://github.com/wazuh/wazuh/pull/17124))
- Added mechanism to detect policy changes. ([#14763](https://github.com/wazuh/wazuh/pull/14763))
- Added support for Office365 MS/Azure Government Community Cloud (GCC) and Government Community Cloud High (GCCH) API. Thanks to Bryce Shurts (@S-Bryce). ([#16547](https://github.com/wazuh/wazuh/pull/16547))

#### Changed

- FIM option fim_check_ignore now applies to files and directories. ([#13264](https://github.com/wazuh/wazuh/pull/13264))
- Changed AWS integration to take into account user config found in the `.aws/config` file. ([#16531](https://github.com/wazuh/wazuh/pull/16531))
- Changed the calculation of timestamps in AWS and Azure modules by using UTC timezone. ([#14537](https://github.com/wazuh/wazuh/pull/14537))
- Changed the AWS integration to only show the `Skipping file with another prefix` message in debug mode. ([#15009](https://github.com/wazuh/wazuh/pull/15009))
- Changed debug level required to display CloudWatch Logs event messages. ([#14999](https://github.com/wazuh/wazuh/pull/14999))
- Changed syscollector database default permissions. ([#17447](https://github.com/wazuh/wazuh/pull/17447))
- Changed agent IP lookup algorithm. ([#17161](https://github.com/wazuh/wazuh/pull/17161))
- Changed InstallDate origin in windows installed programs. ([#14499](https://github.com/wazuh/wazuh/pull/14499))
- Enhanced clarity of certain error messages in the AWS integration for better exception tracing. ([#14524](https://github.com/wazuh/wazuh/pull/14524))
- Improved external integrations SQLite queries. ([#13420](https://github.com/wazuh/wazuh/pull/13420))
- Improved items iteration for `Config` and `VPCFlow` AWS integrations. ([#16325](https://github.com/wazuh/wazuh/pull/16325))
- Unit tests have been added to the shared JSON handling library. ([#14784](https://github.com/wazuh/wazuh/pull/14784))
- Unit tests have been added to the shared SQLite handling library. ([#14476](https://github.com/wazuh/wazuh/pull/14476))
- Improved command to change user and group from version 4.2.x to 4.x.x. ([#15032](https://github.com/wazuh/wazuh/pull/15032))
- Changed the internal value of the open_attemps configuration. ([#15647](https://github.com/wazuh/wazuh/pull/15647))
- Reduced the default FIM event throughput to 50 EPS. ([#19758](https://github.com/wazuh/wazuh/pull/19758))

#### Fixed

- Fixed the architecture of the dependency URL for macOS. ([#13534](https://github.com/wazuh/wazuh/pull/13534))
- Fixed a path length limitation that prevented FIM from reporting changes on Windows. ([#13588](https://github.com/wazuh/wazuh/pull/13588))
- Updated the AWS integration to use the regions specified in the AWS config file when no regions are provided in `ossec.conf`. ([#14993](https://github.com/wazuh/wazuh/pull/14993))
- Corrected the error code `#2` for the SIGINT signal within the AWS integration. ([#14850](https://github.com/wazuh/wazuh/pull/14850))
- Fixed the `discard_regex` functionality for the AWS GuardDuty integration. ([#14740](https://github.com/wazuh/wazuh/pull/14740))
- Fixed error messages in the AWS integration when there is a `ClientError`. ([#14500](https://github.com/wazuh/wazuh/pull/14500))
- Fixed error that could lead to duplicate logs when using the same dates in the AWS integration. ([#14493](https://github.com/wazuh/wazuh/pull/14493))
- Fixed `check_bucket` method in AWS integration to be able to find logs without a folder in root. ([#16116](https://github.com/wazuh/wazuh/pull/16116))
- Added field validation for `last_date.json` in Azure Storage integration. ([#16360](https://github.com/wazuh/wazuh/pull/16360))
- Improved handling of invalid regions given to the VPCFlow AWS integration, enhancing exception clarity. ([#15763](https://github.com/wazuh/wazuh/pull/15763))
- Fixed error in the GCloud Subscriber unit tests. ([#16070](https://github.com/wazuh/wazuh/pull/16070))
- Fixed the marker that AWS custom integrations uses. ([#16410](https://github.com/wazuh/wazuh/pull/16410))
- Fixed error messages when there are no logs to process in the WAF and Server Access AWS integrations. ([#16365](https://github.com/wazuh/wazuh/pull/16365))
- Added region validation before instantiating AWS service class in the AWS integration. ([#16463](https://github.com/wazuh/wazuh/pull/16463))
- Fixed InstallDate format in windows installed programs. ([#14161](https://github.com/wazuh/wazuh/pull/14161))
- Fixed syscollector default interval time when the configuration is empty. ([#15428](https://github.com/wazuh/wazuh/issues/15428))
- Fixed agent starts with an invalid fim configuration. ([#16268](https://github.com/wazuh/wazuh/pull/16268))
- Fixed rootcheck scan trying to read deleted files. ([#15719](https://github.com/wazuh/wazuh/pull/15719))
- Fixed compilation and build in Gentoo. ([#15739](https://github.com/wazuh/wazuh/pull/15739))
- Fixed a crash when FIM scan windows longs paths. ([#19375](https://github.com/wazuh/wazuh/pull/19375))
- Fixed FIM who-data support for aarch64 platforms. ([#19378](https://github.com/wazuh/wazuh/pull/19378))

#### Removed

- Unused option `local_ip` for agent configuration has been deleted. ([#13878](https://github.com/wazuh/wazuh/pull/13878))
- Removed unused migration functionality from the AWS integration. ([#14684](https://github.com/wazuh/wazuh/pull/14684))
- Deleted definitions of repeated classes in the AWS integration. ([#17655](https://github.com/wazuh/wazuh/pull/17655))
- Removed duplicate methods in `AWSBucket` and reuse inherited ones from `WazuhIntegration`. ([#15031](https://github.com/wazuh/wazuh/pull/15031))

### RESTful API

#### Added

- Added `POST /events` API endpoint to ingest logs through the API. ([#17670](https://github.com/wazuh/wazuh/pull/17670))
- Added `query`, `select` and `distinct` parameters to multiple endpoints. ([#17865](https://github.com/wazuh/wazuh/pull/17865))
- Added a new upgrade and migration mechanism for the RBAC database. ([#13919](https://github.com/wazuh/wazuh/pull/13919))
- Added new API configuration option to rotate log files based on a given size. ([#13654](https://github.com/wazuh/wazuh/pull/13654))
- Added `relative_dirname` parameter to GET, PUT and DELETE methods of the `/decoder/files/{filename}` and `/rule/files/{filename}` endpoints. ([#15994](https://github.com/wazuh/wazuh/issues/15994))
- Added new config option to disable uploading configurations containing the new `allow_higher_version` setting. ([#18212](https://github.com/wazuh/wazuh/pull/18212))
- Added API integration tests documentation. ([#13615](https://github.com/wazuh/wazuh/pull/13615))

#### Changed

- Changed the API's response status code for Wazuh cluster errors from 400 to 500. ([#13646](https://github.com/wazuh/wazuh/pull/13646))
- Changed Operational API error messages to include additional information. ([#19001](https://github.com/wazuh/wazuh/pull/19001))

#### Fixed

- Fixed an unexpected behavior when using the `q` and `select` parameters in some endpoints. ([#13421](https://github.com/wazuh/wazuh/pull/13421))
- Resolved an issue in the GET /manager/configuration API endpoint when retrieving the vulnerability detector configuration section. ([#15203](https://github.com/wazuh/wazuh/pull/15203))
- Fixed `GET /agents/upgrade_result` endpoint internal error with code 1814 in large environments. ([#15152](https://github.com/wazuh/wazuh/pull/15152))
- Enhanced the alphanumeric_symbols regex to better accommodate specific SCA remediation fields. ([#16756](https://github.com/wazuh/wazuh/pull/16756))
- Fixed bug that would not allow retrieving the Wazuh logs if only the JSON format was configured. ([#15967](https://github.com/wazuh/wazuh/pull/15967))
- Fixed error in `GET /rules` when variables are used inside `id` or `level` ruleset fields. ([#16310](https://github.com/wazuh/wazuh/pull/16310))
- Fixed `PUT /syscheck` and `PUT /rootcheck` endpoints to exclude exception codes properly. ([#16248](https://github.com/wazuh/wazuh/pull/16248))
- Adjusted test_agent_PUT_endpoints.tavern.yaml to resolve a race condition error. ([#16347](https://github.com/wazuh/wazuh/issues/16347))
- Fixed some errors in API integration tests for RBAC white agents. ([#16844](https://github.com/wazuh/wazuh/pull/16844))

#### Removed

- Removed legacy code related to agent databases in `/var/agents/db`. ([#15934](https://github.com/wazuh/wazuh/pull/15934))

### Ruleset

#### Changed

- The SSHD decoder has been improved to catch disconnection events. ([#14138](https://github.com/wazuh/wazuh/pull/14138))


## [v4.5.4]

### Manager

#### Changed

- Set a timeout on requests between components through the cluster. ([#19729](https://github.com/wazuh/wazuh/pull/19729))

#### Fixed

- Fixed a bug that might leave some worker's services hanging if the connection to the master was broken. ([#19702](https://github.com/wazuh/wazuh/pull/19702))
- Fixed vulnerability scan on Windows agent when the OS version has no release data. ([#19706](https://github.com/wazuh/wazuh/pull/19706))


## [v4.5.3] - 2023-10-10

### Manager

#### Changed

- Vulnerability Detector now fetches the SUSE feeds in Gzip compressed format. ([#18783](https://github.com/wazuh/wazuh/pull/18783))

#### Fixed

- Fixed a bug that might cause wazuh-analysisd to crash if it receives a status API query during startup. ([#18737](https://github.com/wazuh/wazuh/pull/18737))
- Fixed a bug that might cause wazuh-maild to crash when handling large alerts. ([#18976](https://github.com/wazuh/wazuh/pull/18976))
- Fixed an issue in Vulnerability Detector fetching the SLES 15 feed. ([#19217](https://github.com/wazuh/wazuh/pull/19217))

### Agent

#### Changed

- Updated the agent to report the name of macOS 14 (Sonoma). ([#19041](https://github.com/wazuh/wazuh/pull/19041))

#### Fixed

- Fixed a bug in the memory handle at the agent's data provider helper. ([#18773](https://github.com/wazuh/wazuh/pull/18773))
- Fixed a data mismatch in the OS name between the global and agents' databases. ([#18903](https://github.com/wazuh/wazuh/pull/18903))
- Fixed an array limit check in wazuh-logcollector. ([#19069](https://github.com/wazuh/wazuh/pull/19069))
- Fixed wrong Windows agent binaries metadata. ([#19286](https://github.com/wazuh/wazuh/pull/19286))
- Fixed error during the windows agent upgrade. ([#19397](https://github.com/wazuh/wazuh/pull/19397))

### RESTful API

#### Added

- Added support for the `$` symbol in query values. ([#18509](https://github.com/wazuh/wazuh/pull/18509))
- Added support for the `@` symbol in query values. ([#18346](https://github.com/wazuh/wazuh/pull/18346))
- Added support for nested queries in the `q` API parameter. ([#18493](https://github.com/wazuh/wazuh/pull/18493))

#### Changed

- Updated `force` flag message in the `agent_upgrade` CLI. ([#18432](https://github.com/wazuh/wazuh/pull/18432))

#### Fixed

- Removed undesired characters when listing rule group names in `GET /rules/groups`. ([#18362](https://github.com/wazuh/wazuh/pull/18362))
- Fixed an error when using the query `condition=all` in `GET /sca/{agent_id}/checks/{policy_id}`. ([#18434](https://github.com/wazuh/wazuh/pull/18434))
- Fixed an error in the API log mechanism where sometimes the requests would not be printed in the log file. ([#18733](https://github.com/wazuh/wazuh/pull/18733))


## [v4.5.2] - 2023-09-06

### Manager

#### Changed

- wazuh-remoted now allows connection overtaking if the older agent did not respond for a while. ([#18085](https://github.com/wazuh/wazuh/pull/18085))
- The manager stops restricting the possible package formats in the inventory, to increase compatibility. ([#18437](https://github.com/wazuh/wazuh/pull/18437))
- wazuh-remoted now prints the connection family when an unknown client gets connected. ([#18468](https://github.com/wazuh/wazuh/pull/18468))
- The manager stops blocking updates by WPK to macOS agents on ARM64, allowing custom updates. ([#18545](https://github.com/wazuh/wazuh/pull/18545))
- Vulnerability Detector now fetches the Debian feeds in BZ2 compressed format. ([#18770](https://github.com/wazuh/wazuh/pull/18770))

### Fixed

- Fixed a bug in wazuh-csyslogd that causes it to consume 100% of CPU while expecting new alerts. ([#18472](https://github.com/wazuh/wazuh/pull/18472))


## [v4.5.1] - 2023-08-24

### Manager

#### Changed

- Vulnerability Detector now fetches the RHEL 5 feed URL from feed.wazuh.com by default. ([#18142](https://github.com/wazuh/wazuh/pull/18142))
- The Vulnerability Detector CPE helper has been updated. ([#16846](https://github.com/wazuh/wazuh/pull/16846))

#### Fixed

- Fixed a race condition in some RBAC unit tests by clearing the SQLAlchemy mappers. ([#17866](https://github.com/wazuh/wazuh/pull/17866))
- Fixed a bug in wazuh-analysisd that could exceed the maximum number of fields when loading a rule. ([#17490](https://github.com/wazuh/wazuh/pull/17490))
- Fixed a race condition in wazuh-analysisd FTS list. ([#17126](https://github.com/wazuh/wazuh/pull/17126))
- Fixed a crash in Analysisd when parsing an invalid decoder. ([#17143](https://github.com/wazuh/wazuh/pull/17143))
- Fixed a segmentation fault in wazuh-modulesd due to duplicate Vulnerability Detector configuration. ([#17701](https://github.com/wazuh/wazuh/pull/17701))
- Fixed Vulnerability Detector configuration for unsupported SUSE systems. ([#16978](https://github.com/wazuh/wazuh/pull/16978))

### Agent

#### Added

- Added the `discard_regex` functionality to Inspector and CloudWatchLogs AWS integrations. ([#17748](https://github.com/wazuh/wazuh/pull/17748))
- Added new validations for the AWS integration arguments. ([#17673](https://github.com/wazuh/wazuh/pull/17673))
- Added native agent support for Apple silicon. ([#2224](https://github.com/wazuh/wazuh-packages/pull/2224))

#### Changed

- The agent for Windows now loads its shared libraries after running the verification. ([#16607](https://github.com/wazuh/wazuh/pull/16607))

#### Fixed

- Fixed `InvalidRange` error in Azure Storage integration when trying to get data from an empty blob. ([#17524](https://github.com/wazuh/wazuh/pull/17524))
- Fixed a memory corruption hazard in the FIM Windows Registry scan. ([#17586](https://github.com/wazuh/wazuh/pull/17586))
- Fixed an error in Syscollector reading the CPU frequency on Apple M1. ([#17179](https://github.com/wazuh/wazuh/pull/17179))
- Fixed agent WPK upgrade for Windows that might leave the previous version in the Registry. ([#16659](https://github.com/wazuh/wazuh/pull/16659))
- Fixed agent WPK upgrade for Windows to get the correct path of the Windows folder. ([#17176](https://github.com/wazuh/wazuh/pull/17176))

### RESTful API

#### Fixed

- Fixed `PUT /agents/upgrade_custom` endpoint to validate that the file extension is `.wpk`. ([#17632](https://github.com/wazuh/wazuh/pull/17632))
- Fixed errors in API endpoints to get `labels` and `reports` active configuration from managers. ([#17660](https://github.com/wazuh/wazuh/pull/17660))

### Ruleset

#### Changed

- The SCA SCA policy for Ubuntu Linux 20.04 (CIS v2.0.0) has been remade. ([#17794](https://github.com/wazuh/wazuh/pull/17794))

#### Fixed

- Fixed CredSSP encryption enforcement at Windows Benchmarks for SCA. ([#17941](https://github.com/wazuh/wazuh/pull/17941))
- Fixed an inverse logic in MS Windows Server 2022 Benchmark for SCA. ([#17940](https://github.com/wazuh/wazuh/pull/17940))
- Fixed a false positive in Windows Eventchannel rule due to substring false positive. ([#17779](https://github.com/wazuh/wazuh/pull/17779))
- Fixed missing whitespaces in SCA policies for Windows. ([#17813](https://github.com/wazuh/wazuh/pull/17813))
- Fixed the description of a Fortigate rule. ([#17798](https://github.com/wazuh/wazuh/pull/17798))

#### Removed

- Removed check 1.1.5 from Windows 10 SCA policy. ([#17812](https://github.com/wazuh/wazuh/pull/17812))

### Other

#### Changed

- The CURL library has been updated to v7.88.1. ([#16990](https://github.com/wazuh/wazuh/pull/16990))


## [v4.5.0] - 2023-08-10

### Manager

#### Changed

- Vulnerability Detector now fetches the NVD feed from https://feed.wazuh.com, based on the NVD API 2.0. ([#17954](https://github.com/wazuh/wazuh/pull/17954))
  - The option `<update_from_year>` has been deprecated.

#### Fixed

- Fixed an error in the installation commands of the API and Framework modules when performing upgrades from sources. ([#17656](https://github.com/wazuh/wazuh/pull/17656))
- Fixed embedded Python interpreter to remove old Wazuh packages from it. ([#18123](https://github.com/wazuh/wazuh/issues/18123))

### RESTful API

#### Changed

- Changed API integration tests to include Nginx LB logs when tests failed. ([#17703](https://github.com/wazuh/wazuh/pull/17703))

#### Fixed

- Fixed error in the Nginx LB entrypoint of the API integration tests. ([#17703](https://github.com/wazuh/wazuh/pull/17703))


## [v4.4.5] - 2023-07-10

### Installer

#### Fixed

- Fixed an error in the DEB package that prevented the agent and manager from being installed on Debian 12. ([#2256](https://github.com/wazuh/wazuh-packages/pull/2256))
- Fixed a service requirement in the RPM package that prevented the agent and manager from being installed on Oracle Linux 9. ([#2257](https://github.com/wazuh/wazuh-packages/pull/2257))


## [v4.4.4] - 2023-06-14

### Manager

#### Fixed

- The vulnerability scanner stops producing false positives for some Windows 11 vulnerabilities due to a change in the feed's CPE. ([#17178](https://github.com/wazuh/wazuh/pull/17178))
- Prevented the VirusTotal integration from querying the API when the source alert is missing the MD5. ([#16908](https://github.com/wazuh/wazuh/pull/16908))

### Agent

#### Changed

- The Windows agent package signing certificate has been updated. ([#17506](https://github.com/wazuh/wazuh/pull/17506))

### Ruleset

#### Changed

- Updated all current rule descriptions from "Ossec" to "Wazuh". ([#17211](https://github.com/wazuh/wazuh/pull/17211))


## [v4.4.3] - 2023-05-26

### Agent

#### Changed

- Added support for Apple Silicon processors to the macOS agent. ([#16521](https://github.com/wazuh/wazuh/pull/16521))
- Prevented the installer from checking the old users "ossecm" and "ossecr" on upgrade. ([#2211](https://github.com/wazuh/wazuh-packages/pull/2211))
- The deployment variables capture has been changed on macOS. ([#17195](https://github.com/wazuh/wazuh/pull/17195))

#### Fixed

- The temporary file "ossec.confre" is now removed after upgrade on macOS. ([#2217](https://github.com/wazuh/wazuh-packages/pull/2217))
- Prevented the installer from corrupting the agent configuration on macOS when deployment variables were defined on upgrade. ([#2208](https://github.com/wazuh/wazuh-packages/pull/2208))
- The installation on macOS has been fixed by removing calls to launchctl. ([#2218](https://github.com/wazuh/wazuh-packages/pull/2218))

### Ruleset

#### Changed

- The SCA policy names have been unified. ([#17202](https://github.com/wazuh/wazuh/pull/17202))


## [v4.4.2] - 2023-05-18

### Manager

#### Changed

- Remove an unused variable in wazuh-authd to fix a _String not null terminated_ Coverity finding. ([#15957](https://github.com/wazuh/wazuh/pull/15957))

#### Fixed

- Fixed a bug causing agent groups tasks status in the cluster not to be stored. ([#16394](https://github.com/wazuh/wazuh/pull/16394))
- Fixed memory leaks in Vulnerability Detector after disk failures. ([#16478](https://github.com/wazuh/wazuh/pull/16478))
- Fixed a pre-decoder problem with the + symbol in the macOS ULS timestamp. ([#16530](https://github.com/wazuh/wazuh/pull/16530))

### Agent

#### Added

- Added a new module to integrate with Amazon Security Lake as a subscriber. ([#16515](https://github.com/wazuh/wazuh/pull/16515))
- Added support for `localfile` blocks deployment. ([#16847](https://github.com/wazuh/wazuh/pull/16847))

#### Changed

- Changed _netstat_ command on macOS agents. ([#16743](https://github.com/wazuh/wazuh/pull/16743))

#### Fixed

- Fixed an issue with MAC address reporting on Windows systems. ([#16517](https://github.com/wazuh/wazuh/pull/16517))
- Fixed Windows unit tests hanging during execution. ([#16857](https://github.com/wazuh/wazuh/pull/16857))

### RESTful API

#### Fixed

- Fixed agent insertion when no key is specified using `POST /agents/insert` endpoint. ([#16381](https://github.com/wazuh/wazuh/pull/16381))

### Ruleset

#### Added

- Added macOS 13.0 Ventura SCA policy. ([#15566](https://github.com/wazuh/wazuh/pull/15566))
- Added new ruleset for macOS 13 Ventura and older versions. ([#15567](https://github.com/wazuh/wazuh/pull/15567))
- Added a new base ruleset for log sources collected from Amazon Security Lake. ([#16549](https://github.com/wazuh/wazuh/pull/16549))

### Other

#### Added

- Added `pyarrow` and `numpy` Python dependencies. ([#16692](https://github.com/wazuh/wazuh/pull/16692))
- Added `importlib-metadata` and `zipp` Python dependencies. ([#16692](https://github.com/wazuh/wazuh/pull/16692))

#### Changed

- Updated `Flask` Python dependency to 2.2.5. ([#17053](https://github.com/wazuh/wazuh/pull/17053))


## [v4.4.1] - 2023-04-12

### Manager

#### Changed

- Improve WazuhDB performance by avoiding synchronization of existing agent keys and removing deprecated agent databases from var/db/agents. ([#15883](https://github.com/wazuh/wazuh/pull/15883))

#### Fixed

- Reverted the addition of some mapping fields in Wazuh template causing a bug with expanded search. ([#16546](https://github.com/wazuh/wazuh/pull/16546))

### RESTful API

#### Changed

- Changed API limits protection to allow uploading new configuration files if `limit` is not modified. ([#16541](https://github.com/wazuh/wazuh/pull/16541))

### Ruleset

#### Added

- Added Debian Linux 11 SCA policy. ([#16017](https://github.com/wazuh/wazuh/pull/16017))

#### Changed

- SCA policy for Red Hat Enterprise Linux 9 rework. ([#16016](https://github.com/wazuh/wazuh/pull/16016))

### Other

#### Changed

- Update embedded Python interpreter to 3.9.16. ([#16472](https://github.com/wazuh/wazuh/issues/16472))
- Update setuptools to 65.5.1. ([#16492](https://github.com/wazuh/wazuh/pull/16492))

## [v4.4.0] - 2023-03-28

### Manager

#### Added

- Added new unit tests for cluster Python module and increased coverage to 99%. ([#9995](https://github.com/wazuh/wazuh/pull/9995))
- Added file size limitation on cluster integrity sync. ([#11190](https://github.com/wazuh/wazuh/pull/11190))
- Added unittests for CLIs script files. ([#13424](https://github.com/wazuh/wazuh/pull/13424))
- Added support for SUSE in Vulnerability Detector. ([#9962](https://github.com/wazuh/wazuh/pull/9962))
- Added support for Ubuntu Jammy in Vulnerability Detector. ([#13263](https://github.com/wazuh/wazuh/pull/13263))
- Added a software limit to limit the number of EPS that a manager can process. ([#13608](https://github.com/wazuh/wazuh/pull/13608))
- Added a new wazuh-clusterd task for agent-groups info synchronization. ([#11753](https://github.com/wazuh/wazuh/pull/11753))
- Added unit tests for functions in charge of getting ruleset sync status. ([#14950](https://github.com/wazuh/wazuh/pull/14950))
- Added auto-vacuum mechanism in wazuh-db. ([#14950](https://github.com/wazuh/wazuh/pull/14950))
- Delta events in Syscollector when data gets changed may now produce alerts. ([#10843](https://github.com/wazuh/wazuh/pull/10843))

#### Changed

- wazuh-logtest now shows warnings about ruleset issues. ([#10822](https://github.com/wazuh/wazuh/pull/10822))
- Modulesd memory is now managed by jemalloc, this helps reduce memory fragmentation. ([#12206](https://github.com/wazuh/wazuh/pull/12206))
- Updated the Vulnerability Detector configuration reporting to include MSU and skip JSON Red Hat feed. ([#12117](https://github.com/wazuh/wazuh/pull/12117))
- Improved the shared configuration file handling performance. ([#12352](https://github.com/wazuh/wazuh/pull/12352))
- The agent group data is now natively handled by Wazuh DB. ([#11753](https://github.com/wazuh/wazuh/pull/11753))
- Improved security at cluster zip filenames creation. ([#10710](https://github.com/wazuh/wazuh/pull/10710))
- Refactor of the core/common.py module. ([#12390](https://github.com/wazuh/wazuh/pull/12390))
- Refactor format_data_into_dictionary method of WazuhDBQuerySyscheck class. ([#12497](https://github.com/wazuh/wazuh/pull/12390))
- Limit the maximum zip size that can be created while synchronizing cluster Integrity. ([#11124](https://github.com/wazuh/wazuh/pull/11124))
- Refactored the functions in charge of synchronizing files in the cluster. ([#13065](https://github.com/wazuh/wazuh/pull/))
- Changed MD5 hash function to BLAKE2 for cluster file comparison. ([#13079](https://github.com/wazuh/wazuh/pull/13079))
- Renamed wazuh-logtest and wazuh-clusterd scripts to follow the same scheme as the other scripts (spaces symbolized with _ instead of -). ([#12926](https://github.com/wazuh/wazuh/pull/12926))
- The agent key polling module has been ported to wazuh-authd. ([#10865](https://github.com/wazuh/wazuh/pull/10865))
- Added the update field in the CPE Helper for Vulnerability Detector. ([#13741](https://github.com/wazuh/wazuh/pull/13741))
- Prevented agents with the same ID from connecting to the manager simultaneously. ([#11702](https://github.com/wazuh/wazuh/pull/11702))
- wazuh-analysisd, wazuh-remoted and wazuh-db metrics have been extended. ([#13713](https://github.com/wazuh/wazuh/pull/13713))
- Minimized and optimized wazuh-clusterd number of messages from workers to master related to agent-info tasks. ([#11753](https://github.com/wazuh/wazuh/pull/11753))
- Improved performance of the `agent_groups` CLI when listing agents belonging to a group. ([#14244](https://github.com/wazuh/wazuh/pull/14244)
- Changed wazuh-clusterd binary behaviour to kill any existing cluster processes when executed. ([#14475](https://github.com/wazuh/wazuh/pull/14475))
- Changed wazuh-clusterd tasks to wait asynchronously for responses coming from wazuh-db. ([#14791](https://github.com/wazuh/wazuh/pull/14843))
- Use zlib for zip compression in cluster synchronization. ([#11190](https://github.com/wazuh/wazuh/pull/11190))
- Added mechanism to dynamically adjust zip size limit in Integrity sync. ([#12241](https://github.com/wazuh/wazuh/pull/12241))
- Deprecate status field in SCA. ([#15853](https://github.com/wazuh/wazuh/pull/15853))
- Agent group guessing (based on configuration hash) now writes the new group directly on the master node. ([#16066](https://github.com/wazuh/wazuh/pull/16066))
- Added delete on cascade of belongs table entries when a group is deleted. ([#16098](https://github.com/wazuh/wazuh/issues/16098))
- Changed `agent_groups` CLI output so affected agents are not printed when deleting a group. ([#16499](https://github.com/wazuh/wazuh/pull/16499))

#### Fixed

- Fixed wazuh-dbd halt procedure. ([#10873](https://github.com/wazuh/wazuh/pull/10873))
- Fixed compilation warnings in the manager. ([#12098](https://github.com/wazuh/wazuh/pull/12098))
- Fixed a bug in the manager that did not send shared folders correctly to agents belonging to multiple groups. ([#12516](https://github.com/wazuh/wazuh/pull/12516))
- Fixed the Active Response decoders to support back the top entries for source IP in reports. ([#12834](https://github.com/wazuh/wazuh/pull/12834))
- Fixed the feed update interval option of Vulnerability Detector for the JSON Red Hat feed. ([#13338](https://github.com/wazuh/wazuh/pull/13338))
- Fixed several code flaws in the Python framework. ([#12127](https://github.com/wazuh/wazuh/pull/12127))
  - Fixed code flaw regarding the use of XML package. ([#10635](https://github.com/wazuh/wazuh/pull/10635))
  - Fixed code flaw regarding permissions at group directories. ([#10636](https://github.com/wazuh/wazuh/pull/10636))
  - Fixed code flaw regarding temporary directory names. ([#10544](https://github.com/wazuh/wazuh/pull/10544))
  - Fixed code flaw regarding try, except and pass block in wazuh-clusterd. ([#11951](https://github.com/wazuh/wazuh/pull/11951))
- Fixed framework datetime transformations to UTC. ([#10782](https://github.com/wazuh/wazuh/pull/10782))
- Fixed a cluster error when Master-Worker tasks where not properly stopped after an exception occurred in one or both parts. ([#11866](https://github.com/wazuh/wazuh/pull/11866))
- Fixed cluster logger issue printing 'NoneType: None' in error logs. ([#12831](https://github.com/wazuh/wazuh/pull/12831))
- Fixed unhandled cluster error when reading a malformed configuration. ([#13419](https://github.com/wazuh/wazuh/pull/13419))
- Fixed framework unit test failures when they are run by the root user. ([#13368](https://github.com/wazuh/wazuh/pull/13368))
- Fixed a memory leak in analysisd when parsing a disabled Active Response. ([#13405](https://github.com/wazuh/wazuh/pull/13405))
- Prevented wazuh-db from deleting queue/diff when cleaning databases. ([#13892](https://github.com/wazuh/wazuh/pull/13892))
- Fixed multiple data race conditions in Remoted reported by ThreadSanitizer. ([#14981](https://github.com/wazuh/wazuh/pull/14981))
- Fixed aarch64 OS collection in Remoted to allow WPK upgrades. ([#15151](https://github.com/wazuh/wazuh/pull/15151))
- Fixed a race condition in Remoted that was blocking agent connections. ([#15165](https://github.com/wazuh/wazuh/pull/15165))
- Fixed Virustotal integration to support non UTF-8 characters. ([#13531](https://github.com/wazuh/wazuh/pull/13531))
- Fixed a bug masking as Timeout any error that might occur while waiting to receive files in the cluster. ([#14922](https://github.com/wazuh/wazuh/pull/14922))
- Fixed a read buffer overflow in wazuh-authd when parsing requests. ([#15876](https://github.com/wazuh/wazuh/pull/15876))
- Applied workaround for bpo-46309 used in cluster to wazuh-db communication.([#16012](https://github.com/wazuh/wazuh/pull/16012))
- Let the database module synchronize the agent groups data before assignments. ([#16233](https://github.com/wazuh/wazuh/pull/16233))
- Fixed memory leaks in wazuh-analysisd when parsing and matching rules. ([#16321](https://github.com/wazuh/wazuh/pull/16321))

#### Removed

- Removed the unused internal option `wazuh_db.sock_queue_size`. ([#12409](https://github.com/wazuh/wazuh/pull/12409))
- Removed all the unused exceptions from the exceptions.py file.  ([#10940](https://github.com/wazuh/wazuh/pull/10940))
- Removed unused execute method from core/utils.py. ([#10740](https://github.com/wazuh/wazuh/pull/10740))
- Removed unused set_user_name function in framework. ([#13119](https://github.com/wazuh/wazuh/pull/13119))
- Unused internal calls to wazuh-db have been deprecated. ([#12370](https://github.com/wazuh/wazuh/pull/12370))
- Debian Stretch support in Vulnerability Detector has been deprecated. ([#14542](https://github.com/wazuh/wazuh/pull/14542))

### Agent

#### Added

- Added support of CPU frequency data provided by Syscollector on Raspberry Pi. ([#11756](https://github.com/wazuh/wazuh/pull/11756))
- Added support for IPv6 address collection in the agent. ([#11450](https://github.com/wazuh/wazuh/pull/11450))
- Added the process startup time data provided by Syscollector on macOS. ([#11833](https://github.com/wazuh/wazuh/pull/11833))
- Added support of package retrieval in Syscollector for OpenSUSE Tumbleweed and Fedora 34. ([#11571](https://github.com/wazuh/wazuh/pull/11571))
- Added the process startup time data provided by Syscollector on macOS. Thanks to @LubinLew. ([#11640](https://github.com/wazuh/wazuh/pull/11640))
- Added support for package data provided by Syscollector on Solaris. ([#11796](https://github.com/wazuh/wazuh/pull/11796))
- Added support for delta events in Syscollector when data gets changed. ([#10843](https://github.com/wazuh/wazuh/pull/10843))
- Added support for pre-installed Windows packages in Syscollector. ([#12035](https://github.com/wazuh/wazuh/pull/12035))
- Added support for IPv6 on agent-manager connection and enrollment. ([#11268](https://github.com/wazuh/wazuh/pull/11268))
- Added support for CIS-CAT Pro v3 and v4 to the CIS-CAT integration module. Thanks to @hustliyilin. ([#12582](https://github.com/wazuh/wazuh/pull/12582))
- Added support for the use of the Azure integration module in Linux agents. ([#10870](https://github.com/wazuh/wazuh/pull/10870))
- Added new error messages when using invalid credentials with the Azure integration. ([#11852](https://github.com/wazuh/wazuh/pull/11852))
- Added reparse option to CloudWatchLogs and Google Cloud Storage integrations.  ([#12515](https://github.com/wazuh/wazuh/pull/12515))
- Wazuh Agent can now be built and run on Alpine Linux. ([#14726](https://github.com/wazuh/wazuh/pull/14726))
- Added native Shuffle integration. ([#15054](https://github.com/wazuh/wazuh/pull/15054))

#### Changed

- Improved the free RAM data provided by Syscollector. ([#11587](https://github.com/wazuh/wazuh/pull/11587))
- The Windows installer (MSI) now provides signed DLL files. ([#12752](https://github.com/wazuh/wazuh/pull/12752))
- Changed the group ownership of the Modulesd process to root. ([#12748](https://github.com/wazuh/wazuh/pull/12748))
- Some parts of Agentd and Execd have got refactored. ([#12750](https://github.com/wazuh/wazuh/pull/12750))
- Handled new exception in the external integration modules. ([#10478](https://github.com/wazuh/wazuh/pull/10478))
- Optimized the number of calls to DB maintenance tasks performed by the AWS integration. ([#11828](https://github.com/wazuh/wazuh/pull/11828))
- Improved the reparse setting performance by removing unnecessary queries from external integrations. ([#12404](https://github.com/wazuh/wazuh/pull/12404))
- Updated and expanded Azure module logging functionality to use the ossec.log file. ([#12478](https://github.com/wazuh/wazuh/pull/12478))
- Improved the error management of the Google Cloud integration. ([#12647](https://github.com/wazuh/wazuh/pull/12647))
- Deprecated `logging` tag in GCloud integration. It now uses `wazuh_modules` debug value to set the verbosity level. ([#12769](https://github.com/wazuh/wazuh/pull/12769))
- The last_dates.json file of the Azure module has been deprecated in favour of a new ORM and database. ([12849](https://github.com/wazuh/wazuh/pull/12849/))
- Improved the error handling in AWS integration's `decompress_file` method. ([#12929](https://github.com/wazuh/wazuh/pull/12929))
- Use zlib for zip compression in cluster synchronization. ([#11190](https://github.com/wazuh/wazuh/pull/11190))
- The exception handling on Wazuh Agent for Windows has been changed to DWARF2. ([#11354](https://github.com/wazuh/wazuh/pull/11354))
- The root CA certificate for WPK upgrade has been updated. ([#14696](https://github.com/wazuh/wazuh/pull/14696))
- Agents on macOS now report the OS name as "macOS" instead of "Mac OS X". ([#14822](https://github.com/wazuh/wazuh/pull/14822))
- The Systemd service stopping policy has been updated. ([#14816](https://github.com/wazuh/wazuh/pull/14816))
- Changed how the AWS module handles `ThrottlingException` adding default values for connection retries in case no config file is set.([#14793](https://github.com/wazuh/wazuh/pull/14793))
- The agent for Windows now verifies its libraries to prevent side loading. ([#15404](https://github.com/wazuh/wazuh/pull/15404))

#### Fixed

- Fixed collection of maximum user data length. Thanks to @LubinLew. ([#7687](https://github.com/wazuh/wazuh/pull/7687))
- Fixed missing fields in Syscollector on Windows 10. ([#10772](https://github.com/wazuh/wazuh/pull/10772))
- Fixed the process startup time data provided by Syscollector on Linux. Thanks to @LubinLew. ([#11227](https://github.com/wazuh/wazuh/pull/11227))
- Fixed network data reporting by Syscollector related to tunnel or VPN interfaces. ([#11837](https://github.com/wazuh/wazuh/pull/11837))
- Skipped V9FS file system at Rootcheck to prevent false positives on WSL. ([#12066](https://github.com/wazuh/wazuh/pull/12066))
- Fixed double file handle closing in Logcollector on Windows. ([#9067](https://github.com/wazuh/wazuh/pull/9067))
- Fixed a bug in Syscollector that may prevent the agent from stopping when the manager connection is lost. ([#11949](https://github.com/wazuh/wazuh/pull/11949))
- Fixed internal exception handling issues on Solaris 10. ([#12148](https://github.com/wazuh/wazuh/pull/12148))
- Fixed duplicate error message IDs in the log. ([#12300](https://github.com/wazuh/wazuh/pull/12300))
- Fixed compilation warnings in the agent. ([#12691](https://github.com/wazuh/wazuh/pull/12691))
- Fixed the `skip_on_error` parameter of the AWS integration module, which was set to `True` by default. ([#1247](https://github.com/wazuh/wazuh/pull/12147))
- Fixed AWS DB maintenance with Load Balancer Buckets. ([#12381](https://github.com/wazuh/wazuh/pull/12381))
- Fixed AWS integration's `test_config_format_created_date` unit test. ([#12650](https://github.com/wazuh/wazuh/pull/12650))
- Fixed created_date field for LB and Umbrella integrations. ([#12630](https://github.com/wazuh/wazuh/pull/12630))
- Fixed AWS integration database maintenance error managament. ([#13185](https://github.com/wazuh/wazuh/pull/13185))
- The default delay at GitHub integration has been increased to 30 seconds. ([#13674](https://github.com/wazuh/wazuh/pull/13674))
- Logcollector has been fixed to allow locations containing colons (:). ([#14706](https://github.com/wazuh/wazuh/pull/14706))
- Fixed system architecture reporting in Syscollector on Apple Silicon devices. ([#13835](https://github.com/wazuh/wazuh/pull/13835))
- The C++ standard library and the GCC runtime library is included with Wazuh. ([#14190](https://github.com/wazuh/wazuh/pull/14190))
- Fixed missing inventory cleaning message in Syscollector. ([#13877](https://github.com/wazuh/wazuh/pull/13877))
- Fixed WPK upgrade issue on Windows agents due to process locking. ([#15322](https://github.com/wazuh/wazuh/pull/15322))
- Fixed FIM injection vulnerabilty when using `prefilter_cmd` option. ([#13044](https://github.com/wazuh/wazuh/pull/13044))
- Fixed the parse of ALB logs splitting `client_port`, `target_port` and `target_port_list` in separated `ip` and `port` for each key. ([14525](https://github.com/wazuh/wazuh/pull/14525))
- Fixed a bug that prevent processing Macie logs with problematic ipGeolocation values. ([15335](https://github.com/wazuh/wazuh/pull/15335))
- Fixed GCP integration module error messages. ([#15584](https://github.com/wazuh/wazuh/pull/15584))
- Fixed an error that prevented the agent on Windows from stopping correctly. ([#15575](https://github.com/wazuh/wazuh/pull/15575))
- Fixed Azure integration credentials link. ([#16140](https://github.com/wazuh/wazuh/pull/16140))

#### Removed

- Deprecated Azure and AWS credentials in the configuration authentication option. ([#14543](https://github.com/wazuh/wazuh/pull/14543))

### RESTful API

#### Added

- Added new API integration tests for a Wazuh environment without a cluster configuration. ([#10620](https://github.com/wazuh/wazuh/pull/10620))
- Added wazuh-modulesd tags to `GET /manager/logs` and `GET /cluster/{node_id}/logs` endpoints. ([#11731](https://github.com/wazuh/wazuh/pull/11731))
- Added Python decorator to soft deprecate API endpoints adding deprecation headers to their responses. ([#12438](https://github.com/wazuh/wazuh/pull/12438))
- Added new exception to inform that /proc directory is not found or permissions to see its status are not granted. ([#12486](https://github.com/wazuh/wazuh/pull/12486))
- Added new field and filter to `GET /agents` response to retrieve agent groups configuration synchronization status. ([#12362](https://github.com/wazuh/wazuh/pull/12483))
- Added agent groups configuration synchronization status to `GET /agents/summary/status` endpoint. ([12498](https://github.com/wazuh/wazuh/pull/12498))
- Added JSON log handling. ([#11171](https://github.com/wazuh/wazuh/pull/11171))
- Added integration tests for IPv6 agent's registration. ([#12029](https://github.com/wazuh/wazuh/pull/12029))
- Enable ordering by Agents count in `/groups` endpoints. ([#12887](https://github.com/wazuh/wazuh/pull/12887))
- Added hash to API logs to identify users logged in with authorization context. ([#12092](https://github.com/wazuh/wazuh/pull/12092))
- Added new `limits` section to the `upload_wazuh_configuration` section in the Wazuh API configuration. ([#14119](https://github.com/wazuh/wazuh/pull/14119))
- Added logic to API logger to renew its streams if needed on every request. ([#14295](https://github.com/wazuh/wazuh/pull/14295))
- Added `GET /manager/daemons/stats` and `GET /cluster/{node_id}/daemons/stats` API endpoints. ([#14401](https://github.com/wazuh/wazuh/pull/14401))
- Added `GET /agents/{agent_id}/daemons/stats` API endpoint. ([#14464](https://github.com/wazuh/wazuh/pull/14464))
- Added the possibility to get the configuration of the `wazuh-db` component in active configuration endpoints. ([#14471](https://github.com/wazuh/wazuh/pull/14471))
- Added distinct and select parameters to GET /sca/{agent_id} and GET /sca/{agent_id}/checks/{policy_id} endpoints. ([#15084](https://github.com/wazuh/wazuh/pull/15084))
- Added new endpoint to run vulnerability detector on-demand scans (`PUT /vulnerability`). ([#15290](https://github.com/wazuh/wazuh/pull/15290))

#### Changed

- Improved `GET /cluster/healthcheck` endpoint and `cluster_control -i more` CLI call in loaded cluster environments. ([#11341](https://github.com/wazuh/wazuh/pull/11341))
- Removed `never_connected` agent status limitation when trying to assign agents to groups. ([#12595](https://github.com/wazuh/wazuh/pull/12595))
- Changed API version and upgrade_version filters to work with different version formats. ([#12551](https://github.com/wazuh/wazuh/pull/12551))
- Renamed `GET /agents/{agent_id}/group/is_sync` endpoint to `GET /agents/group/is_sync` and added new `agents_list` parameter. ([#9413](https://github.com/wazuh/wazuh/pull/9413))
- Added `POST /security/user/authenticate` endpoint and marked `GET /security/user/authenticate` endpoint as deprecated. ([#10397](https://github.com/wazuh/wazuh/pull/10397))
- Adapted framework code to agent-group changes to use the new wazuh-db commands. ([#12526](https://github.com/wazuh/wazuh/pull/12526))
- Updated default timeout for `GET /mitre/software` to avoid timing out in slow environments after the MITRE DB update to v11.2. ([#13791](https://github.com/wazuh/wazuh/pull/13791))
- Changed API settings related to remote commands. The `remote_commands` section will be hold within `upload_wazuh_configuration`. ([#14119](https://github.com/wazuh/wazuh/pull/14119))
- Improved API unauthorized responses to be more accurate. ([#14233](https://github.com/wazuh/wazuh/pull/14233))
- Updated framework functions that communicate with the `request` socket to use `remote` instead. ([#14259](https://github.com/wazuh/wazuh/pull/14259))
- Improved parameter validation for API endpoints that require component and configuration parameters. ([#14766](https://github.com/wazuh/wazuh/pull/14766))
- Improved `GET /sca/{agent_id}/checks/{policy_id}` API endpoint performance. ([#15017](https://github.com/wazuh/wazuh/pull/15017))
- Improved exception handling when trying to connect to Wazuh sockets. ([#15334](https://github.com/wazuh/wazuh/pull/15334))
- Modified _group_names and _group_names_or_all regexes to avoid invalid group names. ([#15671](https://github.com/wazuh/wazuh/pull/15671))
- Changed `GET /sca/{agent_id}/checks/{policy_id}` endpoint filters and response to remove `status` field. ([#15747](https://github.com/wazuh/wazuh/pull/15747))
- Removed RBAC group assignments' related permissions from `DELETE /groups` to improve performance and changed response structure. ([#16231](https://github.com/wazuh/wazuh/pull/16231))

#### Fixed

- Fixed copy functions used for the backup files and upload endpoints to prevent incorrent metadata. ([#12302](https://github.com/wazuh/wazuh/pull/12302))
- Fixed a bug regarding ids not being sorted with cluster disabled in Active Response and Agent endpoints. ([#11010](https://github.com/wazuh/wazuh/pull/11010))
- Fixed a bug where `null` values from wazuh-db where returned in API responses. ([#10736](https://github.com/wazuh/wazuh/pull/10736))
- Connections through `WazuhQueue` will be closed gracefully in all situations. ([#12063](https://github.com/wazuh/wazuh/pull/12063))
- Fixed exception handling when trying to get the active configuration of a valid but not configured component. ([#12450](https://github.com/wazuh/wazuh/pull/12450))
- Fixed api.yaml path suggested as remediation at exception.py ([#12700](https://github.com/wazuh/wazuh/pull/12700))
- Fixed /tmp access error in containers of API integration tests environment. ([#12768](https://github.com/wazuh/wazuh/pull/12768))
- The API will return an exception when the user asks for agent inventory information and there is no database for it (never connected agents). ([#13096](https://github.com/wazuh/wazuh/pull/13096))
- Improved regex used for the `q` parameter on API requests with special characters and brackets. ([#13171](https://github.com/wazuh/wazuh/pull/13171)) ([#13386](https://github.com/wazuh/wazuh/pull/13386))
- Removed board_serial from syscollector integration tests expected responses. ([#12592](https://github.com/wazuh/wazuh/pull/12592))
- Removed cmd field from expected responses of syscollector integration tests. ([#12557](https://github.com/wazuh/wazuh/pull/12557))
- Reduced maximum number of groups per agent to 128 and adjusted group name validation. ([#12611](https://github.com/wazuh/wazuh/pull/12611))
- Reduced amount of memory required to read CDB lists using the API. ([#14204](https://github.com/wazuh/wazuh/pull/14204))
- Fixed a bug where the cluster health check endpoint and CLI would add an extra active agent to the master node. ([#14237](https://github.com/wazuh/wazuh/pull/14237))
- Fixed bug that prevent updating the configuration when using various <ossec_conf> blocks from the API ([#15311](https://github.com/wazuh/wazuh/pull/15311))
- Fixed vulnerability API integration tests' healthcheck. ([#15194](https://github.com/wazuh/wazuh/pull/15194))

#### Removed

- Removed null remediations from failed API responses. ([#12053](https://github.com/wazuh/wazuh/pull/12053))
- Deprecated `GET /agents/{agent_id}/group/is_sync` endpoint. ([#12365](https://github.com/wazuh/wazuh/issues/12365))
- Deprecated `GET /manager/stats/analysisd`, `GET /manager/stats/remoted`, `GET /cluster/{node_id}stats/analysisd`, and `GET /cluster/{node_id}stats/remoted` API endpoints. ([#14230](https://github.com/wazuh/wazuh/pull/14230))

### Ruleset

#### Added

- Added support for new sysmon events. ([#13594](https://github.com/wazuh/wazuh/pull/13594))
- Added new detection rules using Sysmon ID 1 events. ([#13595](https://github.com/wazuh/wazuh/pull/13595))
- Added new detection rules using Sysmon ID 3 events. ([#13596](https://github.com/wazuh/wazuh/pull/13596))
- Added new detection rules using Sysmon ID 7 events. ([#13630](https://github.com/wazuh/wazuh/pull/13630))
- Added new detection rules using Sysmon ID 8 events. ([#13637](https://github.com/wazuh/wazuh/pull/13637))
- Added new detection rules using Sysmon ID 10 events. ([#13639](https://github.com/wazuh/wazuh/pull/13639))
- Added new detection rules using Sysmon ID 11 events. ([#13631](https://github.com/wazuh/wazuh/pull/13631))
- Added new detection rules using Sysmon ID 13 events. ([#13636](https://github.com/wazuh/wazuh/pull/13636))
- Added new detection rules using Sysmon ID 20 events. ([#13673](https://github.com/wazuh/wazuh/pull/13673))
- Added new PowerShell ScriptBlock detection rules. ([#13638](https://github.com/wazuh/wazuh/pull/13638))
- Added HPUX 11i SCA policies using bastille and without bastille. ([#15157](https://github.com/wazuh/wazuh/pull/15157))

#### Changed

- Updated ruleset according to new API log changes when the user is logged in with authorization context. ([#15072](https://github.com/wazuh/wazuh/pull/15072))
- Updated 0580-win-security_rules.xml rules. ([#13579](https://github.com/wazuh/wazuh/pull/13579))
- Updated Wazuh MITRE ATT&CK database to version 11.3. ([#13622](https://github.com/wazuh/wazuh/pull/13622))
- Updated detection rules in 0840-win_event_channel.xml. ([#13633](https://github.com/wazuh/wazuh/pull/13633))
- SCA policy for Ubuntu Linux 20.04 rework. ([#15070](https://github.com/wazuh/wazuh/pull/15070))
- Updated Ubuntu Linux 22.04 SCA Policy with CIS Ubuntu Linux 22.04 LTS Benchmark v1.0.0. ([#15051](https://github.com/wazuh/wazuh/pull/15051))

#### Fixed

- Fixed OpenWRT decoder fixed to parse UFW logs. ([#11613](https://github.com/wazuh/wazuh/pull/11613))
- Bug fix in wazuh-api-fields decoder. ([#14807](https://github.com/wazuh/wazuh/pull/14807))
- Fixed deprecated MITRE tags in rules. ([#13567](https://github.com/wazuh/wazuh/pull/13567))
- SCA checks IDs are not unique. ([#15241](https://github.com/wazuh/wazuh/pull/15241))
- Fixed regex in check 5.1.1 of Ubuntu 20.04 SCA. ([#14513](https://github.com/wazuh/wazuh/pull/14513))
- Removed wrong Fedora Linux SCA default policies. ([#15251](https://github.com/wazuh/wazuh/pull/15251))
- SUSE Linux Enterprise 15 SCA Policy duplicated check ids 7521 and 7522. ([#15156](https://github.com/wazuh/wazuh/pull/15156))

### Other

#### Added

- Added unit tests to the component in Analysisd that extracts the IP address from events. ([#12733](https://github.com/wazuh/wazuh/pull/12733))
- Added `python-json-logger` dependency. ([#12518](https://github.com/wazuh/wazuh/pull/12518))

#### Changed

- Prevented the Ruleset test suite from restarting the manager. ([#10773](https://github.com/wazuh/wazuh/pull/10773))
- The pthread's rwlock has been replaced with a FIFO-queueing read-write lock. ([#14839](https://github.com/wazuh/wazuh/pull/14839))
- Updated Python dependency certifi to 2022.12.7. ([#15809](https://github.com/wazuh/wazuh/pull/15809))
- Updated Python dependency future to 0.18.3. ([#15896](https://github.com/wazuh/wazuh/pull/15896))
- Updated Werkzeug to 2.2.3. ([#16317](https://github.com/wazuh/wazuh/pull/16317))
- Updated Flask to 2.0.0. ([#16317](https://github.com/wazuh/wazuh/pull/16317))
- Updated itsdangerous to 2.0.0. ([#16317](https://github.com/wazuh/wazuh/pull/16317))
- Updated Jinja2 to 3.0.0. ([#16317](https://github.com/wazuh/wazuh/pull/16317))
- Updated MarkupSafe to 2.1.2. ([#16317](https://github.com/wazuh/wazuh/pull/16317))

#### Fixed

- Fixed Makefile to detect CPU archivecture on Gentoo Linux. ([#14165](https://github.com/wazuh/wazuh/pull/14165))


## [v4.3.11] - 2023-04-24

### Manager

#### Fixed

- Fixed a dead code bug that might cause wazuh-db to crash. ([#16752](https://github.com/wazuh/wazuh/pull/16752))


## [v4.3.10] - 2022-11-16

### Manager

#### Fixed

- Updated the Arch Linux feed URL in Vulnerability Detector. ([#15219](https://github.com/wazuh/wazuh/pull/15219))
- Fixed a bug in Vulnerability Detector related to internal database access. ([#15197](https://github.com/wazuh/wazuh/pull/15197))
- Fixed a crash hazard in Analysisd when parsing an invalid `<if_sid>` value in the ruleset. ([#15303](https://github.com/wazuh/wazuh/pull/15303))

### Agent

#### Fixed

- The agent upgrade configuration has been restricted to local settings. ([#15259](https://github.com/wazuh/wazuh/pull/15259))
- Fixed unwanted Windows agent configuration modification on upgrade. ([#15262](https://github.com/wazuh/wazuh/pull/15262))


## [v4.3.9] - 2022-10-13

### Agent

#### Fixed

- Fixed remote policy detection in SCA. ([#15007](https://github.com/wazuh/wazuh/pull/15007))
- Fixed agent upgrade module settings parser to set a default CA file. ([#15023](https://github.com/wazuh/wazuh/pull/15023))

#### Removed

- Removed obsolete Windows Audit SCA policy file. ([#14497](https://github.com/wazuh/wazuh/issues/14497))

### Other

#### Changed

- Updated external protobuf python dependency to 3.19.6. ([#15067](https://github.com/wazuh/wazuh/pull/15067))


## [v4.3.8] - 2022-09-19

### Manager

#### Fixed

- Fixed wrong field assignation in Audit decoders (thanks to @pyama86). ([#14752](https://github.com/wazuh/wazuh/pull/14752))
- Prevented wazuh-remoted from cleaning the multigroup folder in worker nodes. ([#14825](https://github.com/wazuh/wazuh/pull/14825))
- Fixed rule skipping in wazuh-analysisd when the option if_sid is invalid. ([#14772](https://github.com/wazuh/wazuh/pull/14772))

### Agent

#### Changed

- Updated root CA certificate in agents to validate WPK upgrades. ([#14842](https://github.com/wazuh/wazuh/pull/14842))

#### Fixed

- Fixed a path traversal flaw in Active Response affecting agents from v3.6.1 to v4.3.7 (reported by @guragainroshan0). ([#14801](https://github.com/wazuh/wazuh/pull/14801))


## [v4.3.7] - 2022-08-24

### Manager

#### Added

- Added cluster command to obtain custom ruleset files and their hash. ([#14540](https://github.com/wazuh/wazuh/pull/14540))

#### Fixed

- Fixed a bug in Analysisd that may make it crash when decoding regexes with more than 14 or-ed subpatterns. ([#13956](https://github.com/wazuh/wazuh/pull/13956))
- Fixed a crash hazard in Vulnerability Detector when parsing OVAL feeds. ([#14366](https://github.com/wazuh/wazuh/pull/14366))
- Fixed busy-looping in wazuh-maild when monitoring alerts.json. ([#14436](https://github.com/wazuh/wazuh/pull/14436))
- Fixed a segmentation fault in wazuh-maild when parsing alerts exceeding the nesting limit. ([#14417](https://github.com/wazuh/wazuh/pull/14417))

### Agent

#### Changed

- Improved Office365 integration module logs. ([#13958](https://github.com/wazuh/wazuh/pull/13958))

#### Fixed

- Fixed a code defect in the GitHub integration module reported by Coverity. ([#14368](https://github.com/wazuh/wazuh/pull/14368))
- Fixed an undefined behavior in the agent unit tests. ([#14518](https://github.com/wazuh/wazuh/pull/14518))

### RESTful API

#### Added

- Added endpoint GET /cluster/ruleset/synchronization to check ruleset synchronization status in a cluster. ([#14551](https://github.com/wazuh/wazuh/pull/14551))

#### Changed

- Improved performance for MITRE API endpoints. ([#14208](https://github.com/wazuh/wazuh/pull/14208))

### Ruleset

#### Added

- Added SCA Policy for CIS Microsoft Windows 11 Enterprise Benchmark v1.0.0. ([#13806](https://github.com/wazuh/wazuh/pull/13806))
- Added SCA Policy for CIS Microsoft Windows 10 Enterprise Release 21H2 Benchmark v1.12.0. ([#13879](https://github.com/wazuh/wazuh/pull/13879))
- Added SCA policy for Red Hat Enterprise Linux 9 (RHEL9). ([#13843](https://github.com/wazuh/wazuh/pull/13843))
- Added SCA policy for CIS Microsoft Windows Server 2022 Benchmark 1.0.0. ([#13899](https://github.com/wazuh/wazuh/pull/13899))

#### Fixed

- Fixed rule regular expression bug on Ubuntu 20.04 Linux SCA policy control ID 19137. ([#14513](https://github.com/wazuh/wazuh/pull/14513))
- Fixed AWS Amazon Linux SCA policy. Fixed bug when wazuh-agent tries to run the policy. ([#14483](https://github.com/wazuh/wazuh/pull/14483))
- Fixed AWS Amazon Linux 2 SCA policy. Limit journalctl to kernel events and only since boot. ([#13950](https://github.com/wazuh/wazuh/pull/13950))
- Added missing SCA files during Wazuh-manager installation. ([#14482](https://github.com/wazuh/wazuh/pull/14482))
- Fixed OS detection in Ubuntu 20.04 LTS SCA policy. ([#14678](https://github.com/wazuh/wazuh/pull/14678))


## [v4.3.6] - 2022-07-20

### Manager

#### Added

- Added support for Ubuntu 22 (Jammy) in Vulnerability Detector. ([#14085](https://github.com/wazuh/wazuh/pull/14085))
- Addded support for Red Hat 9 in Vulnerability Detector. ([#14117](https://github.com/wazuh/wazuh/pull/14117))

#### Changed

- Improved the shared configuration file handling performance in wazuh-remoted. ([#14111](https://github.com/wazuh/wazuh/pull/14111))

#### Fixed

- Fixed potential memory leaks in Vulnerability Detector when parsing OVAL with no criteria. ([#14098](https://github.com/wazuh/wazuh/pull/14098))
- Fixed a bug in Vulnerability Detector that skipped Windows 8.1 and Windows 8 agents. ([#13957](https://github.com/wazuh/wazuh/pull/13957))
- Fixed a bug in wazuh-db that stored duplicate Syscollector package data. ([#14061](https://github.com/wazuh/wazuh/pull/14061))

### Agent

#### Changed

- Updated macOS codename list in Syscollector. ([#13837](https://github.com/wazuh/wazuh/pull/13837))
- Improved GitHub and Office365 integrations log messages. ([#14093](https://github.com/wazuh/wazuh/pull/14093))

#### Fixed

- Fixed agent shutdown when syncing Syscollector data. ([#13941](https://github.com/wazuh/wazuh/pull/13941))
- Fixed a bug in the agent installer that misdetected the wazuh username. ([#14207](https://github.com/wazuh/wazuh/pull/14207))
- Fixed macOS vendor data retrieval in Syscollector. ([#14100](https://github.com/wazuh/wazuh/pull/14100))
- Fixed a bug in the Syscollector data sync when the agent gets disconnected. ([#14106](https://github.com/wazuh/wazuh/pull/14106))
- Fixed a crash in the Windows agent caused by the Syscollector SMBIOS parser for Windows agents. ([#13980](https://github.com/wazuh/wazuh/pull/13980))

### RESTful API

#### Fixed

- Return an exception when the user asks for agent inventory information where there is no database for it, such as never_connected agents. ([#14152](https://github.com/wazuh/wazuh/pull/14152))
- Fixed bug with `q` parameter in the API when using brace characters. ([#14088](https://github.com/wazuh/wazuh/pull/14088))

### Ruleset

#### Added

- Added Ubuntu Linux 22.04 SCA Policy. ([#13893](https://github.com/wazuh/wazuh/pull/13893))
- Added Apple macOS 12.0 Monterey SCA Policy. ([#13905](https://github.com/wazuh/wazuh/pull/13905))

### Other

#### Changed

- Disabled filebeat logging metrics. ([#14121](https://github.com/wazuh/wazuh/pull/14121))


## [v4.3.5] - 2022-06-29

### Manager

#### Changed

- Improved the Vulnerability Detector's log when the agent's OS data is unavailable. ([#13915](https://github.com/wazuh/wazuh/pull/13915))

#### Fixed

- The upgrade module's response message has been fixed not to include null values. ([#13662](https://github.com/wazuh/wazuh/pull/13662))
- Fixed a string truncation warning log in wazuh-authd when enabling password authentication. ([#13863](https://github.com/wazuh/wazuh/pull/13863))
- Fixed a memory leak in wazuh-analysisd when overwriting a rule multiple times. ([#13587](https://github.com/wazuh/wazuh/pull/13587))
- Prevented wazuh-agentd and client-auth from performing enrollment if the agent fails to validate the manager's certificate. ([#13907](https://github.com/wazuh/wazuh/pull/13907))
- Fixed manager's compilation when enabling GeoIP support. ([#13694](https://github.com/wazuh/wazuh/pull/13694))
- Fixed a crash in wazuh-modulesd when getting stopped while downloading a Vulnerability Detector feed. ([#13883](https://github.com/wazuh/wazuh/pull/13883))

### Agent

#### Changed

- Extended package data support in Syscollector for modern RPM agents. ([#13749](https://github.com/wazuh/wazuh/pull/13749))
- Improved verbosity of the GitHub module logs. ([#13898](https://github.com/wazuh/wazuh/pull/13898))

#### Fixed

- Fixed agent auto-restart on shared configuration changes when running on containerized environments. ([#13606](https://github.com/wazuh/wazuh/pull/13606))
- Fixed an issue when attempting to run the DockerListener integration using Python 3.6 and having the Docker service stopped. ([#13880](https://github.com/wazuh/wazuh/pull/13880))

### RESTful API

#### Fixed
- Updated `tag` parameter of `GET /manager/logs` and `GET /cluster/{node_id}/logs` endpoints to accept any string. ([#13867](https://github.com/wazuh/wazuh/pull/13867))

### Ruleset

#### Fixed

- Solved Eventchannel testing and improved reporting capabilities of the runtest tool. ([#13597](https://github.com/wazuh/wazuh/pull/13597))
- Modified Amazon Linux 2 SCA policy to resolve a typo on control 1.1.22 and `EMPTY_LINE` conditions. ([#13781](https://github.com/wazuh/wazuh/pull/13781))
- Modified Amazon Linux 2 SCA policy to resolve the rule and condition on control 1.5.2. ([#13950](https://github.com/wazuh/wazuh/pull/13950))

#### Removed

- Removed deprecated MITRE tags in rules. ([#13567](https://github.com/wazuh/wazuh/pull/13567))

### Other

#### Changed

- Fixed `test_agent_PUT_endpoints.tavern.yaml` API integration test failure in numbered branches. ([#13811](https://github.com/wazuh/wazuh/pull/13811))
- Upgraded external click and clickclick python dependencies to 8.1.3 and 20.10.2 respectively. ([13790]([https://github.com/wazuh/wazuh/pull/13790))


## [v4.3.4] - 2022-06-09

### Manager

#### Changed

- Integratord now tries to read alerts indefinitely, instead of performing 3 attempts. ([#13437](https://github.com/wazuh/wazuh/pull/13437))
- Adds a timeout for remote queries made by the Office 365, GitHub, and Agent Update modules. ([#13626](https://github.com/wazuh/wazuh/pull/13626))

#### Fixed

- Fixed bug in `agent_groups` CLI when removing agent groups. ([#13621](https://github.com/wazuh/wazuh/pull/13621))
- Fixed linux compilation errors with GCC 12. ([#13459](https://github.com/wazuh/wazuh/pull/13459))
- Fixed a crash in wazuh-analysisd when overwriting a rule with a configured active response. ([#13604](https://github.com/wazuh/wazuh/pull/13604))
- Fixed a crash in wazuh-db when it cannot open a database file. ([#13666](https://github.com/wazuh/wazuh/pull/13666))
- Fixed the vulnerability feed parsing mechanism, now truncates excessively long values (This problem was detected during Ubuntu Bionic feed update). ([#13566](https://github.com/wazuh/wazuh/pull/13566))
- Fixed a crash in wazuh-maild when parsing an alert with no full log and containing arrays of non-strings. [#13679](https://github.com/wazuh/wazuh/pull/13679))

### RESTful API

#### Fixed

- Updated default timeouts for `GET /mitre/software` and `GET /mitre/techniques` to avoid timing out in slow environments. ([#13550](https://github.com/wazuh/wazuh/pull/13550))

### Ruleset

#### Fixed

- Fixed the prematch criteria of `sshd-disconnect` decoder. ([#13560](https://github.com/wazuh/wazuh/pull/13560))


## [v4.3.3] - 2022-05-31

### Manager

#### Fixed

- Avoid creating duplicated client tags during deployment. ([#13651](https://github.com/wazuh/wazuh/pull/13651))

### Agent

#### Fixed

- Prevented Agentd from resetting its configuration on client block re-definition. ([#13642](https://github.com/wazuh/wazuh/pull/13642))


## [v4.3.2] - 2022-05-30

### Manager

#### Fixed

- Fixed a crash in Vuln Detector when scanning agents running on Windows. ([#13616](https://github.com/wazuh/wazuh/pull/13616))


## [v4.3.1] - 2022-05-18

### Manager

#### Fixed

- Fixed a crash when overwrite rules are triggered. ([#13439](https://github.com/wazuh/wazuh/pull/13439))
- Fixed a memory leak when loading overwrite rules. ([#13439](https://github.com/wazuh/wazuh/pull/13439))
- Fixed the use of relationship labels in overwrite rules. ([#13439](https://github.com/wazuh/wazuh/pull/13439))
- Fixed regex used to transform into datetime in the logtest framework function. ([#13430](https://github.com/wazuh/wazuh/pull/13430))

### RESTful API

#### Fixed

- Fixed API response when using sort in Agent upgrade related endpoints. ([#13178](https://github.com/wazuh/wazuh/pull/13178))

### Ruleset

#### Fixed

- Fixed rule 92656, added field condition win.eventdata.logonType equals 10 to avoid false positives. ([#13409](https://github.com/wazuh/wazuh/pull/13409))


## [v4.3.0] - 2022-05-05

### Manager

#### Added

- Added support for Arch Linux OS in Vulnerability Detector. Thanks to Aviel Warschawski (@avielw). ([#8178](https://github.com/wazuh/wazuh/pull/8178))
- Added a log message in the `cluster.log` file to notify that wazuh-clusterd has been stopped. ([#8749](https://github.com/wazuh/wazuh/pull/8749))
- Added message with the PID of `wazuh-clusterd` process when launched in foreground mode. ([#9077](https://github.com/wazuh/wazuh/pull/9077))
- Added time calculation when extra information is requested to the `cluster_control` binary. ([#10492](https://github.com/wazuh/wazuh/pull/10492))
- Added a context variable to indicate origin module in socket communication messages. ([#9209](https://github.com/wazuh/wazuh/pull/9209))
- Added unit tests for framework/core files to increase coverage. ([#9733](https://github.com/wazuh/wazuh/pull/9733))
- Added a verbose mode in the wazuh-logtest tool. ([#9204](https://github.com/wazuh/wazuh/pull/9204))
- Added Vulnerability Detector support for Amazon Linux. ([#8830](https://github.com/wazuh/wazuh/pull/8830))
- Introduced new option `<force>` to set the behavior when Authd finds conflicts on agent enrollment requests. ([#10693](https://github.com/wazuh/wazuh/pull/10693))
- Added saniziters to the unit tests execution. ([#9099](https://github.com/wazuh/wazuh/pull/9099))
- Vulnerability Detector introduces vulnerability inventory. ([#8237](https://github.com/wazuh/wazuh/pull/8237))
  - The manager will only deliver alerts when new vulnerabilities are detected in agents or when they stop applying.
- Added a mechanism to ensure the worker synchronization permissions is reset after a fixed period of time. ([#11031](https://github.com/wazuh/wazuh/pull/11031))
- Included mechanism to create and handle PID files for each child process of the API and cluster. ([#11799](https://github.com/wazuh/wazuh/pull/11799))
- Added support for Windows 11 in Vulnerability Detector. ([#12446](https://github.com/wazuh/wazuh/pull/12446))

#### Changed

- Changed the internal handling of agent keys in Remoted and Remoted to speed up key reloading. ([#8083](https://github.com/wazuh/wazuh/pull/8083))
- The option `<server>` of the Syslog output now supports hostname resolution. ([#7885](https://github.com/wazuh/wazuh/pull/7885))
- The product's UNIX user and group have been renamed to "wazuh". ([#7763](https://github.com/wazuh/wazuh/pull/7763))
- The MITRE database has been redesigned to provide full and searchable data. ([#7865](https://github.com/wazuh/wazuh/pull/7865))
- The static fields related to FIM have been ported to dynamic fields in Analysisd. ([7358](https://github.com/wazuh/wazuh/pull/7358))
- Changed all randomly generated IDs used for cluster tasks. Now, `uuid4` is used to ensure IDs are not repeated. ([8351](https://github.com/wazuh/wazuh/pull/8351))
- Improved sendsync error log to provide more details of the used parameters. ([#8873](https://github.com/wazuh/wazuh/pull/8873))
- Changed `walk_dir` function to be iterative instead of recursive. ([#9708](https://github.com/wazuh/wazuh/pull/9708))
- Refactored Integrity sync behavior so that new synchronizations do not start until extra-valid files are processed. ([#10183](https://github.com/wazuh/wazuh/issues/10038))
- Changed cluster synchronization, now the content of the `etc/shared` folder is synchronized. ([#10101](https://github.com/wazuh/wazuh/pull/10101))
- Changed all XML file loads. Now, `defusedxml` library is used to avoid possible XML-based attacks. ([8351](https://github.com/wazuh/wazuh/pull/8351))
- Changed configuration validation from execq socket to com socket. ([#8535](https://github.com/wazuh/wazuh/pull/8535))
- Updated utils unittest to improve process_array function coverage. ([#8392](https://github.com/wazuh/wazuh/pull/8392))
- Changed `request_slice` calculation to improve efficiency when accessing wazuh-db data. ([#8885](https://github.com/wazuh/wazuh/pull/8885))
- Improved the retrieval of information from `wazuh-db` so it reaches the optimum size in a single iteration. ([#9273](https://github.com/wazuh/wazuh/pull/9273))
- Optimized the way framework uses context cached functions and added a note on context_cached docstring. ([#9234](https://github.com/wazuh/wazuh/issues/9234))
- Improved framework regexes to be more specific and less vulnerable. ([#9332](https://github.com/wazuh/wazuh/pull/9332))
- Unified framework exceptions for non-active agents. ([#9423](https://github.com/wazuh/wazuh/pull/9423))
- Changed RBAC policies to case insensitive. ([#9433](https://github.com/wazuh/wazuh/pull/9433))
- Refactored framework stats module into SDK and core components to comply with Wazuh framework code standards. ([#9548](https://github.com/wazuh/wazuh/pull/9548))
- Changed the size of the agents chunks sent to the upgrade socket to make the upgrade endpoints faster. ([#10309](https://github.com/wazuh/wazuh/pull/10309))
- Refactored rootcheck and syscheck SDK code to make it clearer. ([#9408](https://github.com/wazuh/wazuh/pull/9408))
- Adapted Azure-logs module to use Microsoft Graph API instead of Active Directory Graph API. ([#9738](https://github.com/wazuh/wazuh/pull/9738))
- Analysisd now reconnects to Active Response if Remoted or Execd get restarted. ([#8060](https://github.com/wazuh/wazuh/pull/8060))
- Agent key polling now supports cluster environments. ([#10335](https://github.com/wazuh/wazuh/pull/10335))
- Extended support of Vulnerability Detector for Debian 11 (Bullseye). ([#10357](https://github.com/wazuh/wazuh/pull/10357))
- Improved Remoted performance with an agent TCP connection sending queue. ([#10326](https://github.com/wazuh/wazuh/pull/10326))
- Agent DB synchronization has been boosted by caching the last data checksum in Wazuh DB. ([#9093](https://github.com/wazuh/wazuh/pull/9093))
- Logtest now scans new ruleset files when loading a new session. ([#8892](https://github.com/wazuh/wazuh/pull/8892))
- CVE alerts by Vulnerability Detector now include the time of detection, severity, and score. ([#8237](https://github.com/wazuh/wazuh/pull/8237))
- Fixed manager startup when `<database_output>` is enabled. ([#10849](https://github.com/wazuh/wazuh/pull/10849))
- Improved cluster performance using multiprocessing.
  - Changed the cluster `local_integrity` task to run in a separate process to improve overall performance. ([#10767](https://github.com/wazuh/wazuh/pull/10767))
  - The cluster communication with the database for agent information synchronization runs in a parallel separate process. ([#10807](https://github.com/wazuh/wazuh/pull/10807))
  - The cluster processing of the extra-valid files in the master node is carried out in a parallel separate process. ([#10920](https://github.com/wazuh/wazuh/pull/10920))
  - The cluster's file compression task in the master node is carried out in a parallel separate process. ([#11328](https://github.com/wazuh/wazuh/pull/11328))
  - Now the processing of Integrity files in worker nodes is carried out in a parallel separate process ([#11364](https://github.com/wazuh/wazuh/pull/11364))
  - Use cluster and API single processing when the wazuh user doesn't have permissions to access `/dev/shm`. ([#11386](https://github.com/wazuh/wazuh/pull/11386))
- Changed the Ubuntu OVAL feed URL to security-metadata.canonical.com. ([#12491](https://github.com/wazuh/wazuh/pull/12491))
- Let Analysisd warn about missing rule dependencies instead of rejecting the ruleset. ([#12652](https://github.com/wazuh/wazuh/pull/12652))

#### Fixed

- Fixed a memory defect in Remoted when closing connection handles. ([#8223](https://github.com/wazuh/wazuh/pull/8223))
- Fixed a timing problem in the manager that might prevent Analysisd from sending Active responses to agents. ([#7625](https://github.com/wazuh/wazuh/pull/7625))
- Fixed a bug in Analysisd that did not apply field lookup in rules that overwrite other ones. ([#8210](https://github.com/wazuh/wazuh/pull/8210))
- Prevented the manager from leaving dangling agent database files. ([#8902](https://github.com/wazuh/wazuh/pull/8902))
- Corrected remediation message for error code 6004. ([#8254](https://github.com/wazuh/wazuh/pull/8254))
- Fixed a bug when deleting non-existing users or roles in the security SDK. ([#8157](https://github.com/wazuh/wazuh/pull/8157))
- Fixed a bug with `agent.conf` file permissions when creating an agent group. ([#8418](https://github.com/wazuh/wazuh/pull/8418))
- Fixed wrong exceptions with wdb pagination mechanism. ([#8422](https://github.com/wazuh/wazuh/pull/8422))
- Fixed error when loading some rules with the `\` character. ([#8747](https://github.com/wazuh/wazuh/pull/8747))
- Changed `WazuhDBQuery` class to properly close socket connections and prevent file descriptor leaks. ([#9216](https://github.com/wazuh/wazuh/pull/9216))
- Fixed error in the api configuration when using the `agent_upgrade` script. ([#10320](https://github.com/wazuh/wazuh/pull/10320))
- Handle `JSONDecodeError` in Distributed API class methods. ([#10341](https://github.com/wazuh/wazuh/pull/10341))
- Fixed an issue with duplicated logs in Azure-logs module and applied several improvements to it. ([#9738](https://github.com/wazuh/wazuh/pull/9738))
- Fixed the query parameter validation to allow usage of special chars in Azure module. ([#10680](https://github.com/wazuh/wazuh/pull/10680))
- Fix a bug running wazuh-clusterd process when it was already running. ([#8394](https://github.com/wazuh/wazuh/pull/8394))
- Allow cluster to send and receive messages with size higher than request_chunk. ([#8732](https://github.com/wazuh/wazuh/pull/8732))
- Fixed a bug that caused `wazuh-clusterd` process to not delete its pidfile when running in foreground mode and it is stopped. ([#9077](https://github.com/wazuh/wazuh/pull/9077))
- Fixed race condition due to lack of atomicity in the cluster synchronization mechanism. ([#10376](https://github.com/wazuh/wazuh/pull/10376))
- Fixed bug when displaying the dates of the cluster tasks that have not finished yet. Now `n/a` is displayed in these cases. ([#10492](https://github.com/wazuh/wazuh/pull/10492))
- Fixed missing field `value_type` in FIM alerts. ([#9196](https://github.com/wazuh/wazuh/pull/9196))
- Fixed a typo in the SSH Integrity Check script for Agentless. ([#9292](https://github.com/wazuh/wazuh/pull/9292))
- Fixed multiple race conditions in Remoted. ([#10421](https://github.com/wazuh/wazuh/pull/10421))
- The manager's agent database has been fixed to prevent dangling entries from removed agents. ([#10390](https://github.com/wazuh/wazuh/pull/10390))
- Fixed the alerts generated by FIM when a lookup operation on an SID fails. ([#9765](https://github.com/wazuh/wazuh/pull/9765))
- Fixed a bug that caused cluster agent-groups files to be synchronized multiple times unnecessarily. ([#10866](https://github.com/wazuh/wazuh/pull/10866))
- Fixed an issue in Wazuh DB that compiled the SQL statements multiple times unnecessarily. ([#10922](https://github.com/wazuh/wazuh/pull/10922))
- Fixed a crash in Analysisd when setting Active Response with agent_id = 0. ([#10948](https://github.com/wazuh/wazuh/pull/10948))
- Fixed an uninitialized Blowfish encryption structure warning. ([#11161](https://github.com/wazuh/wazuh/pull/11161))
- Fixed a memory overrun hazard in Vulnerability Detector. ([#11262](https://github.com/wazuh/wazuh/pull/11262))
- Fixed a bug when using a limit parameter higher than the total number of objects in the wazuh-db queries. ([#11282](https://github.com/wazuh/wazuh/pull/11282))
- Prevented a false positive for MySQL in Vulnerability Detector. ([#11440](https://github.com/wazuh/wazuh/pull/11440))
- Fixed segmentation fault in Analysisd when setting the number of queues to zero. ([#11448](https://github.com/wazuh/wazuh/pull/11448))
- Fixed false positives in Vulnerability Detector when scanning OVAl for Ubuntu Xenial and Bionic. ([#11440](https://github.com/wazuh/wazuh/pull/11440))
- Fixed an argument injection hazard in the Pagerduty integration script. Reported by Jose Maria Zaragoza (@JoseMariaZ). ([#11835](https://github.com/wazuh/wazuh/pull/11835))
- Fixed memory leaks in the feed parser at Vulnerability Detector. ([#11863](https://github.com/wazuh/wazuh/pull/11863))
  - Architecture data member from the RHEL 5 feed.
  - RHSA items containing no CVEs.
  - Unused RHSA data member when parsing Debian feeds.
- Prevented Authd from exiting due to a pipe signal if Wazuh DB gets closed. ([#12368](https://github.com/wazuh/wazuh/pull/12368))
- Fixed a buffer handling bug in Remoted that left the syslog TCP server stuck. ([#12415](https://github.com/wazuh/wazuh/pull/12415))
- Fixed a memory leak in Vulnerability Detector when discarding kernel packages. ([#12644](https://github.com/wazuh/wazuh/pull/12644))
- Fixed a memory leak at wazuh-logtest-legacy when matching a level-0 rule. ([#12655](https://github.com/wazuh/wazuh/pull/12655))
- Fixed a bug in the Vulnerability Detector CPE helper that may lead to produce false positives about Firefox ESR. ([#13067](https://github.com/wazuh/wazuh/pull/13067))

#### Removed

- The data reporting for Rootcheck scans in the agent_control tool has been deprecated. ([#8399](https://github.com/wazuh/wazuh/pull/8399))
- Removed old framework functions used to calculate agent status. ([#8846](https://github.com/wazuh/wazuh/pull/8846))

### Agent

#### Added

- Added an option to allow the agent to refresh the connection to the manager. ([#8016](https://github.com/wazuh/wazuh/pull/8016))
- Introduced a new module to collect audit logs from GitHub. ([#8532](https://github.com/wazuh/wazuh/pull/8532))
- FIM now expands wildcarded paths in the configuration on Windows agents. ([8461](https://github.com/wazuh/wazuh/pull/8461))
- FIM reloads wildcarded paths on full scans. ([8754](https://github.com/wazuh/wazuh/pull/8754))
- Added new `path_suffix` option to AWS module configuration. ([#8306](https://github.com/wazuh/wazuh/pull/8306))
- Added new `discard_regex` option to AWS module configuration. ([8331](https://github.com/wazuh/wazuh/pull/8331))
- Added support for the S3 Server Access bucket type in AWS module. ([#8482](https://github.com/wazuh/wazuh/pull/8442))
- Added support for Google Cloud Storage buckets using a new GCP module called `gcp-bucket`. ([#9119](https://github.com/wazuh/wazuh/pull/9119))
- Added support for VPC endpoints in AWS module. ([#9420](https://github.com/wazuh/wazuh/pull/9420))
- Added support for GCS access logs in the GCP module. ([#9279](https://github.com/wazuh/wazuh/pull/9279))
- Added an iam role session duration parameter to AWS module. ([#10198](https://github.com/wazuh/wazuh/pull/10198))
- Added support for variables in SCA policies. ([#8826](https://github.com/wazuh/wazuh/pull/8826))
- FIM now fills an audit rule file to support who-data although Audit is in immutable mode. ([#7721](https://github.com/wazuh/wazuh/pull/7721))
- Introduced an integration to collect audit logs from Office365. ([#8957](https://github.com/wazuh/wazuh/pull/8957))
- Added a new field `DisplayVersion` to Syscollector to help Vulnerability Detector match vulnerabilities for Windows. ([#10168](https://github.com/wazuh/wazuh/pull/10168))
- Added support for macOS agent upgrade via WPK. ([#10148](https://github.com/wazuh/wazuh/pull/10148))
- Added Logcollector support for macOS logs (Unified Logging System). ([#8632](https://github.com/wazuh/wazuh/pull/8632))

#### Changed

- The agent now reports the version of the running AIX operating system to the manager. ([#8381](https://github.com/wazuh/wazuh/pull/8381))
- Improved the reliability of the user ID parsing in FIM who-data mode on Linux. ([#8604](https://github.com/wazuh/wazuh/pull/8604))
- Extended support of Logcollector for MySQL 4.7 logs. Thanks to @YoyaYOSHIDA. ([#5047](https://github.com/wazuh/wazuh/pull/5047))
- Agents running on FreeBSD and OpenBSD now report their IP address. ([#9887](https://github.com/wazuh/wazuh/pull/9887))
- Reduced verbosity of FIM debugging logs. ([#8202](https://github.com/wazuh/wazuh/pull/8202))
- The agent's IP resolution frequency has been limited to prevent high CPU load. ([#9992](https://github.com/wazuh/wazuh/pull/9992))
- Syscollector has been optimized to use lees memory. ([#10236](https://github.com/wazuh/wazuh/pull/10236))
- Added support of ZscalerOS system information in the agent. ([#10337](https://github.com/wazuh/wazuh/pull/10337))
- Syscollector has been extended to collect missing Microsoft product hotfixes. ([#10259](https://github.com/wazuh/wazuh/pull/10259))
- Updated the osquery integration to find the new osqueryd location as of version 5.0. ([#10396](https://github.com/wazuh/wazuh/pull/10396))
- The internal FIM data handling has been simplified to find files by their path instead of their inode. ([#9123](https://github.com/wazuh/wazuh/pull/9123))
- Reimplemented the WPK installer rollback on Windows. ([#9764](https://github.com/wazuh/wazuh/pull/9764))
- Active responses for Windows agents now support native fields from Eventchannel. ([#10208](https://github.com/wazuh/wazuh/pull/10208))
- Error logs by Logcollector when a file is missing have been changed to info logs. ([#10651](https://github.com/wazuh/wazuh/pull/10651))
- The agent MSI installer for Windows now detects the platform version to install the default configuration. ([#8724](https://github.com/wazuh/wazuh/pull/8724))
- Agent logs for inability to resolve the manager hostname now have info level. ([#3659](https://github.com/wazuh/wazuh/pull/3659))
- Added ID number to connection enrollment logs. ([#11276](https://github.com/wazuh/wazuh/pull/11276))
- Standardized the use of the `only_logs_after` parameter in the external integration modules. ([#10838](https://github.com/wazuh/wazuh/pull/10838))
- Updated DockerListener integration shebang to python3 for Wazuh agents. ([#12150](https://github.com/wazuh/wazuh/pull/12150))
- Updated the Windows installer ico and png assets to the new logo. ([#12779](https://github.com/wazuh/wazuh/pull/12779))

#### Fixed

- Fixed a bug in FIM that did not allow monitoring new directories in real-time mode if the limit was reached at some point. ([#8784](https://github.com/wazuh/wazuh/pull/8784))
- Fixed a bug in FIM that threw an error when a query to the internal database returned no data. ([#8941](https://github.com/wazuh/wazuh/pull/8941))
- Fixed an error where the IP address was being returned along with the port for Amazon NLB service.([#8362](https://github.com/wazuh/wazuh/pull/8362))
- Fixed AWS module to properly handle the exception raised when processing a folder without logs. ([#8372](https://github.com/wazuh/wazuh/pull/8372)
- Fixed a bug with AWS module when pagination is needed in the bucket. ([#8433](https://github.com/wazuh/wazuh/pull/8433))
- Fixed an error with the ipGeoLocation field in AWS Macie logs. ([#8672](https://github.com/wazuh/wazuh/pull/8672))
- Changed an incorrect debug message in the GCloud integration module. ([#10333](https://github.com/wazuh/wazuh/pull/10333))
- Data race conditions have been fixed in FIM. ([#7848](https://github.com/wazuh/wazuh/pull/7848))
- Fixed wrong command line display in the Syscollector process report on Windows. ([#10011](https://github.com/wazuh/wazuh/pull/10011))
- Prevented Modulesd from freezing if Analysisd or Agentd get stopped before it. ([#10249](https://github.com/wazuh/wazuh/pull/10249))
- Fixed wrong keepalive message from the agent when file merged.mg is missing. ([#10405](https://github.com/wazuh/wazuh/pull/10405))
- Fixed missing logs from the Windows agent when it's getting stopped. ([#10381](https://github.com/wazuh/wazuh/pull/10381))
- Fixed missing packages reporting in Syscollector for macOS due to empty architecture data. ([#10524](https://github.com/wazuh/wazuh/pull/10524))
- Fixed FIM on Linux to parse audit rules with multiple keys for who-data. ([#7506](https://github.com/wazuh/wazuh/pull/7506))
- Fixed Windows 11 version collection in the agent. ([#10639](https://github.com/wazuh/wazuh/pull/10639))
- Fixed missing Eventchannel location in Logcollector configuration reporting. ([#10602](https://github.com/wazuh/wazuh/pull/10602))
- Updated CloudWatch Logs integration to avoid crashing when AWS raises Throttling errors. ([#10794](https://github.com/wazuh/wazuh/pull/10794))
- Fixed AWS modules' log file filtering when there are logs with and without a prefix mixed in a bucket. ([#10718](https://github.com/wazuh/wazuh/pull/10718))
- Fixed a bug on the installation script that made upgrades not to update the code of the external integration modules. ([#10884](https://github.com/wazuh/wazuh/pull/10884))
- Fixed issue with AWS integration module trying to parse manually created folders as if they were files. ([#10921](https://github.com/wazuh/wazuh/pull/10921))
- Fixed installation errors in OS with no subversion. ([#11086](https://github.com/wazuh/wazuh/pull/11086))
- Fixed a typo in an error log about enrollment SSL certificate. ([#11115](https://github.com/wazuh/wazuh/pull/11115))
- Fixed unit tests for Windows agent when built on MinGW 10. ([#11121](https://github.com/wazuh/wazuh/pull/11121))
- Fixed Windows agent compilation warnings. ([#10942](https://github.com/wazuh/wazuh/pull/10942))
- Fixed the OS version reported by the agent on OpenSUSE Tumbleweed. ([#11207](https://github.com/wazuh/wazuh/pull/11207))
- Prevented Syscollector from truncating the open port inode numbers on Linux. ([#11329](https://github.com/wazuh/wazuh/pull/11329))
- Fixed agent auto-restart on configuration changes when started via `wazuh-control` on a Systemd based Linux OS. ([#11365](https://github.com/wazuh/wazuh/pull/11365))
- Fixed a bug in the AWS module resulting in unnecessary API calls when trying to obtain the different Account IDs for the bucket. ([#10952](https://github.com/wazuh/wazuh/pull/10952))
- Fixed Azure integration's configuration parsing to allow omitting optional parameters. ([#11278](https://github.com/wazuh/wazuh/pull/11278))
- Fixed Azure Storage credentials validation bug. ([#11296](https://github.com/wazuh/wazuh/pull/11296))
- Fixed the read of the hostname in the installation process for openSUSE. ([#11455](https://github.com/wazuh/wazuh/pull/11455))
- Fixed the graceful shutdown when agent loses connection. ([#11425](https://github.com/wazuh/wazuh/pull/11425))
- Fixed error "Unable to set server IP address" on the Windows agent. ([#11736](https://github.com/wazuh/wazuh/pull/11736))
- Fixed reparse option in the AWS VPCFlow and Config integrations. ([#11608](https://github.com/wazuh/wazuh/pull/11608))
- Removed unnecessary calls to the AWS API made by the VPCFlow and Config integration modules. ([#11644](https://github.com/wazuh/wazuh/pull/11644))
- Fixed how the AWS Config module parses the dates used to request logs from AWS. ([#12324](https://github.com/wazuh/wazuh/pull/12324))
- Let Logcollector audit format parse logs with a custom name_format. ([#12676](https://github.com/wazuh/wazuh/pull/12676))
- Fixed Agent bootstrap issue that might lead to startup timeout when it cannot resolve a manager hostname. ([#12704](https://github.com/wazuh/wazuh/pull/12704))
- Fixed a bug in the agent's leaky bucket throughput regulator that could leave it stuck if the time is advanced on Windows. ([#13088](https://github.com/wazuh/wazuh/pull/13088))

#### Removed
- Removed oscap module files as it was already deprecated since v4.0.0. ([#10900](https://github.com/wazuh/wazuh/pull/10900))

### RESTful API

#### Added

- Added new `PUT /agents/reconnect` endpoint to force agents reconnection to the manager. ([#7988](https://github.com/wazuh/wazuh/pull/7988))
- Added `select` parameter to the `GET /security/users`, `GET /security/roles`, `GET /security/rules` and `GET /security/policies` endpoints. ([#6761](https://github.com/wazuh/wazuh/pull/6761))
- Added type and status filters to `GET /vulnerability/{agent_id}` endpoint. ([#8100](https://github.com/wazuh/wazuh/pull/8100))
- Added an option to configure SSL ciphers. ([#7490](https://github.com/wazuh/wazuh/pull/7490))
- Added an option to configure the maximum response time of the API. ([#8919](https://github.com/wazuh/wazuh/pull/8919))
- Added new `DELETE /rootcheck/{agent_id}` endpoint. ([#8945](https://github.com/wazuh/wazuh/pull/8945))
- Added new `GET /vulnerability/{agent_id}/last_scan` endpoint to check the latest vulnerability scan of an agent. ([#9028](https://github.com/wazuh/wazuh/pull/9028))
- Added new `cvss` and `severity` fields and filters to `GET /vulnerability/{agent_id}` endpoint. ([#9028](https://github.com/wazuh/wazuh/pull/9028))
- Added an option to configure the maximum allowed API upload size. ([#9100](https://github.com/wazuh/wazuh/pull/9100))
- Added new unit and integration tests for API models. ([#9142](https://github.com/wazuh/wazuh/pull/9142))
- Added message with the PID of `wazuh-apid` process when launched in foreground mode. ([#9077](https://github.com/wazuh/wazuh/pull/9077))
- Added `external id`, `source` and `url` to the MITRE endpoints responses. ([#9144](https://github.com/wazuh/wazuh/pull/9144))
- Added custom healthchecks for legacy agents in API integration tests, improving maintainability. ([#9297](https://github.com/wazuh/wazuh/pull/9297))
- Added new unit tests for the API python module to increase coverage. ([#9914](https://github.com/wazuh/wazuh/issues/9914))
- Added docker logs separately in API integration tests environment to get cleaner reports. ([#10238](https://github.com/wazuh/wazuh/pull/10238))
- Added new `disconnection_time` field to `GET /agents` response. ([#10437](https://github.com/wazuh/wazuh/pull/10437))
- Added new filters to agents upgrade endpoints. ([#10457](https://github.com/wazuh/wazuh/pull/10457))
- Added new API endpoints to access all the MITRE information. ([#8288](https://github.com/wazuh/wazuh/pull/8288))
- Show agent-info permissions flag when using cluster_control and in the `GET /cluster/healthcheck` API endpoint. ([#10947](https://github.com/wazuh/wazuh/pull/10947))
- Save agents' ossec.log if an API integration test fails. ([#11931](https://github.com/wazuh/wazuh/pull/11931))
- Added `POST /security/user/authenticate/run_as` endpoint to API bruteforce blocking system. ([#12085](https://github.com/wazuh/wazuh/pull/12085))
- Added new API endpoint to obtain summaries of agent vulnerabilities' inventory items. ([#12638](https://github.com/wazuh/wazuh/pull/12638))
- Added fields external_references, condition, title, published and updated to GET /vulnerability/{agent_id} API endpoint. ([#12727](https://github.com/wazuh/wazuh/pull/12727))
- Added the possibility to include strings in brackets in values of the `q` parameter. ([#13262](https://github.com/wazuh/wazuh/pull/13262]))

#### Changed

- Renamed SSL protocol configuration parameter. ([#7490](https://github.com/wazuh/wazuh/pull/7490))
- Reviewed and updated API spec examples and JSON body examples. ([#8827](https://github.com/wazuh/wazuh/pull/8827))
- Improved the performance of several API endpoints. This is specially appreciable in environments with a big number of agents.
  - Improved `PUT /agents/group` endpoint. ([#8937](https://github.com/wazuh/wazuh/pull/8937))
  - Improved `PUT /agents/restart` endpoint. ([#8938](https://github.com/wazuh/wazuh/pull/8938))
  - Improved `DELETE /agents` endpoint. ([#8950](https://github.com/wazuh/wazuh/pull/8950))
  - Improved `PUT /rootcheck` endpoint. ([#8959](https://github.com/wazuh/wazuh/pull/8959))
  - Improved `PUT /syscheck` endpoint. ([#8966](https://github.com/wazuh/wazuh/pull/8966))
  - Improved `DELETE /groups` endpoint and changed API response to be more consistent. ([#9046](https://github.com/wazuh/wazuh/pull/9046))
- Changed `DELETE /rootcheck` endpoint to `DELETE /experimental/rootcheck`. ([#8945](https://github.com/wazuh/wazuh/pull/8945))
- Reduced the time it takes for `wazuh-apid` process to check its configuration when using the `-t` parameter. ([#9012](https://github.com/wazuh/wazuh/pull/9012))
- Fixed malfunction in the `sort` parameter of syscollector endpoints. ([#9019](https://github.com/wazuh/wazuh/pull/9019))
- Improved API integration tests stability when failing in entrypoint. ([#9113](https://github.com/wazuh/wazuh/pull/9113))
- Made SCA API integration tests dynamic to validate responses coming from any agent version. ([#9228](https://github.com/wazuh/wazuh/pull/9228))
- Refactored and standardized all the date fields in the API responses to use ISO8601. ([#9227](https://github.com/wazuh/wazuh/pull/9227))
- Removed `Server` header from API HTTP responses. ([#9263](https://github.com/wazuh/wazuh/pull/9263))
- Improved JWT implementation by replacing HS256 signing algorithm with ES512. ([#9371](https://github.com/wazuh/wazuh/pull/9371))
- Removed limit of agents to upgrade using the API upgrade endpoints. ([#10009](https://github.com/wazuh/wazuh/pull/10009))
- Changed Windows agents FIM responses to return permissions as JSON. ([#10158](https://github.com/wazuh/wazuh/pull/10158))
- Adapted API endpoints to changes in `wazuh-authd` daemon `force` parameter. ([#10389](https://github.com/wazuh/wazuh/pull/10389))
- Deprecated `use_only_authd` API configuration option and related functionality. `wazuh-authd` will always be required for creating and removing agents. ([#10512](https://github.com/wazuh/wazuh/pull/10512))
- Improved API validators and related unit tests. ([#10745](https://github.com/wazuh/wazuh/pull/10745))
- Improved specific module healthchecks in API integration tests environment. ([#10905](https://github.com/wazuh/wazuh/pull/10905))
- Changed thread pool executors for process pool executors to improve API availability. ([#10916](https://github.com/wazuh/wazuh/pull/10916))
- Changed HTTPS options to use files instead of relative paths. ([#11410](https://github.com/wazuh/wazuh/pull/11410))

#### Fixed

- Fixed inconsistency in RBAC resources for `group:create`, `decoders:update`, and `rules:update` actions. ([#8196](https://github.com/wazuh/wazuh/pull/8196))
- Fixed the handling of an API error message occurring when Wazuh is started with a wrong `ossec.conf`. Now the execution continues and raises a warning. ([8378](https://github.com/wazuh/wazuh/pull/8378))
- Fixed a bug with `sort` parameter that caused a wrong response when sorting by several fields.([#8548](https://github.com/wazuh/wazuh/pull/8548))
- Fixed the description of `force_time` parameter in the API spec reference. ([#8597](https://github.com/wazuh/wazuh/issues/8597))
- Fixed API incorrect path in remediation message when maximum number of requests per minute is reached. ([#8537](https://github.com/wazuh/wazuh/pull/8537))
- Fixed agents' healthcheck error in the API integration test environment. ([#9071](https://github.com/wazuh/wazuh/pull/9071))
- Fixed a bug with `wazuh-apid` process handling of pidfiles when running in foreground mode. ([#9077](https://github.com/wazuh/wazuh/pull/9077))
- Fixed a bug with RBAC `group_id` matching. ([#9192](https://github.com/wazuh/wazuh/pull/9192))
- Removed temporal development keys and values from `GET /cluster/healthcheck` response. ([#9147](https://github.com/wazuh/wazuh/pull/9147))
- Fixed several errors when filtering by dates. ([#9227](https://github.com/wazuh/wazuh/pull/9227))
- Fixed limit in some endpoints like `PUT /agents/group/{group_id}/restart` and added a pagination method. ([#9262](https://github.com/wazuh/wazuh/pull/9262))
- Fixed bug with the `search` parameter resulting in invalid results. ([#9320](https://github.com/wazuh/wazuh/pull/9320))
- Fixed wrong values of `external_id` field in MITRE resources. ([#9368](https://github.com/wazuh/wazuh/pull/9368))
- Fixed how the API integration testing environment checks that `wazuh-apid` daemon is running before starting the tests. ([#9399](https://github.com/wazuh/wazuh/pull/9399))
- Add healthcheck to verify that `logcollector` stats are ready before starting the API integration test. ([#9777](https://github.com/wazuh/wazuh/pull/9777))
- Fixed API integration test healthcheck used in the `vulnerability` test cases. ([#10159](https://github.com/wazuh/wazuh/pull/10159))
- Fixed an error with `PUT /agents/node/{node_id}/restart` endpoint when no agents are present in selected node. ([#10179](https://github.com/wazuh/wazuh/pull/10179))
- Fixed RBAC experimental API integration tests expecting a 1760 code in implicit requests. ([#10322](https://github.com/wazuh/wazuh/pull/10322))
- Fixed cluster race condition that caused API integration test to randomly fail. ([#10289](https://github.com/wazuh/wazuh/pull/10289))
- Fixed `PUT /agents/node/{node_id}/restart` endpoint to exclude exception codes properly. ([#10619](https://github.com/wazuh/wazuh/pull/10619))
- Fixed `PUT /agents/group/{group_id}/restart` endpoint to exclude exception codes properly. ([#10666](https://github.com/wazuh/wazuh/pull/10666))
- Fixed agent endpoints `q` parameter to allow more operators when filtering by groups. ([#10656](https://github.com/wazuh/wazuh/pull/10656))
- Fixed API integration tests related to rule, decoder and task endpoints. ([#10830](https://github.com/wazuh/wazuh/pull/10830))
- Improved exceptions handling when starting the Wazuh API service. ([#11411](https://github.com/wazuh/wazuh/pull/11411))
- Fixed race condition while creating RBAC database. ([#11598](https://github.com/wazuh/wazuh/pull/11598))
- Fixed API integration tests failures caused by race conditions. ([#12102](https://github.com/wazuh/wazuh/pull/12102))

#### Removed

- Removed select parameter from GET /agents/stats/distinct endpoint. ([#8599](https://github.com/wazuh/wazuh/pull/8599))
- Removed `GET /mitre` endpoint. ([#8099](https://github.com/wazuh/wazuh/pull/8099))
- Deprecated the option to set log `path` in the configuration. ([#11410](https://github.com/wazuh/wazuh/pull/11410))

### Ruleset

#### Added

- Added Carbanak detection rules. ([#11306](https://github.com/wazuh/wazuh/pull/11306))
- Added Cisco FTD rules and decoders. ([#11309](https://github.com/wazuh/wazuh/pull/11309))
- Added decoders for AWS EKS service. ([#11284](https://github.com/wazuh/wazuh/pull/11284))
- Added F5 BIG IP ruleset. ([#11394](https://github.com/wazuh/wazuh/pull/11394))
- Added GCP VPC Storage, Firewall and Flow rules. ([#11191](https://github.com/wazuh/wazuh/pull/11191))
- Added Gitlab v12 ruleset. ([#11323](https://github.com/wazuh/wazuh/pull/11323))
- Added Microsoft Exchange Server rules and decoders. ([#11289](https://github.com/wazuh/wazuh/pull/11289))
- Added Microsoft Windows persistence by using registry keys detection. ([#11390](https://github.com/wazuh/wazuh/pull/11390))
- Added Oracle Database 12c rules and decoders. ([#11274](https://github.com/wazuh/wazuh/pull/11274))
- Added rules for Carbanak step 1.A - User Execution: Malicious File. ([#8476](https://github.com/wazuh/wazuh/pull/8476))
- Added rules for Carbanak step 2.A - Local Discovery. ([#11212](https://github.com/wazuh/wazuh/pull/11212))
- Added rules for Carbanak step 2.B - Screen Capture. ([#9075](https://github.com/wazuh/wazuh/pull/9075))
- Added rules for Carbanak step 5.B - Lateral Movement via SSH. ([#9097](https://github.com/wazuh/wazuh/pull/9097))
- Added rules for Carbanak step 9.A - User Monitoring. ([#11342](https://github.com/wazuh/wazuh/pull/11342))
- Added rules for Cloudflare WAF. ([#11373](https://github.com/wazuh/wazuh/pull/11373))
- Added ruleset for ESET Remote console. ([#11013](https://github.com/wazuh/wazuh/pull/11013))
- Added ruleset for GITHUB audit logs. ([#8532](https://github.com/wazuh/wazuh/pull/8532))
- Added ruleset for Palo Alto v8.X - v10.X. ([#11137](https://github.com/wazuh/wazuh/pull/11137))
- Added SCA policy for Amazon Linux 1. ([#11431](https://github.com/wazuh/wazuh/pull/11431))
- Added SCA policy for Amazon Linux 2. ([#11480](https://github.com/wazuh/wazuh/pull/11480))
- Added SCA policy for apple macOS 10.14 Mojave. ([#7035](https://github.com/wazuh/wazuh/pull/7035))
- Added SCA policy for apple macOS 10.15 Catalina. ([#7036](https://github.com/wazuh/wazuh/pull/7036))
- Added SCA policy for macOS Big Sur. ([#11454](https://github.com/wazuh/wazuh/pull/11454))
- Added SCA policy for Microsoft IIS 10. ([#11250](https://github.com/wazuh/wazuh/pull/11250))
- Added SCA policy for Microsoft SQL 2016. ([#11249](https://github.com/wazuh/wazuh/pull/11249))
- Added SCA policy for Mongo Database 3.6. ([#11247](https://github.com/wazuh/wazuh/pull/11247))
- Added SCA policy for NGINX. ([#11248](https://github.com/wazuh/wazuh/pull/11248))
- Added SCA policy for Oracle Database 19c. ([#11245](https://github.com/wazuh/wazuh/pull/11245))
- Added SCA policy for PostgreSQL 13. ([#11154](https://github.com/wazuh/wazuh/pull/11154))
- Added SCA policy for SUSE Linux Enterprise Server 15. ([#11223](https://github.com/wazuh/wazuh/pull/11223))
- Added SCA policy for Ubuntu 14. ([#11432](https://github.com/wazuh/wazuh/pull/11432))
- Added SCA policy for Ubuntu 16. ([#11452](https://github.com/wazuh/wazuh/pull/11452))
- Added SCA policy for Ubuntu 18. ([#11453](https://github.com/wazuh/wazuh/pull/11453))
- Added SCA policy for Ubuntu 20. ([#11430](https://github.com/wazuh/wazuh/pull/11430))
- Added SCA policy for. Solaris 11.4. ([#11286](https://github.com/wazuh/wazuh/pull/11286))
- Added Sophos UTM Firewall ruleset. ([#11122](https://github.com/wazuh/wazuh/pull/11122))
- Added Wazuh-api ruleset. ([#11357](https://github.com/wazuh/wazuh/pull/11357))

#### Changed

- Updated audit rules. ([#11016](https://github.com/wazuh/wazuh/pull/11016))
- Updated AWS s3 ruleset. ([#11177](https://github.com/wazuh/wazuh/pull/11177))
- Updated Exim 4 decoder and rules to latest format. ([#11344](https://github.com/wazuh/wazuh/pull/11344))
- Updated MITRE DB with latest MITRE JSON specification. ([#8738](https://github.com/wazuh/wazuh/pull/8738))
- Updated multiple rules to remove alert_by_email option. ([#11255](https://github.com/wazuh/wazuh/pull/11255))
- Updated NextCloud ruleset. ([#11795](https://github.com/wazuh/wazuh/pull/11795))
- Updated ProFTPD decoder. ([#11232](https://github.com/wazuh/wazuh/pull/11232))
- Updated RedHat Enterprise Linux 8 SCA up to version 1.0.1. ([#11242](https://github.com/wazuh/wazuh/pull/11242))
- Updated rules and decoders for FortiNet products. ([#11100](https://github.com/wazuh/wazuh/pull/11100))
- Updated SCA policy for CentOS 7. ([#11429](https://github.com/wazuh/wazuh/pull/11429))
- Updated SCA policy for CentOS 8. ([#8751](https://github.com/wazuh/wazuh/pull/8751))
- Updated SonicWall rules decoder. ([#11263](https://github.com/wazuh/wazuh/pull/11263))
- Updated SSHD ruleset. ([#11388](https://github.com/wazuh/wazuh/pull/11388))
- From file 0580-win-security_rules.xml, rules with id 60198 and 60199 are moved to file 0585-win-application_rules.xml, with rule ids 61071 and 61072 respectively. ([#8552](https://github.com/wazuh/wazuh/pull/8552))

#### Fixed

- Fixed bad character on rules 60908 and 60884 - win-application rules. ([#11117](https://github.com/wazuh/wazuh/pull/11117))
- Fixed Microsoft logs rules. ([#11369](https://github.com/wazuh/wazuh/pull/11369))
- Fixed PHP rules for MITRE and groups. ([#11405](https://github.com/wazuh/wazuh/pull/11405))
- Fixed rules id for Microsoft Windows Powershell. ([#11214](https://github.com/wazuh/wazuh/pull/11214))

### Other

#### Changed

- Upgraded external SQLite library dependency version to 3.36. ([#10247](https://github.com/wazuh/wazuh/pull/10247))
- Upgraded external BerkeleyDB library dependency version to 18.1.40. ([#10247](https://github.com/wazuh/wazuh/pull/10247))
- Upgraded external OpenSSL library dependency version to 1.1.1l. ([#10247](https://github.com/wazuh/wazuh/pull/10247))
- Upgraded external Google Test library dependency version to 1.11. ([#10927](https://github.com/wazuh/wazuh/pull/10927))
- Upgraded external Aiohttp library dependency version to 3.8.1. ([11436]([https://github.com/wazuh/wazuh/pull/11436))
- Upgraded external Werkzeug library dependency version to 2.0.2. ([11436]([https://github.com/wazuh/wazuh/pull/11436))
- Upgraded embedded Python version to 3.9.9. ([11436]([https://github.com/wazuh/wazuh/pull/11436))

#### Fixed

- Fixed error detection in the CURL helper library. ([#9168](https://github.com/wazuh/wazuh/pull/9168))
- Fixed external BerkeleyDB library support for GCC 11. ([#10899](https://github.com/wazuh/wazuh/pull/10899))
- Fixed an installation error due to missing OS minor version on CentOS Stream. ([#11086](https://github.com/wazuh/wazuh/pull/11086))
- Fixed an installation error due to missing command `hostname` on OpenSUSE Tumbleweed. ([#11455](https://github.com/wazuh/wazuh/pull/11455))


## [v4.2.7] - 2022-05-30

### Manager

#### Fixed

- Fixed a crash in Vuln Detector when scanning agents running on Windows (backport from 4.3.2). ([#13617](https://github.com/wazuh/wazuh/pull/13617))


## [v4.2.6] - 2022-03-29

### Manager

#### Fixed

- Fixed an integer overflow hazard in `wazuh-remoted` that caused it to drop incoming data after receiving 2^31 messages. ([#11974](https://github.com/wazuh/wazuh/pull/11974))


## [v4.2.5] - 2021-11-15

### Manager

#### Changed

- Active response requests for agents between v4.2.0 and v4.2.4 is now sanitized to prevent unauthorized code execution. ([#10809](https://github.com/wazuh/wazuh/pull/10809))

### Agent

#### Fixed

- A bug in the Active response tools that may allow unauthorized code execution has been mitigated. Reported by @rk700. ([#10809](https://github.com/wazuh/wazuh/pull/10809))


## [v4.2.4] - 2021-10-20

### Manager

#### Fixed

- Prevented files belonging to deleted agents from remaining in the manager. ([#9158](https://github.com/wazuh/wazuh/pull/9158))
- Fixed inaccurate agent group file cleanup in the database sync module. ([#10432](https://github.com/wazuh/wazuh/pull/10432))
- Prevented the manager from corrupting the agent data integrity when the disk gets full. ([#10479](https://github.com/wazuh/wazuh/pull/10479))
- Fixed a resource leak in Vulnerability Detector when scanning Windows agents. ([#10559](https://github.com/wazuh/wazuh/pull/10559))
- Stop deleting agent related files in cluster process when an agent is removed from `client.keys`. ([#9061](https://github.com/wazuh/wazuh/pull/9061))

## [v4.2.3] - 2021-10-06

### Manager

#### Fixed

- Fixed a bug in Remoted that might lead it to crash when retrieving an agent's group. ([#10388](https://github.com/wazuh/wazuh/pull/10388))


## [v4.2.2] - 2021-09-28

### Manager

#### Changed

- Clean up the agent's inventory data on the manager if Syscollector is disabled. ([#9133](https://github.com/wazuh/wazuh/pull/9133))
- Authd now refuses enrollment attempts if the agent already holds a valid key. ([#9779](https://github.com/wazuh/wazuh/pull/9779))

#### Fixed

- Fixed a false positive in Vulnerability Detector when packages have multiple conditions in the OVAL feed. ([#9647](https://github.com/wazuh/wazuh/pull/9647))
- Prevented pending agents from keeping their state indefinitely in the manager. ([#9042](https://github.com/wazuh/wazuh/pull/9042))
- Fixed Remoted to avoid agents in connected state with no group assignation. ([#9088](https://github.com/wazuh/wazuh/pull/9088))
- Fixed a bug in Analysisd that ignored the value of the rule option `noalert`. ([#9278](https://github.com/wazuh/wazuh/pull/9278))
- Fixed Authd's startup to set up the PID file before loading keys. ([#9378](https://github.com/wazuh/wazuh/pull/9378))
- Fixed a bug in Authd that delayed the agent timestamp update when removing agents. ([#9295](https://github.com/wazuh/wazuh/pull/9295))
- Fixed a bug in Wazuh DB that held wrong agent timestamp data. ([#9705](https://github.com/wazuh/wazuh/pull/9705))
- Fixed a bug in Remoted that kept deleted shared files in the multi-groups' merged.mg file. ([#9942](https://github.com/wazuh/wazuh/pull/9942))
- Fixed a bug in Analysisd that overwrote its queue socket when launched in test mode. ([#9987](https://github.com/wazuh/wazuh/pull/9987))
- Fixed a condition in the Windows Vulnerability Detector to prevent false positives when evaluating DU patches. ([#10016](https://github.com/wazuh/wazuh/pull/10016))
- Fixed a memory leak when generating the Windows report in Vulnerability Detector. ([#10214](https://github.com/wazuh/wazuh/pull/10214))
- Fixed a file descriptor leak in Analysisd when delivering an AR request to an agent. ([#10194](https://github.com/wazuh/wazuh/pull/10194))
- Fixed error with Wazuh path in Azure module. ([#10250](https://github.com/wazuh/wazuh/pull/10250))

### Agent

#### Changed

- Optimized Syscollector scan performance. ([#9907](https://github.com/wazuh/wazuh/pull/9907))
- Reworked the Google Cloud Pub/Sub integration module to increase the number of processed events per second allowing multithreading. Added new `num_threads` option to module configuration. ([#9927](https://github.com/wazuh/wazuh/pull/9927))
- Upgraded google-cloud-pubsub dependency to the latest stable version (2.7.1). ([#9964](https://github.com/wazuh/wazuh/pull/9964))
- Reimplemented the WPK installer rollback on Linux. ([#9443](https://github.com/wazuh/wazuh/pull/9443))
- Updated AWS WAF implementation to change `httpRequest.headers` field format. ([#10217](https://github.com/wazuh/wazuh/pull/10217))

#### Fixed

- Prevented the manager from hashing the shared configuration too often. ([#9710](https://github.com/wazuh/wazuh/pull/9710))
- Fixed a memory leak in Logcollector when re-subscribing to Windows Eventchannel. ([#9310](https://github.com/wazuh/wazuh/pull/9310))
- Fixed a memory leak in the agent when enrolling for the first time if it had no previous key. ([#9967](https://github.com/wazuh/wazuh/pull/9967))
- Removed CloudWatchLogs log stream limit when there are more than 50 log streams. ([#9934](https://github.com/wazuh/wazuh/pull/9934))
- Fixed a problem in the Windows installer that causes the agent to be unable to get uninstalled or upgraded. ([#9897](https://github.com/wazuh/wazuh/pull/9897))
- Fixed AWS WAF log parsing when there are multiple dicts in one line. ([#9775](https://github.com/wazuh/wazuh/pull/9775))
- Fixed a bug in AWS CloudWatch Logs module that caused already processed logs to be collected and reprocessed. ([#10024](https://github.com/wazuh/wazuh/pull/10024))
- Avoid duplicate alerts from case-insensitive 32-bit registry values in FIM configuration for Windows agents. ([#8256](https://github.com/wazuh/wazuh/pull/8256))
- Fixed a bug in the sources and WPK installer that made upgrade unable to detect the previous installation on CentOS 7. ([#10210](https://github.com/wazuh/wazuh/pull/10210))

### RESTful API

#### Changed

- Made SSL ciphers configurable and renamed SSL protocol option. ([#10219](https://github.com/wazuh/wazuh/pull/10219))

#### Fixed

- Fixed a bug with distributed API calls when the cluster is disabled. ([#9984](https://github.com/wazuh/wazuh/pull/9984))


## [v4.2.1] - 2021-09-03

### Fixed

- **Installer:**
  - Fixed a bug in the upgrade to 4.2.0 that disabled Eventchannel support on Windows agent. ([#9973](https://github.com/wazuh/wazuh/issues/9973))

- **Modules:**
  - Fixed a bug with Python-based integration modules causing the integrations to stop working in agents for Wazuh v4.2.0. ([#9975](https://github.com/wazuh/wazuh/issues/9975))


## [v4.2.0] - 2021-08-25

### Added

- **Core:**
  - Added support for bookmarks in Logcollector, allowing to follow the log file at the point where the agent stopped. ([#3368](https://github.com/wazuh/wazuh/issues/3368))
  - Improved support for multi-line logs with a variable number of lines in Logcollector. ([#5652](https://github.com/wazuh/wazuh/issues/5652))
  - Added an option to limit the number of files per second in FIM. ([#6830](https://github.com/wazuh/wazuh/pull/6830))
  - Added a statistics file to Logcollector. Such data is also available via API queries. ([#7109](https://github.com/wazuh/wazuh/pull/7109))
  - Allow statistical data queries to the agent. ([#7239](https://github.com/wazuh/wazuh/pull/7239))
  - Allowed quoting in commands to group arguments in the command wodle and SCA checks. ([#7307](https://github.com/wazuh/wazuh/pull/7307))
  - Let agents running on Solaris send their IP to the manager. ([#7408](https://github.com/wazuh/wazuh/pull/7408))
  - New option `<ip_update_interval>` to set how often the agent refresh its IP address. ([#7444](https://github.com/wazuh/wazuh/pull/7444))
  - Added support for testing location information in Wazuh Logtest. ([#7661](https://github.com/wazuh/wazuh/issues/7661))
  - Added Vulnerability Detector reports to Wazuh DB to know which CVE’s affect an agent. ([#7731](https://github.com/wazuh/wazuh/issues/7731))
  - Introduced an option to enable or disable listening Authd TLS port. ([#8755](https://github.com/wazuh/wazuh/pull/8755))

- **API:**
  - Added new endpoint to get agent stats from different components. ([#7200](https://github.com/wazuh/wazuh/pull/7200))
  - Added new endpoint to modify users' allow_run_as flag. ([#7588](https://github.com/wazuh/wazuh/pull/7588))
  - Added new endpoint to get vulnerabilities that affect an agent. ([#7647](https://github.com/wazuh/wazuh/pull/7647))
  - Added API configuration validator. ([#7803](https://github.com/wazuh/wazuh/pull/7803))
  - Added the capability to disable the max_request_per_minute API configuration option using 0 as value. ([#8115](https://github.com/wazuh/wazuh/pull/8115))

- **Ruleset:**
  - Decoders
    - Added support for UFW firewall to decoders. ([#7100](https://github.com/wazuh/wazuh/pull/7100))
    - Added Sophos firewall Decoders ([#7289](https://github.com/wazuh/wazuh/pull/7289))
    - Added Wazuh API Decoders ([#7289](https://github.com/wazuh/wazuh/pull/7289))
    - Added F5 BigIP Decoders. ([#7289](https://github.com/wazuh/wazuh/pull/7289))
  - Rules
    - Added Sophos firewall Rules ([#7289](https://github.com/wazuh/wazuh/pull/7289))
    - Added Wazuh API Rules ([#7289](https://github.com/wazuh/wazuh/pull/7289))
    - Added Firewall Rules
    - Added F5 BigIp Rules. ([#7289](https://github.com/wazuh/wazuh/pull/7289))
  - SCA
    - Added CIS policy "Ensure XD/NX support is enabled" back for SCA. ([#7316](https://github.com/wazuh/wazuh/pull/7316))
    - Added Apple MacOS 10.14 SCA ([#7035](https://github.com/wazuh/wazuh/pull/7035))
    - Added Apple MacOS 10.15 SCA ([#7036](https://github.com/wazuh/wazuh/pull/7036))
    - Added Apple MacOS 11.11 SCA ([#7037](https://github.com/wazuh/wazuh/pull/7037))

### Changed

- **Cluster:**
  - Improved the cluster nodes integrity calculation process. It only calculates the MD5 of the files that have been modified since the last integrity check. ([#8175](https://github.com/wazuh/wazuh/pull/8175))
  - Changed the synchronization of agent information between cluster nodes to complete the synchronization in a single task for each worker. ([#8182](https://github.com/wazuh/wazuh/pull/8182))
  - Changed cluster logs to show more useful information. ([#8002](https://github.com/wazuh/wazuh/pull/8002))

- **Core:**
  - Wazuh daemons have been renamed to a unified standard. ([#6912](https://github.com/wazuh/wazuh/pull/6912))
  - Wazuh CLIs have been renamed to a unified standard. ([#6903](https://github.com/wazuh/wazuh/pull/6903))
  - Wazuh internal directories have been renamed to a unified standard. ([#6920](https://github.com/wazuh/wazuh/pull/6920))
  - Prevent a condition in FIM that may lead to a memory error. ([#6759](https://github.com/wazuh/wazuh/pull/6759))
  - Let FIM switch to real-time mode for directories where who-data is not available (Audit in immutable mode). ([#6828](https://github.com/wazuh/wazuh/pull/6828))
  - Changed the Active Response protocol to receive messages in JSON format that include the full alert. ([#7317](https://github.com/wazuh/wazuh/pull/7317))
  - Changed references to the product name in logs. ([#7264](https://github.com/wazuh/wazuh/pull/7264))
  - Syscollector now synchronizes its database with the manager, avoiding full data delivery on each scan. ([#7379](https://github.com/wazuh/wazuh/pull/7379))
  - Remoted now supports both TCP and UDP protocols simultaneously. ([#7541](https://github.com/wazuh/wazuh/pull/7541))
  - Improved the unit tests for the os_net library. ([#7595](https://github.com/wazuh/wazuh/pull/7595))
  - FIM now removes the audit rules when their corresponding symbolic links change their target. ([#6999](https://github.com/wazuh/wazuh/pull/6999))
  - Compilation from sources now downloads the external dependencies prebuilt. ([#7797](https://github.com/wazuh/wazuh/pull/7797))
  - Added the old implementation of Logtest as `wazuh-logtest-legacy`. ([#7807](https://github.com/wazuh/wazuh/pull/7807))
  - Improved the performance of Analysisd when running on multi-core hosts. ([#7974](https://github.com/wazuh/wazuh/pull/7974))
  - Agents now report the manager when they stop. That allows the manager to log an alert and immediately set their state to "disconnected". ([#8021](https://github.com/wazuh/wazuh/pull/8021))
  - Wazuh building is now independent from the installation directory. ([#7327](https://github.com/wazuh/wazuh/pull/7327))
  - The embedded python interpreter is provided in a preinstalled, portable package. ([#7327](https://github.com/wazuh/wazuh/pull/7327))
  - Wazuh resources are now accessed by a relative path to the installation directory. ([#7327](https://github.com/wazuh/wazuh/pull/7327))
  - The error log that appeared when the agent cannot connect to SCA has been switched to warning. ([#8201](https://github.com/wazuh/wazuh/pull/8201))
  - The agent now validates the Audit connection configuration when enabling whodata for FIM on Linux. ([#8921](https://github.com/wazuh/wazuh/pull/8921))

- **API:**
  - Removed ruleset version from `GET /cluster/{node_id}/info` and `GET /manager/info` as it was deprecated. ([#6904](https://github.com/wazuh/wazuh/issues/6904))
  - Changed the `POST /groups` endpoint to specify the group name in a JSON body instead of in a query parameter. ([#6909](https://github.com/wazuh/wazuh/pull/6909))
  - Changed the `PUT /active-response` endpoint function to create messages with the new JSON format. ([#7312](https://github.com/wazuh/wazuh/pull/7312))
  - New parameters added to `DELETE /agents` endpoint and `older_than` field removed from response. ([#6366](https://github.com/wazuh/wazuh/issues/6366))
  - Changed login security controller to avoid errors in Restful API reference links. ([#7909](https://github.com/wazuh/wazuh/pull/7909))
  - Changed the PUT /agents/group/{group_id}/restart response format when there are no agents assigned to the group. ([#8123](https://github.com/wazuh/wazuh/pull/8123))
  - Agent keys used when adding agents are now obscured in the API log. ([#8149](https://github.com/wazuh/wazuh/pull/8149))
  - Improved all agent restart endpoints by removing active-response check. ([#8457](https://github.com/wazuh/wazuh/pull/8457))
  - Improved API requests processing time by applying cache to token RBAC permissions extraction. It will be invalidated if any resource related to the token is modified. ([#8615](https://github.com/wazuh/wazuh/pull/8615))
  - Increased to 100000 the maximum value accepted for `limit` API parameter, default value remains at 500. ([#8841](https://github.com/wazuh/wazuh/pull/8841))

- **Framework:**
  - Improved agent insertion algorithm when Authd is not available. ([#8682](https://github.com/wazuh/wazuh/pull/8682))

- **Ruleset:**
  - The ruleset was normalized according to the Wazuh standard. ([#6867](https://github.com/wazuh/wazuh/pull/6867))
  - Rules
    - Changed Ossec Rules. ([#7260](https://github.com/wazuh/wazuh/pull/7260))
    - Changed Cisco IOS Rules. ([#7289](https://github.com/wazuh/wazuh/pull/7289))
    - Changed ID from 51000 to 51003 in Dropbear Rules. ([#7289](https://github.com/wazuh/wazuh/pull/7289))
    - Changed 6 new rules for Sophos Rules. ([#7289](https://github.com/wazuh/wazuh/pull/7289))
  - Decoders
    - Changed Active Response Decoders. ([#7317](https://github.com/wazuh/wazuh/pull/7317))
    - Changed Auditd Decoders. ([#7289](https://github.com/wazuh/wazuh/pull/7289))
    - Changed Checkpoint Smart1 Decoders. ([#8676](https://github.com/wazuh/wazuh/pull/8676))
    - Changed Cisco ASA Decoders. ([#7289](https://github.com/wazuh/wazuh/pull/7289))
    - Changed Cisco IOS Decoders. ([#7289](https://github.com/wazuh/wazuh/pull/7289))
    - Changed Kernel Decoders. ([#7837](https://github.com/wazuh/wazuh/pull/7837))
    - Changed OpenLDAP Decoders. ([#7289](https://github.com/wazuh/wazuh/pull/7289))
    - Changed Ossec Decoders. ([#7260](https://github.com/wazuh/wazuh/pull/7260))
    - Changed Sophos Decoders. ([#7289](https://github.com/wazuh/wazuh/pull/7289))
    - Changed PFsense Decoders. ([#7289](https://github.com/wazuh/wazuh/pull/7289))
    - Changed Panda PAPS Decoders. ([#8676](https://github.com/wazuh/wazuh/pull/8676))


- **External dependencies:**
  - Upgrade boto3, botocore, requests, s3transfer and urllib3 Python dependencies to latest stable versions. ([#8886](https://github.com/wazuh/wazuh/pull/8886))
  - Update Python to latest stable version (3.9.6). ([#9389](https://github.com/wazuh/wazuh/pull/9389))
  - Upgrade GCP dependencies and pip to latest stable version.
  - Upgrade python-jose to 3.1.0.
  - Add tabulate dependency.

### Fixed

- **Cluster:**
  - Fixed memory usage when creating cluster messages. ([#6736](https://github.com/wazuh/wazuh/pull/6736))
  - Fixed a bug when unpacking incomplete headers in cluster messages. ([#8142](https://github.com/wazuh/wazuh/pull/8142))
  - Changed error message to debug when iterating a file listed that is already deleted. ([#8499](https://github.com/wazuh/wazuh/pull/8499))
  - Fixed cluster timeout exceptions. ([#8901](https://github.com/wazuh/wazuh/pull/8901))
  - Fixed unhandled KeyError when an error command is received in any cluster node. ([#8872](https://github.com/wazuh/wazuh/pull/8872))
  - Fixed unhandled cluster error in send_string() communication protocol. ([#8943](https://github.com/wazuh/wazuh/pull/8943))

- **Core:**
  - Fixed a bug in FIM when setting scan_time to "12am" or "12pm". ([#6934](https://github.com/wazuh/wazuh/pull/6934))
  - Fixed a bug in FIM that produced wrong alerts when the file limit was reached. ([#6802](https://github.com/wazuh/wazuh/pull/6802))
  - Fixed a bug in Analysisd that reserved the static decoder field name "command" but never used it. ([#7105](https://github.com/wazuh/wazuh/pull/7105))
  - Fixed evaluation of fields in the tag `<description>` of rules. ([#7073](https://github.com/wazuh/wazuh/pull/7073))
  - Fixed bugs in FIM that caused symbolic links to not work correctly. ([#6789](https://github.com/wazuh/wazuh/pull/6789))
  - Fixed path validation in FIM configuration. ([#7018](https://github.com/wazuh/wazuh/pull/7018))
  - Fixed a bug in the "ignore" option on FIM where relative paths were not resolved. ([#7018](https://github.com/wazuh/wazuh/pull/7018))
  - Fixed a bug in FIM that wrongly detected that the file limit had been reached. ([#7268](https://github.com/wazuh/wazuh/pull/7268))
  - Fixed a bug in FIM that did not produce alerts when a domain user deleted a file. ([#7265](https://github.com/wazuh/wazuh/pull/7265))
  - Fixed Windows agent compilation with GCC 10. ([#7359](https://github.com/wazuh/wazuh/pull/7359))
  - Fixed a bug in FIM that caused to wrongly expand environment variables. ([#7332](https://github.com/wazuh/wazuh/pull/7332))
  - Fixed the inclusion of the rule description in archives when matched a rule that would not produce an alert. ([#7476](https://github.com/wazuh/wazuh/pull/7476))
  - Fixed a bug in the regex parser that did not accept empty strings. ([#7495](https://github.com/wazuh/wazuh/pull/7495))
  - Fixed a bug in FIM that did not report deleted files set with real-time in agents on Solaris. ([#7414](https://github.com/wazuh/wazuh/pull/7414))
  - Fixed a bug in Remoted that wrongly included the priority header in syslog when using TCP. ([#7633](https://github.com/wazuh/wazuh/pull/7633))
  - Fixed a stack overflow in the XML parser by limiting 1024 levels of recursion. ([#7782](https://github.com/wazuh/wazuh/pull/7782))
  - Prevented Vulnerability Detector from scanning all the agents in the master node that are connected to another worker. ([#7795](https://github.com/wazuh/wazuh/pull/7795))
  - Fixed an issue in the database sync module that left dangling agent group files. ([#7858](https://github.com/wazuh/wazuh/pull/7858))
  - Fixed memory leaks in the regex parser in Analysisd. ([#7919](https://github.com/wazuh/wazuh/pull/7919))
  - Fixed a typo in the initial value for the hotfix scan ID in the agents' database schema. ([#7905](https://github.com/wazuh/wazuh/pull/7905))
  - Fixed a segmentation fault in Vulnerability Detector when parsing an unsupported package version format. ([#8003](https://github.com/wazuh/wazuh/pull/8003))
  - Fixed false positives in FIM when the inode of multiple files change, due to file inode collisions in the engine database. ([#7990](https://github.com/wazuh/wazuh/pull/7990))
  - Fixed the error handling when wildcarded Redhat feeds are not found. ([#6932](https://github.com/wazuh/wazuh/pull/6932))
  - Fixed the `equals` comparator for OVAL feeds in Vulnerability Detector. ([#7862](https://github.com/wazuh/wazuh/pull/7862))
  - Fixed a bug in FIM that made the Windows agent crash when synchronizing a Windows Registry value that starts with a colon (`:`). ([#8098](https://github.com/wazuh/wazuh/pull/8098) [#8143](https://github.com/wazuh/wazuh/pull/8143))
  - Fixed a starving hazard in Wazuh DB that might stall incoming requests during the database commitment. ([#8151](https://github.com/wazuh/wazuh/pull/8151))
  - Fixed a race condition in Remoted that might make it crash when closing RID files. ([#8224](https://github.com/wazuh/wazuh/pull/8224))
  - Fixed a descriptor leak in the agent when failed to connect to Authd. ([#8789](https://github.com/wazuh/wazuh/pull/8789))
  - Fixed a potential error when starting the manager due to a delay in the creation of Analysisd PID file. ([#8828](https://github.com/wazuh/wazuh/pull/8828))
  - Fixed an invalid memory access hazard in Vulnerability Detector. ([#8551](https://github.com/wazuh/wazuh/pull/8551))
  - Fixed an error in the FIM decoder at the manager when the agent reports a file with an empty ACE list. ([#8571](https://github.com/wazuh/wazuh/pull/8571))
  - Prevented the agent on macOS from getting corrupted after an operating system upgrade. ([#8620](https://github.com/wazuh/wazuh/pull/8620))
  - Fixed an error in the manager that could not check its configuration after a change by the API when Active response is disabled. ([#8357](https://github.com/wazuh/wazuh/pull/8357))
  - Fixed a problem in the manager that left remote counter and agent group files when removing an agent. ([#8630](https://github.com/wazuh/wazuh/pull/8630))
  - Fixed an error in the agent on Windows that could corrupt the internal FIM databas due to disabling the disk sync. ([#8905](https://github.com/wazuh/wazuh/pull/8905))
  - Fixed a crash in Logcollector on Windows when handling the position of the file. ([#9364](https://github.com/wazuh/wazuh/pull/9364))
  - Fixed a buffer underflow hazard in Remoted when handling input messages. Thanks to Johannes Segitz (@jsegitz). ([#9285](https://github.com/wazuh/wazuh/pull/9285))
  - Fixed a bug in the agent that tried to verify the WPK CA certificate even when verification was disabled. ([#9547](https://github.com/wazuh/wazuh/pull/9547))

- **API:**
  - Fixed wrong API messages returned when getting agents' upgrade results. ([#7587](https://github.com/wazuh/wazuh/pull/7587))
  - Fixed wrong `user` string in API logs when receiving responses with status codes 308 or 404. ([#7709](https://github.com/wazuh/wazuh/pull/7709))
  - Fixed API errors when cluster is disabled and node_type is worker. ([#7867](https://github.com/wazuh/wazuh/pull/7867))
  - Fixed redundant paths and duplicated tests in API integration test mapping script. ([#7798](https://github.com/wazuh/wazuh/pull/7798))
  - Fixed an API integration test case failing in test_rbac_white_all and added a test case for the enable/disable run_as endpoint.([8014](https://github.com/wazuh/wazuh/pull/8014))
  - Fixed a thread race condition when adding or deleting agents without authd ([8148](https://github.com/wazuh/wazuh/pull/8148))
  - Fixed CORS in API configuration. ([#8496](https://github.com/wazuh/wazuh/pull/8496))
  - Fixed api.log to avoid unhandled exceptions on API timeouts. ([#8887](https://github.com/wazuh/wazuh/pull/8887))

- **Ruleset:**
  - Fixed usb-storage-attached regex pattern to support blank spaces. ([#7837](https://github.com/wazuh/wazuh/issues/7837))
  - Fixed SCA checks for RHEL7 and CentOS 7. Thanks to J. Daniel Medeiros (@jdmedeiros). ([#7645](https://github.com/wazuh/wazuh/pull/7645))
  - Fixed the match criteria of the AWS WAF rules. ([#8111](https://github.com/wazuh/wazuh/pull/8111))
  - Fixed sample log in sudo decoders.
  - Fixed Pix Decoders match regex. ([#7485](https://github.com/wazuh/wazuh/pull/7495))
  - Fixed regex in Syslog Rules. ([#7289](https://github.com/wazuh/wazuh/pull/7289))
  - Fixed category in PIX Rules. ([#7289](https://github.com/wazuh/wazuh/pull/7289))
  - Fixed authentication tag in group for MSauth Rules. ([#7289](https://github.com/wazuh/wazuh/pull/7289))
  - Fixed match on Nginx Rules. ([#7122](https://github.com/wazuh/wazuh/pull/7122))
  - Fixed sample log on Netscaler Rules. ([#7783](https://github.com/wazuh/wazuh/pull/7783))
  - Fixed match field for rules 80441 and 80442 in Amazon Rules. ([#8111](https://github.com/wazuh/wazuh/pull/8111))
  - Fixed sample logs in Owncloud Rules. ([#7122](https://github.com/wazuh/wazuh/pull/7122))
  - Fixed authentication tag in group for Win Security Rules. ([#7289](https://github.com/wazuh/wazuh/pull/7289))
  - Fixed sample log in Win Security Rules. ([#7783](https://github.com/wazuh/wazuh/pull/7783))
  - Fixed sample log in Win Application Rules. ([#7783](https://github.com/wazuh/wazuh/pull/7783))
  - Fixed mitre block in Paloalto Rules. ([#7783](https://github.com/wazuh/wazuh/pull/7783))

- **Modules:**
  - Fixed an error when trying to use a non-default aws profile with CloudWatchLogs ([#9331](https://github.com/wazuh/wazuh/pull/9331))

### Removed

- **Core:**
  - File /etc/ossec-init.conf does not exist anymore. ([#7175](https://github.com/wazuh/wazuh/pull/7175))
  - Unused files have been removed from the repository, including TAP tests. ([#7398](https://github.com/wazuh/wazuh/issues/7398))

- **API:**
  - Removed the `allow_run_as` parameter from endpoints `POST /security/users` and `PUT /security/users/{user_id}`. ([#7588](https://github.com/wazuh/wazuh/pull/7588))
  - Removed `behind_proxy_server` option from configuration. ([#7006](https://github.com/wazuh/wazuh/issues/7006))

- **Framework:**
  - Deprecated `update_ruleset` script. ([#6904](https://github.com/wazuh/wazuh/issues/6904))

- **Ruleset**
  - Removed rule 51004 from Dropbear Rules. ([#7289](https://github.com/wazuh/wazuh/pull/7289))
  - Remuved rules 23508, 23509 and 23510 from Vulnerability Detector Rules.

## [v4.1.5] - 2021-04-22

### Fixed

- **Core:**
  - Fixed a bug in Vulnerability Detector that made Modulesd crash while updating the NVD feed due to a missing CPE entry. ([4cbd1e8](https://github.com/wazuh/wazuh/commit/4cbd1e85eeee0eb0d8247fa7228f590a9dd24153))


## [v4.1.4] - 2021-03-25

### Fixed

- **Cluster:**
  - Fixed workers reconnection after restarting master node. Updated `asyncio.Task.all_tasks` method removed in Python 3.9. ([#8017](https://github.com/wazuh/wazuh/pull/8017))


## [v4.1.3] - 2021-03-23

### Changed

- **External dependencies:**
  - Upgraded Python version from 3.8.6 to 3.9.2 and several Python dependencies. ([#7943](https://github.com/wazuh/wazuh/pull/7943))

### Fixed

- **Core:**
  - Fixed an error in FIM when getting the files' modification time on Windows due to wrong permission flags. ([#7870](https://github.com/wazuh/wazuh/pull/7870))
  - Fixed a bug in Wazuh DB that truncated the output of the agents' status query towards the cluster. ([#7873](https://github.com/wazuh/wazuh/pull/7873))

- **API:**
  - Fixed validation for absolute and relative paths. ([#7906](https://github.com/wazuh/wazuh/pull/7906))


## [v4.1.2] - 2021-03-08

### Changed

- **Core:**
  - The default value of the agent disconnection time option has been increased to 10 minutes. ([#7744](https://github.com/wazuh/wazuh/pull/7744))
  - The warning log from Remoted about sending messages to disconnected agents has been changed to level-1 debug log. ([#7755](https://github.com/wazuh/wazuh/pull/7755))

- **API:**
  - API logs showing request parameters and body will be generated with API log level `info` instead of `debug`. ([#7735](https://github.com/wazuh/wazuh/issues/7735))

- **External dependencies:**
  - Upgraded aiohttp version from 3.6.2 to 3.7.4. ([#7734](https://github.com/wazuh/wazuh/pull/7734))

### Fixed

- **Core:**
  - Fix a bug in the unit tests that randomly caused false failures. ([#7723](https://github.com/wazuh/wazuh/pull/7723))
  - Fixed a bug in the Analysisd configuration that did not apply the setting `json_null_fields`. ([#7711](https://github.com/wazuh/wazuh/pull/7711))
  - Fixed the checking of the option `ipv6` in Remoted. ([#7737](https://github.com/wazuh/wazuh/pull/7737))
  - Fixed the checking of the option `rids_closing_time` in Remoted. ([#7746](https://github.com/wazuh/wazuh/pull/7746))


## [v4.1.1] - 2021-02-25

### Added

- **External dependencies:**
  - Added cython (0.29.21) library to Python dependencies. ([#7451](https://github.com/wazuh/wazuh/pull/7451))
  - Added xmltodict (0.12.0) library to Python dependencies. ([#7303](https://github.com/wazuh/wazuh/pull/7303))

- **API:**
  - Added new endpoints to manage rules files. ([#7178](https://github.com/wazuh/wazuh/issues/7178))
  - Added new endpoints to manage CDB lists files. ([#7180](https://github.com/wazuh/wazuh/issues/7180))
  - Added new endpoints to manage decoder files. ([#7179](https://github.com/wazuh/wazuh/issues/7179))
  - Added new manager and cluster endpoints to update Wazuh configuration (ossec.conf). ([#7181](https://github.com/wazuh/wazuh/issues/7181))

### Changed

- **External dependencies:**
  - Upgraded Python version from 3.8.2 to 3.8.6. ([#7451](https://github.com/wazuh/wazuh/pull/7451))
  - Upgraded Cryptography python library from 3.2.1 to 3.3.2. ([#7451](https://github.com/wazuh/wazuh/pull/7451))
  - Upgraded cffi python library from 1.14.0 to 1.14.4. ([#7451](https://github.com/wazuh/wazuh/pull/7451))

- **API:**
  - Added raw parameter to GET /manager/configuration and GET cluster/{node_id}/configuration to load ossec.conf in xml format. ([#7565](https://github.com/wazuh/wazuh/issues/7565))

### Fixed

- **API:**
  - Fixed an error with the RBAC permissions in the `GET /groups` endpoint. ([#7328](https://github.com/wazuh/wazuh/issues/7328))
  - Fixed a bug with Windows registries when parsing backslashes. ([#7309](https://github.com/wazuh/wazuh/pull/7309))
  - Fixed an error with the RBAC permissions when assigning multiple `agent:group` resources to a policy. ([#7393](https://github.com/wazuh/wazuh/pull/7393))
  - Fixed an error with search parameter when using special characters. ([#7301](https://github.com/wazuh/wazuh/pull/7301))
- **AWS Module:**
  - Fixed a bug that caused an error when attempting to use an IAM Role with **CloudWatchLogs** service. ([#7330](https://github.com/wazuh/wazuh/pull/7330))
- **Framework:**
  - Fixed a race condition bug when using RBAC expand_group function. ([#7353](https://github.com/wazuh/wazuh/pull/7353))
  - Fix migration process to overwrite default RBAC policies. ([#7594](https://github.com/wazuh/wazuh/pull/7594))
- **Core:**
  - Fixed a bug in Windows agent that did not honor the buffer's EPS limit. ([#7333](https://github.com/wazuh/wazuh/pull/7333))
  - Fixed a bug in Integratord that might lose alerts from Analysisd due to a race condition. ([#7338](https://github.com/wazuh/wazuh/pull/7338))
  - Silence the error message when the Syslog forwarder reads an alert with no rule object. ([#7539](https://github.com/wazuh/wazuh/pull/7539))
  - Fixed a memory leak in Vulnerability Detector when updating NVD feeds. ([#7559](https://github.com/wazuh/wazuh/pull/7559))
  - Prevent FIM from raising false positives about group name changes due to a thread unsafe function. ([#7589](https://github.com/wazuh/wazuh/pull/7589))

### Removed

- **API:**
  - Deprecated /manager/files and /cluster/{node_id}/files endpoints. ([#7209](https://github.com/wazuh/wazuh/issues/7209))


## [v4.1.0] - 2021-02-15

### Added

- **Core:**
  - Allow negation of expressions in rules. ([#6258](https://github.com/wazuh/wazuh/pull/6258))
  - Support for PCRE2 regular expressions in rules and decoders. ([#6480](https://github.com/wazuh/wazuh/pull/6480))
  - Added new **ruleset test module**. Allow testing and verification of rules and decoders using Wazuh User Interface. ([#5337](https://github.com/wazuh/wazuh/issues/5337))
  - Added new **upgrade module**. WPK upgrade feature has been moved to this module, which offers support for cluster architecture and simultaneous upgrades. ([#5387](https://github.com/wazuh/wazuh/issues/5387))
  - Added new **task module**. This module stores and manages all the tasks that are executed in the agents or managers. ([#5386](https://github.com/wazuh/wazuh/issues/5386))
  - Let the time interval to detect that an agent got disconnected configurable. Deprecate parameter `DISCON_TIME`. ([#6396](https://github.com/wazuh/wazuh/pull/6396))
  - Added support to macOS in Vulnerability Detector. ([#6532](https://github.com/wazuh/wazuh/pull/6532))
  - Added the capability to perform FIM on values in the Windows Registry. ([#6735](https://github.com/wazuh/wazuh/pull/6735))
- **API:**
  - Added endpoints to query and manage Rootcheck data. ([#6496](https://github.com/wazuh/wazuh/pull/6496))
  - Added new endpoint to check status of tasks. ([#6029](https://github.com/wazuh/wazuh/issues/6029))
  - Added new endpoints to run the logtest tool and delete a logtest session. ([#5984](https://github.com/wazuh/wazuh/pull/5984))
  - Added debug2 mode for API log and improved debug mode. ([#6822](https://github.com/wazuh/wazuh/pull/6822))
  - Added missing secure headers for API responses. ([#7024](https://github.com/wazuh/wazuh/issues/7024))
  - Added new config option to disable uploading configurations containing remote commands. ([#7016](https://github.com/wazuh/wazuh/issues/7016))
- **AWS Module:**
  - Added support for AWS load balancers (Application Load Balancer, Classic Load Balancer and Network Load Balancer). ([#6034](https://github.com/wazuh/wazuh/issues/6034))
- **Framework:**
  - Added new framework modules to use the logtest tool. ([#5870](https://github.com/wazuh/wazuh/pull/5870))
  - Improved `q` parameter on rules, decoders and cdb-lists modules to allow multiple nested fields. ([#6560](https://github.com/wazuh/wazuh/pull/6560))

### Changed

- **Core:**
  - Removed the limit of agents that a manager can support. ([#6097](https://github.com/wazuh/wazuh/issues/6097))
    - Migration of rootcheck results to Wazuh DB to remove the files with the results of each agent. ([#6096](https://github.com/wazuh/wazuh/issues/6096))
    - Designed new mechanism to close RIDS files when agents are disconnected. ([#6112](https://github.com/wazuh/wazuh/issues/6112))
  - Moved CA configuration section to verify WPK signatures from `active-response` section to `agent-upgrade` section. ([#5929](https://github.com/wazuh/wazuh/issues/5929))
  - The tool ossec-logtest has been renamed to wazuh-logtest, and it uses a new testing service integrated in Analysisd. ([#6103](https://github.com/wazuh/wazuh/pull/6103))
  - Changed error message to debug when multiple daemons attempt to remove an agent simultaneously ([#6185](https://github.com/wazuh/wazuh/pull/6185))
  - Changed error message to warning when the agent fails to reach a module. ([#5817](https://github.com/wazuh/wazuh/pull/5817))
- **API:**
  - Changed the `status` parameter behavior in the `DELETE /agents` endpoint to enhance security. ([#6829](https://github.com/wazuh/wazuh/pull/6829))
  - Changed upgrade endpoints to accept a list of agents, maximum 100 agents per request. ([#5336](https://github.com/wazuh/wazuh/issues/5536))
  - Improved input validation regexes for `names` and `array_names`. ([#7015](https://github.com/wazuh/wazuh/issues/7015))
- **Framework:**
  - Refactored framework to work with new upgrade module. ([#5537](https://github.com/wazuh/wazuh/issues/5537))
  - Refactored agent upgrade CLI to work with new ugprade module. It distributes petitions in a clustered environment. ([#5675](https://github.com/wazuh/wazuh/issues/5675))
  - Changed rule and decoder details structure to support PCRE2. ([#6318](https://github.com/wazuh/wazuh/issues/6318))
  - Changed access to agent's status. ([#6326](https://github.com/wazuh/wazuh/issues/6326))
  - Improved AWS Config integration to avoid performance issues by removing alert fields with variables such as Instance ID in its name. ([#6537](https://github.com/wazuh/wazuh/issues/6537))

### Fixed

- **Core:**
  - Fixed error in Analysisd when getting the ossec group ID. ([#6688](https://github.com/wazuh/wazuh/pull/6688))
  - Prevented FIM from reporting configuration error when setting patterns that match no files. ([#6187](https://github.com/wazuh/wazuh/pull/6187))
  - Fixed the array parsing when building JSON alerts. ([#6687](https://github.com/wazuh/wazuh/pull/6687))
  - Added Firefox ESR to the CPE helper to distinguish it from Firefox when looking for vulnerabilities. ([#6610](https://github.com/wazuh/wazuh/pull/6610))
  - Fixed the evaluation of packages from external sources with the official vendor feeds in Vulnerability Detector. ([#6611](https://github.com/wazuh/wazuh/pull/6611))
  - Fixed the handling of duplicated tags in the Vulnerability Detector configuration. ([#6683](https://github.com/wazuh/wazuh/pull/6683))
  - Fixed the validation of hotfixes gathered by Syscollector. ([#6706](https://github.com/wazuh/wazuh/pull/6706))
  - Fixed the reading of the Linux OS version when `/etc/os-release` doesn't provide it. ([#6674](https://github.com/wazuh/wazuh/pull/6674))
  - Fixed a false positive when comparing the minor target of CentOS packages in Vulnerability Detector. ([#6709](https://github.com/wazuh/wazuh/pull/6709))
  - Fixed a zombie process leak in Modulesd when using commands without a timeout. ([#6719](https://github.com/wazuh/wazuh/pull/6719))
  - Fixed a race condition in Remoted that might create agent-group files with wrong permissions. ([#6833](https://github.com/wazuh/wazuh/pull/6833))
  - Fixed a warning log in Wazuh DB when upgrading the global database. ([#6697](https://github.com/wazuh/wazuh/pull/6697))
  - Fixed a bug in FIM on Windows that caused false positive due to changes in the host timezone or the daylight saving time when monitoring files in a FAT32 filesystem. ([#6801](https://github.com/wazuh/wazuh/pull/6801))
  - Fixed the purge of the Redhat vulnerabilities database before updating it. ([#7050](https://github.com/wazuh/wazuh/pull/7050))
  - Fixed a condition race hazard in Authd that may prevent the daemon from updating client.keys after adding an agent. ([#7271](https://github.com/wazuh/wazuh/pull/7271))
- **API:**
  - Fixed an error with `/groups/{group_id}/config` endpoints (GET and PUT) when using complex `localfile` configurations. ([#6276](https://github.com/wazuh/wazuh/pull/6383))
- **Framework:**
  - Fixed a `cluster_control` bug that caused an error message when running `wazuh-clusterd` in foreground. ([#6724](https://github.com/wazuh/wazuh/pull/6724))
  - Fixed a bug with add_manual(agents) function when authd is disabled. ([#7062](https://github.com/wazuh/wazuh/pull/7062))


## [v4.0.4] - 2021-01-14

### Added

- **API:**
  - Added missing secure headers for API responses. ([#7138](https://github.com/wazuh/wazuh/issues/7138))
  - Added new config option to disable uploading configurations containing remote commands. ([#7134](https://github.com/wazuh/wazuh/issues/7134))
  - Added new config option to choose the SSL ciphers. Default value `TLSv1.2`. ([#7164](https://github.com/wazuh/wazuh/issues/7164))

### Changed

- **API:**
  - Deprecated endpoints to restore and update API configuration file. ([#7132](https://github.com/wazuh/wazuh/issues/7132))
  - Default expiration time of the JWT token set to 15 minutes. ([#7167](https://github.com/wazuh/wazuh/pull/7167))

### Fixed

- **API:**
  - Fixed a path traversal flaw ([CVE-2021-26814](https://nvd.nist.gov/vuln/detail/CVE-2021-26814)) affecting 4.0.0 to 4.0.3 at `/manager/files` and `/cluster/{node_id}/files` endpoints. ([#7131](https://github.com/wazuh/wazuh/issues/7131))
- **Framework:**
  - Fixed a bug with add_manual(agents) function when authd is disabled. ([#7135](https://github.com/wazuh/wazuh/issues/7135))
- **Core:**
  - Fixed the purge of the Redhat vulnerabilities database before updating it. ([#7133](https://github.com/wazuh/wazuh/pull/7133))

## [v4.0.3] - 2020-11-30

### Fixed

- **API:**
  - Fixed a problem with certain API calls exceeding timeout in highly loaded cluster environments. ([#6753](https://github.com/wazuh/wazuh/pull/6753))


## [v4.0.2] - 2020-11-24

### Added

- **Core:**
  - Added macOS Big Sur version detection in the agent. ([#6603](https://github.com/wazuh/wazuh/pull/6603))

### Changed

- **API:**
  - `GET /agents/summary/os`, `GET /agents/summary/status` and `GET /overview/agents` will no longer consider `000` as an agent. ([#6574](https://github.com/wazuh/wazuh/pull/6574))
  - Increased to 64 the maximum number of characters that can be used in security users, roles, rules, and policies names. ([#6657](https://github.com/wazuh/wazuh/issues/6657))

### Fixed

- **API:**
  - Fixed an error with `POST /security/roles/{role_id}/rules` when removing role-rule relationships with admin resources. ([#6594](https://github.com/wazuh/wazuh/issues/6594))
  - Fixed a timeout error with `GET /manager/configuration/validation` when using it in a slow environment. ([#6530](https://github.com/wazuh/wazuh/issues/6530))
- **Framework:**
  - Fixed an error with some distributed requests when the cluster configuration is empty. ([#6612](https://github.com/wazuh/wazuh/pull/6612))
  - Fixed special characters in default policies. ([#6575](https://github.com/wazuh/wazuh/pull/6575))
- **Core:**
  - Fixed a bug in Remoted that limited the maximum agent number to `MAX_AGENTS-3` instead of `MAX_AGENTS-2`. ([#4560](https://github.com/wazuh/wazuh/pull/4560))
  - Fixed an error in the network library when handling disconnected sockets. ([#6444](https://github.com/wazuh/wazuh/pull/6444))
  - Fixed an error in FIM when handling temporary files and registry keys exceeding the path size limit. ([#6538](https://github.com/wazuh/wazuh/pull/6538))
  - Fixed a bug in FIM that stopped monitoring folders pointed by a symbolic link. ([#6613](https://github.com/wazuh/wazuh/pull/6613))
  - Fixed a race condition in FIM that could cause Syscheckd to stop unexpectedly. ([#6696](https://github.com/wazuh/wazuh/pull/6696))


## [v4.0.1] - 2020-11-11

### Changed

- **Framework:**
  - Updated Python's cryptography library to version 3.2.1 ([#6442](https://github.com/wazuh/wazuh/issues/6442))

### Fixed

- **API:**
  - Added missing agent:group resource to RBAC's catalog. ([6427](https://github.com/wazuh/wazuh/issues/6427))
  - Changed `limit` parameter behaviour in `GET sca/{agent_id}/checks/{policy_id}` endpoint and fixed some loss of information when paginating `wdb`. ([#6464](https://github.com/wazuh/wazuh/pull/6464))
  - Fixed an error with `GET /security/users/me` when logged in with `run_as`. ([#6506](https://github.com/wazuh/wazuh/pull/6506))
- **Framework:**
  - Fixed zip files compression and handling in cluster integrity synchronization. ([#6367](https://github.com/wazuh/wazuh/issues/6367))
- **Core**
  - Fixed version matching when assigning feed in Vulnerability Detector. ([#6505](https://github.com/wazuh/wazuh/pull/6505))
  - Prevent unprivileged users from accessing the Wazuh Agent folder in Windows. ([#3593](https://github.com/wazuh/wazuh/pull/3593))
  - Fix a bug that may lead the agent to crash when reading an invalid Logcollector configuration. ([#6463](https://github.com/wazuh/wazuh/pull/6463))


## [v4.0.0] - 2020-10-23

### Added

- Added **enrollment capability**. Agents are now able to request a key from the manager if current key is missing or wrong. ([#5609](https://github.com/wazuh/wazuh/pull/5609))
- Migrated the agent-info data to Wazuh DB. ([#5541](https://github.com/wazuh/wazuh/pull/5541))
- **API:**
  - Embedded Wazuh API with Wazuh Manager, there is no need to install Wazuh API. ([9860823](https://github.com/wazuh/wazuh/commit/9860823d568f5e6d93550d9b139507c04d2c2eb9))
  - Migrated Wazuh API server from nodejs to python. ([#2640](https://github.com/wazuh/wazuh/pull/2640))
  - Added asynchronous aiohttp server for the Wazuh API. ([#4474](https://github.com/wazuh/wazuh/issues/4474))
  - New Wazuh API is approximately 5 times faster on average. ([#5834](https://github.com/wazuh/wazuh/issues/5834))
  - Added OpenAPI based Wazuh API specification. ([#2413](https://github.com/wazuh/wazuh/issues/2413))
  - Improved Wazuh API reference documentation based on OpenAPI spec using redoc. ([#4967](https://github.com/wazuh/wazuh/issues/4967))
  - Added new yaml Wazuh API configuration file. ([#2570](https://github.com/wazuh/wazuh/issues/2570))
  - Added new endpoints to manage API configuration and deprecated configure_api.sh. ([#2570](https://github.com/wazuh/wazuh/issues/4822))
  - Added RBAC support to Wazuh API. ([#3287](https://github.com/wazuh/wazuh/issues/3287))
  - Added new endpoints for Wazuh API security management. ([#3410](https://github.com/wazuh/wazuh/issues/3410))
  - Added SQLAlchemy ORM based database for RBAC. ([#3375](https://github.com/wazuh/wazuh/issues/3375))
  - Added new JWT authentication method. ([7080ac3](https://github.com/wazuh/wazuh/commit/7080ac352774bb0feaf07cab76df58ea5503ff4b))
  - Wazuh API up and running by default in all nodes for a clustered environment.
  - Added new and improved error handling. ([#2843](https://github.com/wazuh/wazuh/issues/2843) ([#5345](https://github.com/wazuh/wazuh/issues/5345))
  - Added tavern and docker based Wazuh API integration tests. ([#3612](https://github.com/wazuh/wazuh/issues/3612))
  - Added new and unified Wazuh API responses structure. ([3421015](https://github.com/wazuh/wazuh/commit/34210154016f0a63211a81707744dce0ec0a54f9))
  - Added new endpoints for Wazuh API users management. ([#3280](https://github.com/wazuh/wazuh/issues/3280))
  - Added new endpoint to restart agents which belong to a node. ([#5381](https://github.com/wazuh/wazuh/issues/5381))
  - Added and improved q filter in several endpoints. ([#5431](https://github.com/wazuh/wazuh/pull/5431))
  - Tested and improved Wazuh API security. ([#5318](https://github.com/wazuh/wazuh/issues/5318))
    - Added DDOS blocking system. ([#5318](https://github.com/wazuh/wazuh/issues/5318#issuecomment-654303933))
    - Added brute force attack blocking system. ([#5318](https://github.com/wazuh/wazuh/issues/5318#issuecomment-652892858))
    - Added content-type validation. ([#5318](https://github.com/wazuh/wazuh/issues/5318#issuecomment-654807980))
- **Vulnerability Detector:**
  - Redhat vulnerabilities are now fetched from OVAL benchmarks. ([#5352](https://github.com/wazuh/wazuh/pull/5352))
  - Debian vulnerable packages are now fetched from the Security Tracker. ([#5304](https://github.com/wazuh/wazuh/pull/5304))
  - The Debian Security Tracker feed can be loaded from a custom location. ([#5449](https://github.com/wazuh/wazuh/pull/5449))
  - The package vendor is used to discard vulnerabilities. ([#5330](https://github.com/wazuh/wazuh/pull/5330))
  - Allow compressed feeds for offline updates. ([#5745](https://github.com/wazuh/wazuh/pull/5745))
  - The manager now updates the MSU feed automatically. ([#5678](https://github.com/wazuh/wazuh/pull/5678))
  - CVEs with no affected version defined in all the feeds are now reported. ([#5284](https://github.com/wazuh/wazuh/pull/5284))
  - CVEs vulnerable for the vendor and missing in the NVD are now reported. ([#5305](https://github.com/wazuh/wazuh/pull/5305))
- **File Integrity Monitoring:**
  - Added options to limit disk usage using report changes option in the FIM module. ([#5157](https://github.com/wazuh/wazuh/pull/5157))
- Added and updated framework unit tests to increase coverage. ([#3287](https://github.com/wazuh/wazuh/issues/3287))
- Added improved support for monitoring paths from environment variables. ([#4961](https://github.com/wazuh/wazuh/pull/4961))
- Added `base64_log` format to the log builder for Logcollector. ([#5273](https://github.com/wazuh/wazuh/pull/5273))

### Changed

- Changed the default manager-agent connection protocol to **TCP**. ([#5696](https://github.com/wazuh/wazuh/pull/5696))
- Disable perpetual connection attempts to modules. ([#5622](https://github.com/wazuh/wazuh/pull/5622))
- Unified the behaviour of Wazuh daemons when reconnecting with unix sockets. ([#4510](https://github.com/wazuh/wazuh/pull/4510))
- Changed multiple Wazuh API endpoints. ([#2640](https://github.com/wazuh/wazuh/pull/2640)) ([#2413](https://github.com/wazuh/wazuh-documentation/issues/2413))
- Refactored framework module in SDK and core. ([#5263](https://github.com/wazuh/wazuh/issues/5263))
- Refactored FIM Windows events handling. ([#5144](https://github.com/wazuh/wazuh/pull/5144))
- Changed framework to access global.db using wazuh-db. ([#6095](https://github.com/wazuh/wazuh/pull/6095))
- Changed agent-info synchronization task in Wazuh cluster. ([#5585](https://github.com/wazuh/wazuh/issues/5585))
- Use the proper algorithm name for SHA-256 inside Prelude output. Thanks to François Poirotte (@fpoirotte). ([#5004](https://github.com/wazuh/wazuh/pull/5004))
- Elastic Stack configuration files have been adapted to Wazuh v4.x. ([#5796](https://github.com/wazuh/wazuh/pull/5796))
- Explicitly use Bash for the Pagerduty integration. Thanks to Chris Kruger (@montdidier). ([#4641](https://github.com/wazuh/wazuh/pull/4641))

### Fixed

- **Vulnerability Detector:**
  - Vulnerabilities of Windows Server 2019 which not affects to Windows 10 were not being reported. ([#5524](https://github.com/wazuh/wazuh/pull/5524))
  - Vulnerabilities patched by a Microsoft update with no supersedence were not being reported. ([#5524](https://github.com/wazuh/wazuh/pull/5524))
  - Vulnerabilities patched by more than one Microsoft update were not being evaluated agains all the patches. ([#5717](https://github.com/wazuh/wazuh/pull/5717))
  - Duplicated alerts in Windows 10. ([#5600](https://github.com/wazuh/wazuh/pull/5600))
  - Syscollector now discards hotfixes that are not fully installed. ([#5792](https://github.com/wazuh/wazuh/pull/5792))
  - Syscollector now collects hotfixes that were not being parsed. ([#5792](https://github.com/wazuh/wazuh/pull/5792))
  - Update Windows databases when `run_on_start` is disabled. ([#5335](https://github.com/wazuh/wazuh/pull/5335))
  - Fixed the NVD version comparator to remove undesired suffixes. ([#5362](https://github.com/wazuh/wazuh/pull/5362))
  - Fixed not escaped single quote in vuln detector SQL query. ([#5570](https://github.com/wazuh/wazuh/pull/5570))
  - Unified alerts title. ([#5826](https://github.com/wazuh/wazuh/pull/5826))
  - Fixed potential error in the GZlib when uncompressing NVD feeds. ([#5989](https://github.com/wazuh/wazuh/pull/5989))
- **File Integrity Monitoring:**
  - Fixed an error with last scan time in Syscheck API endpoints. ([a9acd3a](https://github.com/wazuh/wazuh/commit/a9acd3a216a7e0075a8efa5a91b2587659782fd8))
  - Fixed support for monitoring directories which contain commas. ([#4961](https://github.com/wazuh/wazuh/pull/4961))
  - Fixed a bug where configuring a directory to be monitored as real-time and whodata resulted in real-time prevailing. ([#4961](https://github.com/wazuh/wazuh/pull/4961))
  - Fixed using an incorrect mutex while deleting inotify watches. ([#5126](https://github.com/wazuh/wazuh/pull/5126))
  - Fixed a bug which could cause multiple FIM threads to request the same temporary file. ([#5213](https://github.com/wazuh/wazuh/issues/5213))
  - Fixed a bug where deleting a file permanently in Windows would not trigger an alert. ([#5144](https://github.com/wazuh/wazuh/pull/5144))
  - Fixed a typo in the file monitoring options log entry. ([#5591](https://github.com/wazuh/wazuh/pull/5591))
  - Fixed an error where monitoring a drive in Windows under scheduled or realtime mode would generate alerts from the recycle bin. ([#4771](https://github.com/wazuh/wazuh/pull/4771))
  - When monitoring a drive in Windows in the format `U:`, it will monitor `U:\` instead of the agent's working directory. ([#5259](https://github.com/wazuh/wazuh/pull/5259))
  - Fixed a bug where monitoring a drive in Windows with `recursion_level` set to 0 would trigger alerts from files inside its subdirectories. ([#5235](https://github.com/wazuh/wazuh/pull/5235))
- Fixed an Azure wodle dependency error. The package azure-storage-blob>12.0.0 does not include a component used. ([#6109](https://github.com/wazuh/wazuh/pull/6109))
- Fixed bugs reported by GCC 10.1.0. ([#5119](https://github.com/wazuh/wazuh/pull/5119))
- Fixed compilation errors with `USE_PRELUDE` enabled. Thanks to François Poirotte (@fpoirotte). ([#5003](https://github.com/wazuh/wazuh/pull/5003))
- Fixed default gateway data gathering in Syscollector on Linux 2.6. ([#5548](https://github.com/wazuh/wazuh/pull/5548))
- Fixed the Eventchannel collector to keep working when the Eventlog service is restarted. ([#5496](https://github.com/wazuh/wazuh/pull/5496))
- Fixed the OpenSCAP script to work over Python 3. ([#5317](https://github.com/wazuh/wazuh/pull/5317))
- Fixed the launcher.sh generation in macOS source installation. ([#5922](https://github.com/wazuh/wazuh/pull/5922))

### Removed

- Removed Wazuh API cache endpoints. ([#3042](https://github.com/wazuh/wazuh/pull/3042))
- Removed Wazuh API rootcheck endpoints. ([#5246](https://github.com/wazuh/wazuh/issues/5246))
- Deprecated Debian Jessie and Wheezy for Vulnerability Detector (EOL). ([#5660](https://github.com/wazuh/wazuh/pull/5660))
- Removed references to `manage_agents` in the installation process. ([#5840](https://github.com/wazuh/wazuh/pull/5840))
- Removed compatibility with deprecated configuration at Vulnerability Detector. ([#5879](https://github.com/wazuh/wazuh/pull/5879))


## [v3.13.6] - 2022-09-19

### Fixed

- Fixed a path traversal flaw in Active Response affecting agents from v3.6.1 (reported by @guragainroshan0). ([#14823](https://github.com/wazuh/wazuh/pull/14823))


## [v3.13.4] - 2022-05-30

### Fixed

- Fixed a crash in Vuln Detector when scanning agents running on Windows (backport from 4.3.2). ([#13624](https://github.com/wazuh/wazuh/pull/13624))


## [v3.13.3] - 2021-04-28

### Fixed

- Fixed a bug in Vulnerability Detector that made Modulesd crash while updating the NVD feed due to a missing CPE entry. ([#8346](https://github.com/wazuh/wazuh/pull/8346))


## [v3.13.2] - 2020-09-21

### Fixed

- Updated the default NVD feed URL from 1.0 to 1.1 in Vulnerability Detector. ([#6056](https://github.com/wazuh/wazuh/pull/6056))


## [v3.13.1] - 2020-07-14

### Added

- Added two new settings <max_retries> and <retry_interval> to adjust the agent failover interval. ([#5433](https://github.com/wazuh/wazuh/pull/5433))

### Fixed

- Fixed a crash in Modulesd caused by Vulnerability Detector when skipping a kernel package if the agent has OS info disabled. ([#5467](https://github.com/wazuh/wazuh/pull/5467))


## [v3.13.0] - 2020-06-29

### Added

- Vulnerability Detector improvements. ([#5097](https://github.com/wazuh/wazuh/pull/5097))
  - Include the NVD as feed for Linux agents in Vulnerability Detector.
  - Improve the Vulnerability Detector engine to correlate alerts between different feeds.
  - Add Vulnerability Detector module unit testing for Unix source code.
  - A timeout has been added to the updates of the vulnerability detector feeds to prevent them from getting hung up. ([#5153](https://github.com/wazuh/wazuh/pull/5153))
- New option for the JSON decoder to choose the treatment of Array structures. ([#4836](https://github.com/wazuh/wazuh/pull/4836))
- Added mode value (real-time, Who-data, or scheduled) as a dynamic field in FIM alerts. ([#5051](https://github.com/wazuh/wazuh/pull/5051))
- Set a configurable maximum limit of files to be monitored by FIM. ([#4717](https://github.com/wazuh/wazuh/pull/4717))
- New integration for pull logs from Google Cloud Pub/Sub. ([#4078](https://github.com/wazuh/wazuh/pull/4078))
- Added support for MITRE ATT&CK knowledge base. ([#3746](https://github.com/wazuh/wazuh/pull/3746))
- Microsoft Software Update Catalog used by vulnerability detector added as a dependency. ([#5101](https://github.com/wazuh/wazuh/pull/5101))
- Added support for `aarch64` and `armhf` architectures. ([#5030](https://github.com/wazuh/wazuh/pull/5030))

### Changed

- Internal variable rt_delay configuration changes to 5 milliseconds. ([#4760](https://github.com/wazuh/wazuh/pull/4760))
- Who-data includes new fields: process CWD, parent process id, and CWD of parent process. ([#4782](https://github.com/wazuh/wazuh/pull/4782))
- FIM opens files with shared deletion permission. ([#5018](https://github.com/wazuh/wazuh/pull/5018))
- Extended the statics fields comparison in the ruleset options. ([#4416](https://github.com/wazuh/wazuh/pull/4416))
- The state field was removed from vulnerability alerts. ([#5211](https://github.com/wazuh/wazuh/pull/5211))
- The NVD is now the primary feed for the vulnerability detector in Linux. ([#5097](https://github.com/wazuh/wazuh/pull/5097))
- Removed OpenSCAP policies installation and configuration block. ([#5061](https://github.com/wazuh/wazuh/pull/5061))
- Changed the internal configuration of Analysisd to be able to register by default a number of agents higher than 65536. ([#4332](https://github.com/wazuh/wazuh/pull/4332))
- Changed `same/different_systemname` for `same/different_system_name` in Analysisd static filters. ([#5131](https://github.com/wazuh/wazuh/pull/5131))
- Updated the internal Python interpreter from v3.7.2 to v3.8.2. ([#5030](https://github.com/wazuh/wazuh/pull/5030))

### Fixed

- Fixed a bug that, in some cases, kept the memory reserved when deleting monitored directories in FIM. ([#5115](https://github.com/wazuh/wazuh/issues/5115))
- Freed Inotify watches moving directories in the real-time mode of FIM. ([#4794](https://github.com/wazuh/wazuh/pull/4794))
- Fixed an error that caused deletion alerts with a wrong path in Who-data mode. ([#4831](https://github.com/wazuh/wazuh/pull/4831))
- Fixed generating alerts in Who-data mode when moving directories to the folder being monitored in Windows. ([#4762](https://github.com/wazuh/wazuh/pull/4762))
- Avoid truncating the full log field of the alert when the path is too long. ([#4792](https://github.com/wazuh/wazuh/pull/4792))
- Fixed the change of monitoring from Who-data to real-time when there is a failure to set policies in Windows. ([#4753](https://github.com/wazuh/wazuh/pull/4753))
- Fixed an error that prevents restarting Windows agents from the manager. ([#5212](https://github.com/wazuh/wazuh/pull/5212))
- Fixed an error that impedes the use of the tag URL by configuring the NVD in a vulnerability detector module. ([#5165](https://github.com/wazuh/wazuh/pull/5165))
- Fixed TOCTOU condition in Clusterd when merging agent-info files. ([#5159](https://github.com/wazuh/wazuh/pull/5159))
- Fixed race condition in Analysisd when handling accumulated events. ([#5091](https://github.com/wazuh/wazuh/pull/5091))
- Avoided to count links when generating alerts for ignored directories in Rootcheck. Thanks to Artur Molchanov (@Hexta). ([#4603](https://github.com/wazuh/wazuh/pull/4603))
- Fixed typo in the path used for logging when disabling an account. Thanks to Fontaine Pierre (@PierreFontaine). ([#4839](https://github.com/wazuh/wazuh/pull/4839))
- Fixed an error when receiving different Syslog events in the same TCP packet. ([#5087](https://github.com/wazuh/wazuh/pull/5087))
- Fixed a bug in Vulnerability Detector on Modulesd when comparing Windows software versions. ([#5168](https://github.com/wazuh/wazuh/pull/5168))
- Fixed a bug that caused an agent's disconnection time not to be displayed correctly. ([#5142](https://github.com/wazuh/wazuh/pull/5142))
- Optimized the function to obtain the default gateway. Thanks to @WojRep
- Fixed host verification when signing a certificate for the manager. ([#4963](https://github.com/wazuh/wazuh/pull/4963))
- Fixed possible duplicated ID on 'client.keys' adding new agent through the API with a specific ID. ([#4982](https://github.com/wazuh/wazuh/pull/4982))
- Avoid duplicate descriptors using wildcards in 'localfile' configuration. ([#4977](https://github.com/wazuh/wazuh/pull/4977))
- Added guarantee that all processes are killed when service stops. ([#4975](https://github.com/wazuh/wazuh/pull/4975))
- Fixed mismatch in integration scripts when the debug flag is set to active. ([#4800](https://github.com/wazuh/wazuh/pull/4800))


## [v3.12.3] - 2020-04-30

### Changed

- Disable WAL in databases handled by Wazuh DB to save disk space. ([#4949](https://github.com/wazuh/wazuh/pull/4949))

### Fixed

- Fixed a bug in Remoted that could prevent agents from connecting in UDP mode. ([#4897](https://github.com/wazuh/wazuh/pull/4897))
- Fixed a bug in the shared library that caused daemons to not find the ossec group. ([#4873](https://github.com/wazuh/wazuh/pull/4873))
- Prevent Syscollector from falling into an infinite loop when failed to collect the Windows hotfixes. ([#4878](https://github.com/wazuh/wazuh/pull/4878))
- Fixed a memory leak in the system scan by Rootcheck on Windows. ([#4948](https://github.com/wazuh/wazuh/pull/4948))
- Fixed a bug in Logcollector that caused the out_format option not to apply for the agent target. ([#4942](https://github.com/wazuh/wazuh/pull/4942))
- Fixed a bug that caused FIM to not handle large inode numbers correctly. ([#4914](https://github.com/wazuh/wazuh/pull/4914))
- Fixed a bug that made ossec-dbd crash due to a bad mutex initialization. ([#4552](https://github.com/wazuh/wazuh/pull/4552))


## [v3.12.2] - 2020-04-09

### Fixed

- Fixed a bug in Vulnerability Detector that made wazuh-modulesd crash when parsing the version of a package from a RHEL feed. ([#4885](https://github.com/wazuh/wazuh/pull/4885))


## [v3.12.1] - 2020-04-08

### Changed

- Updated MSU catalog on 31/03/2020. ([#4819](https://github.com/wazuh/wazuh/pull/4819))

### Fixed

- Fixed compatibility with the Vulnerability Detector feeds for Ubuntu from Canonical, that are available in a compressed format. ([#4834](https://github.com/wazuh/wazuh/pull/4834))
- Added missing field ‘database’ to the FIM on-demand configuration report. ([#4785](https://github.com/wazuh/wazuh/pull/4785))
- Fixed a bug in Logcollector that made it forward a log to an external socket infinite times. ([#4802](https://github.com/wazuh/wazuh/pull/4802))
- Fixed a buffer overflow when receiving large messages from Syslog over TCP connections. ([#4778](https://github.com/wazuh/wazuh/pull/4778))
- Fixed a malfunction in the Integrator module when analyzing events without a certain field. ([#4851](https://github.com/wazuh/wazuh/pull/4851))
- Fix XML validation with paths ending in `\`. ([#4783](https://github.com/wazuh/wazuh/pull/4783))

### Removed

- Removed support for Ubuntu 12.04 (Precise) in Vulneratiliby Detector as its feed is no longer available.


## [v3.12.0] - 2020-03-24

### Added

- Add synchronization capabilities for FIM. ([#3319](https://github.com/wazuh/wazuh/issues/3319))
- Add SQL database for the FIM module. Its storage can be switched between disk and memory. ([#3319](https://github.com/wazuh/wazuh/issues/3319))
- Add support for monitoring AWS S3 buckets in GovCloud regions. ([#3953](https://github.com/wazuh/wazuh/issues/3953))
- Add support for monitoring Cisco Umbrella S3 buckets. ([#3890](https://github.com/wazuh/wazuh/issues/3890))
- Add automatic reconnection with the Eventchannel service when it is restarted. ([#3836](https://github.com/wazuh/wazuh/pull/3836))
- Add a status validation when starting Wazuh. ([#4237](https://github.com/wazuh/wazuh/pull/4237))
- Add FIM module unit testing for Unix source code. ([#4688](https://github.com/wazuh/wazuh/pull/4688))
- Add multi-target support for unit testing. ([#4564](https://github.com/wazuh/wazuh/pull/4564))
- Add FIM module unit testing for Windows source code. ([#4633](https://github.com/wazuh/wazuh/pull/4633))

### Changed

- Move the FIM logic engine to the agent. ([#3319](https://github.com/wazuh/wazuh/issues/3319))
- Make Logcollector continuously attempt to reconnect with the agent daemon. ([#4435](https://github.com/wazuh/wazuh/pull/4435))
- Make Windows agents to send the keep-alive independently. ([#4077](https://github.com/wazuh/wazuh/pull/4077))
- Do not enforce source IP checking by default in the registration process. ([#4083](https://github.com/wazuh/wazuh/pull/4083))
- Updated API manager/configuration endpoint to also return the new synchronization and whodata syscheck fields ([#4241](https://github.com/wazuh/wazuh/pull/4241))
- Disabled the chroot jail in Agentd on UNIX.

### Fixed

- Avoid reopening the current socket when Logcollector fails to send a event. ([#4696](https://github.com/wazuh/wazuh/pull/4696))
- Prevent Logcollector from starving when has to reload files. ([#4730](https://github.com/wazuh/wazuh/pull/4730))
- Fix a small memory leak in clusterd. ([#4465](https://github.com/wazuh/wazuh/pull/4465))
- Fix a crash in the fluent forwarder when SSL is not enabled. ([#4675](https://github.com/wazuh/wazuh/pull/4675))
- Replace non-reentrant functions to avoid race condition hazards. ([#4081](https://github.com/wazuh/wazuh/pull/4081))
- Fixed the registration of more than one agent as `any` when forcing to use the source IP. ([#2533](https://github.com/wazuh/wazuh/pull/2533))
- Fix Windows upgrades in custom directories. ([#2534](https://github.com/wazuh/wazuh/pull/2534))
- Fix the format of the alert payload passed to the Slack integration. ([#3978](https://github.com/wazuh/wazuh/pull/3978))


## [v3.11.4] - 2020-02-25

### Changed

- Remove chroot in Agentd to allow it resolve DNS at any time. ([#4652](https://github.com/wazuh/wazuh/issues/4652))


## [v3.11.3] - 2020-01-28

### Fixed

- Fixed a bug in the Windows agent that made Rootcheck report false positives about file size mismatch. ([#4493](https://github.com/wazuh/wazuh/pull/4493))


## [v3.11.2] - 2020-01-22

### Changed

- Optimized memory usage in Vulnerability Detector when fetching the NVD feed. ([#4427](https://github.com/wazuh/wazuh/pull/4427))

### Fixed

- Rootcheck scan produced a 100% CPU peak in Syscheckd because it applied `<readall>` option even when disabled. ([#4415](https://github.com/wazuh/wazuh/pull/4415))
- Fixed a handler leak in Rootcheck and SCA on Windows agents. ([#4456](https://github.com/wazuh/wazuh/pull/4456))
- Prevent Remoted from exiting when a client closes a connection prematurely. ([#4390](https://github.com/wazuh/wazuh/pull/4390))
- Fixed crash in Slack integration when handling an alert with no description. ([#4426](https://github.com/wazuh/wazuh/pull/4426))
- Fixed Makefile to allow running scan-build for Windows agents. ([#4314](https://github.com/wazuh/wazuh/pull/4314))
- Fixed a memory leak in Clusterd. ([#4448](https://github.com/wazuh/wazuh/pull/4448))
- Disable TCP keepalive options at os_net library to allow building Wazuh on OpenBSD. ([#4462](https://github.com/wazuh/wazuh/pull/4462))


## [v3.11.1] - 2020-01-03

### Fixed

- The Windows Eventchannel log decoder in Analysisd maxed out CPU usage due to an infinite loop. ([#4412](https://github.com/wazuh/wazuh/pull/4412))


## [v3.11.0] - 2019-12-23

### Added

- Add support to Windows agents for vulnerability detector. ([#2787](https://github.com/wazuh/wazuh/pull/2787))
- Add support to Debian 10 Buster for vulnerability detector (by @aderumier). ([#4151](https://github.com/wazuh/wazuh/pull/4151))
- Make the Wazuh service to start after the network systemd unit (by @VAdamec). ([#1106](https://github.com/wazuh/wazuh/pull/1106))
- Add process inventory support for Mac OS X agents. ([#3322](https://github.com/wazuh/wazuh/pull/3322))
- Add port inventory support for MAC OS X agents. ([#3349](https://github.com/wazuh/wazuh/pull/3349))
- Make Analysisd compile the CDB list upon start. ([#3488](https://github.com/wazuh/wazuh/pull/3488))
- New rules option `global_frequency` to make frequency rules independent from the event source. ([#3931](https://github.com/wazuh/wazuh/pull/3931))
- Add a validation for avoiding agents to keep trying to connect to an invalid address indefinitely. ([#3951](https://github.com/wazuh/wazuh/pull/3951))
- Add the condition field of SCA checks to the agent databases. ([#3631](https://github.com/wazuh/wazuh/pull/3631))
- Display a warning message when registering to an unverified manager. ([#4207](https://github.com/wazuh/wazuh/pull/4207))
- Allow JSON escaping for logs on Logcollector's output format. ([#4273](https://github.com/wazuh/wazuh/pull/4273))
- Add TCP keepalive support for Fluent Forwarder. ([#4274](https://github.com/wazuh/wazuh/pull/4274))
- Add the host's primary IP to Logcollector's output format. ([#4380](https://github.com/wazuh/wazuh/pull/4380))

### Changed

- Now EventChannel alerts include the full message with the translation of coded fields. ([#3320](https://github.com/wazuh/wazuh/pull/3320))
- Changed `-G` agent-auth description in help message. ([#3856](https://github.com/wazuh/wazuh/pull/3856))
- Unified the Makefile flags allowed values. ([#4034](https://github.com/wazuh/wazuh/pull/4034))
- Let Logcollector queue file rotation and keepalive messages. ([#4222](https://github.com/wazuh/wazuh/pull/4222))
- Changed default paths for the OSQuery module in Windows agents. ([#4148](https://github.com/wazuh/wazuh/pull/4148))
- Fluent Forward now packs the content towards Fluentd into an object. ([#4334](https://github.com/wazuh/wazuh/pull/4334))

### Fixed

- Fix frequency rules to be increased for the same agent by default. ([#3931](https://github.com/wazuh/wazuh/pull/3931))
- Fix `protocol`, `system_name`, `data` and `extra_data` static fields detection. ([#3591](https://github.com/wazuh/wazuh/pull/3591))
- Fix overwriting agents by `Authd` when `force` option is less than 0. ([#3527](https://github.com/wazuh/wazuh/pull/3527))
- Fix Syscheck `nodiff` option for substring paths. ([#3015](https://github.com/wazuh/wazuh/pull/3015))
- Fix Logcollector wildcards to not detect directories as log files. ([#3788](https://github.com/wazuh/wazuh/pull/3788))
- Make Slack integration work with agentless alerts (by @dmitryax). ([#3971](https://github.com/wazuh/wazuh/pull/3971))
- Fix bugs reported by Clang analyzer. ([#3887](https://github.com/wazuh/wazuh/pull/3887))
- Fix compilation errors on OpenBSD platform. ([#3105](https://github.com/wazuh/wazuh/pull/3105))
- Fix on-demand configuration labels section to obtain labels attributes. ([#3490](https://github.com/wazuh/wazuh/pull/3490))
- Fixed race condition between `wazuh-clusterd` and `wazuh-modulesd` showing a 'No such file or directory' in `cluster.log` when synchronizing agent-info files in a cluster environment ([#4007](https://github.com/wazuh/wazuh/issues/4007))
- Fixed 'ConnectionError object has no attribute code' error when package repository is not available ([#3441](https://github.com/wazuh/wazuh/issues/3441))
- Fix the blocking of files monitored by Who-data in Windows agents. ([#3872](https://github.com/wazuh/wazuh/pull/3872))
- Fix the processing of EventChannel logs with unexpected characters. ([#3320](https://github.com/wazuh/wazuh/pull/3320))
- Active response Kaspersky script now logs the action request in _active-responses.log_ ([#2748](https://github.com/wazuh/wazuh/pull/2748))
- Fix service's installation path for CentOS 8. ([#4060](https://github.com/wazuh/wazuh/pull/4060))
- Add macOS Catalina to the list of detected versions. ([#4061](https://github.com/wazuh/wazuh/pull/4061))
- Prevent FIM from producing false negatives due to wrong checksum comparison. ([#4066](https://github.com/wazuh/wazuh/pull/4066))
- Fix `previous_output` count for alerts when matching by group. ([#4097](https://github.com/wazuh/wazuh/pull/4097))
- Fix event iteration when evaluating contextual rules. ([#4106](https://github.com/wazuh/wazuh/pull/4106))
- Fix the use of `prefilter_cmd` remotely by a new local option `allow_remote_prefilter_cmd`. ([#4178](https://github.com/wazuh/wazuh/pull/4178) & [4194](https://github.com/wazuh/wazuh/pull/4194))
- Fix restarting agents by group using the API when some of them are in a worker node. ([#4226](https://github.com/wazuh/wazuh/pull/4226))
- Fix error in Fluent Forwarder that requests an user and pass although the server does not need it. ([#3910](https://github.com/wazuh/wazuh/pull/3910))
- Fix FTS data length bound mishandling in Analysisd. ([#4278](https://github.com/wazuh/wazuh/pull/4278))
- Fix a memory leak in Modulesd and Agentd when Fluent Forward parses duplicate options. ([#4334](https://github.com/wazuh/wazuh/pull/4334))
- Fix an invalid memory read in Agentd when checking a remote configuration containing an invalid stanza inside `<labels>`. ([#4334](https://github.com/wazuh/wazuh/pull/4334))
- Fix error using force_reload and the eventchannel format in UNIX systems. ([#4294](https://github.com/wazuh/wazuh/pull/4294))


## [v3.10.2] - 2019-09-23

### Fixed

- Fix error in Logcollector when reloading localfiles with timestamp wildcards. ([#3995](https://github.com/wazuh/wazuh/pull/3995))


## [v3.10.1] - 2019-09-19

### Fixed

- Fix error after removing a high volume of agents from a group using the Wazuh API. ([#3907](https://github.com/wazuh/wazuh/issues/3907))
- Fix error in Remoted when reloading agent keys (busy resource). ([#3988](https://github.com/wazuh/wazuh/issues/3988))
- Fix invalid read in Remoted counters. ([#3989](https://github.com/wazuh/wazuh/issues/3989))


## [v3.10.0] - 2019-09-16

### Added

- Add framework function to obtain full summary of agents. ([#3842](https://github.com/wazuh/wazuh/pull/3842))
- SCA improvements. ([#3286](https://github.com/wazuh/wazuh/pull/3286))
  - Refactor de SCA internal logic and policy syntax. ([#3249](https://github.com/wazuh/wazuh/issues/3249))
  - Support to follow symbolic links. ([#3228](https://github.com/wazuh/wazuh/issues/3228))
  - Add numerical comparator for SCA rules. ([#3374](https://github.com/wazuh/wazuh/issues/3374))
  - Add SCA decoded events count to global stats. ([#3623](https://github.com/wazuh/wazuh/issues/3623))
- Extend duplicate file detection for LogCollector. ([#3867](https://github.com/wazuh/wazuh/pull/3867))
- Add HIPAA and NIST 800 53 compliance mapping as rule groups.([#3411](https://github.com/wazuh/wazuh/pull/3411) & [#3420](https://github.com/wazuh/wazuh/pull/3420))
- Add SCA compliance groups to rule groups in alerts. ([#3427](https://github.com/wazuh/wazuh/pull/3427))
- Add IPv6 loopback address to localhost list in DB output module (by @aquerubin). ([#3140](https://github.com/wazuh/wazuh/pull/3140))
- Accept `]` and `>` as terminal prompt characters for Agentless. ([#3209](https://github.com/wazuh/wazuh/pull/3209))

### Changed

- Modify logs for agent authentication issues by Remoted. ([#3662](https://github.com/wazuh/wazuh/pull/3662))
- Make Syscollector logging messages more user-friendly. ([#3397](https://github.com/wazuh/wazuh/pull/3397))
- Make SCA load by default all present policies at the default location. ([#3607](https://github.com/wazuh/wazuh/pull/3607))
- Increase IPSIZE definition for IPv6 compatibility (by @aquerubin). ([#3259](https://github.com/wazuh/wazuh/pull/3259))
- Replace local protocol definitions with Socket API definitions (by @aquerubin). ([#3260](https://github.com/wazuh/wazuh/pull/3260))
- Improved error message when some of required Wazuh daemons are down. Allow restarting cluster nodes except when `ossec-execd` is down. ([#3496](https://github.com/wazuh/wazuh/pull/3496))
- Allow existing aws_profile argument to work with vpcflowlogs in AWS wodle configuration. Thanks to Adam Williams (@awill1988). ([#3729](https://github.com/wazuh/wazuh/pull/3729))

### Fixed

- Fix exception handling when using an invalid bucket in AWS wodle ([#3652](https://github.com/wazuh/wazuh/pull/3652))
- Fix error message when an AWS bucket is empty ([#3743](https://github.com/wazuh/wazuh/pull/3743))
- Fix error when getting profiles in custom AWS buckets ([#3786](https://github.com/wazuh/wazuh/pull/3786))
- Fix SCA integrity check when switching between manager nodes. ([#3884](https://github.com/wazuh/wazuh/pull/3884))
- Fix alert email sending when no_full_log option is set in a rule. ([#3174](https://github.com/wazuh/wazuh/pull/3174))
- Fix error in Windows who-data when handling the directories list. ([#3883](https://github.com/wazuh/wazuh/pull/3883))
- Fix error in the hardware inventory collector for PowerPC architectures. ([#3624](https://github.com/wazuh/wazuh/pull/3624))
- Fix the use of mutexes in the `OS_Regex` library. ([#3533](https://github.com/wazuh/wazuh/pull/3533))
- Fix invalid read in the `OS_Regex` library. ([#3815](https://github.com/wazuh/wazuh/pull/3815))
- Fix compilation error on FreeBSD 13 and macOS 10.14. ([#3832](https://github.com/wazuh/wazuh/pull/3832))
- Fix typo in the license of the files. ([#3779](https://github.com/wazuh/wazuh/pull/3779))
- Fix error in `execd` when upgrading agents remotely while auto-restarting. ([#3437](https://github.com/wazuh/wazuh/pull/3437))
- Prevent integrations from inheriting descriptors. ([#3514](https://github.com/wazuh/wazuh/pull/3514))
- Overwrite rules label fix and rules features tests. ([#3414](https://github.com/wazuh/wazuh/pull/3414))
- Fix typo: replace `readed` with `read`. ([#3328](https://github.com/wazuh/wazuh/pull/3328))
- Introduce global mutex for Rootcheck decoder. ([#3530](https://github.com/wazuh/wazuh/pull/3530))
- Fix errors reported by scan-build. ([#3452](https://github.com/wazuh/wazuh/pull/3452) & [#3785](https://github.com/wazuh/wazuh/pull/3785))
- Fix the handling of `wm_exec()` output.([#3486](https://github.com/wazuh/wazuh/pull/3486))
- Fix FIM duplicated entries in Windows. ([#3504](https://github.com/wazuh/wazuh/pull/3504))
- Remove socket deletion from epoll. ([#3432](https://github.com/wazuh/wazuh/pull/3432))
- Let the sources installer support NetBSD. ([#3444](https://github.com/wazuh/wazuh/pull/3444))
- Fix error message from openssl v1.1.1. ([#3413](https://github.com/wazuh/wazuh/pull/3413))
- Fix compilation issue for local installation. ([#3339](https://github.com/wazuh/wazuh/pull/3339))
- Fix exception handling when /tmp have no permissions and tell the user the problem. ([#3401](https://github.com/wazuh/wazuh/pull/3401))
- Fix who-data alerts when audit logs contain hex fields. ([#3909](https://github.com/wazuh/wazuh/pull/3909))
- Remove useless `select()` calls in Analysisd decoders. ([#3964](https://github.com/wazuh/wazuh/pull/3964))


## [v3.9.5] - 2019-08-08

### Fixed

- Fixed a bug in the Framework that prevented Cluster and API from handling the file _client.keys_ if it's mounted as a volume on Docker.
- Fixed a bug in Analysisd that printed the millisecond part of the alerts' timestamp without zero-padding. That prevented Elasticsearch 7 from indexing those alerts. ([#3814](https://github.com/wazuh/wazuh/issues/3814))


## [v3.9.4] - 2019-08-07

### Changed

- Prevent agent on Windows from including who-data on FIM events for child directories without who-data enabled, even if it's available. ([#3601](https://github.com/wazuh/wazuh/issues/3601))
- Prevent Rootcheck configuration from including the `<ignore>` settings if they are empty. ([#3634](https://github.com/wazuh/wazuh/issues/3634))
- Wazuh DB will delete the agent DB-related files immediately when removing an agent. ([#3691](https://github.com/wazuh/wazuh/issues/3691))

### Fixed

- Fixed bug in Remoted when correlating agents and their sockets in TCP mode. ([#3602](https://github.com/wazuh/wazuh/issues/3602))
- Fix bug in the agent that truncated its IP address if it occupies 15 characters. ([#3615](https://github.com/wazuh/wazuh/issues/3615))
- Logcollector failed to overwrite duplicate `<localfile>` stanzas. ([#3616](https://github.com/wazuh/wazuh/issues/3616))
- Analysisd could produce a double free if an Eventchannel message contains an invalid XML member. ([#3626](https://github.com/wazuh/wazuh/issues/3626))
- Fixed defects in the code reported by Coverity. ([#3627](https://github.com/wazuh/wazuh/issues/3627))
- Fixed bug in Analysisd when handling invalid JSON input strings. ([#3648](https://github.com/wazuh/wazuh/issues/3648))
- Fix handling of SCA policies with duplicate ID in Wazuh DB. ([#3668](https://github.com/wazuh/wazuh/issues/3668))
- Cluster could fail synchronizing some files located in Docker volumes. ([#3669](https://github.com/wazuh/wazuh/issues/3669))
- Fix a handler leak in the FIM whodata engine for Windows. ([#3690](https://github.com/wazuh/wazuh/issues/3690))
- The Docker listener module was storing and ignoring the output of the integration. ([#3768](https://github.com/wazuh/wazuh/issues/3768))
- Fixed memory leaks in Syscollector for macOS agents. ([#3795](https://github.com/wazuh/wazuh/pull/3795))
- Fix dangerous mutex initialization in Windows hosts. ([#3805](https://github.com/wazuh/wazuh/issues/3805))


## [v3.9.3] - 2019-07-08

### Changed

- Windows Eventchannel log collector will no longer report bookmarked events by default (those that happened while the agent was stopped). ([#3485](https://github.com/wazuh/wazuh/pull/3485))
- Remoted will discard agent-info data not in UTF-8 format. ([#3581](https://github.com/wazuh/wazuh/pull/3581))

### Fixed

- Osquery integration did not follow the osquery results file (*osqueryd.results.log*) as of libc 2.28. ([#3494](https://github.com/wazuh/wazuh/pull/3494))
- Windows Eventchannnel log collector did not update the bookmarks so it reported old events repeatedly. ([#3485](https://github.com/wazuh/wazuh/pull/3485))
- The agent sent invalid info data in the heartbeat message if it failed to get the host IP address. ([#3555](https://github.com/wazuh/wazuh/pull/3555))
- Modulesd produced a memory leak when being queried for its running configuration. ([#3564](https://github.com/wazuh/wazuh/pull/3564))
- Analysisd and Logtest crashed when trying rules having `<different_geoip>` and no `<not_same_field>` stanza. ([#3587](https://github.com/wazuh/wazuh/pull/3587))
- Vulnerability Detector failed to parse the Canonical's OVAL feed due to a syntax change. ([#3563](https://github.com/wazuh/wazuh/pull/3563))
- AWS Macie events produced erros in Elasticsearch. ([#3608](https://github.com/wazuh/wazuh/pull/3608))
- Rules with `<list lookup="address_match_key" />` produced a false match if the CDB list file is missing. ([#3609](https://github.com/wazuh/wazuh/pull/3609))
- Remote configuration was missing the `<ignore>` stanzas for Syscheck and Rootcheck when defined as sregex. ([#3617](https://github.com/wazuh/wazuh/pull/3617))


## [v3.9.2] - 2019-06-10

### Added

- Added support for Ubuntu 12.04 to the SCA configuration template. ([#3361](https://github.com/wazuh/wazuh/pull/3361))

### Changed

- Prevent the agent from stopping if it fails to resolve the manager's hostname on startup. ([#3405](https://github.com/wazuh/wazuh/pull/3405))
- Prevent Remoted from logging agent connection timeout as an error, now it's a debugging log. ([#3426](https://github.com/wazuh/wazuh/pull/3426))

### Fixed

- A configuration request to Analysisd made it crash if the option `<white_list>` is empty. ([#3383](https://github.com/wazuh/wazuh/pull/3383))
- Fixed error when uploading some configuration files through API in wazuh-docker environments. ([#3335](https://github.com/wazuh/wazuh/issues/3335))
- Fixed error deleting temporary files during cluster synchronization. ([#3379](https://github.com/wazuh/wazuh/issues/3379))
- Fixed bad permissions on agent-groups files synchronized via wazuh-clusterd. ([#3438](https://github.com/wazuh/wazuh/issues/3438))
- Fixed bug in the database module that ignored agents registered with a network mask. ([#3351](https://github.com/wazuh/wazuh/pull/3351))
- Fixed a memory bug in the CIS-CAT module. ([#3406](https://github.com/wazuh/wazuh/pull/3406))
- Fixed a bug in the agent upgrade tool when checking the version number. ([#3391](https://github.com/wazuh/wazuh/pull/3391))
- Fixed error checking in the Windows Eventchannel log collector. ([#3393](https://github.com/wazuh/wazuh/pull/3393))
- Prevent Analysisd from crashing at SCA decoder due to a race condition calling a thread-unsafe function. ([#3466](https://github.com/wazuh/wazuh/pull/3466))
- Fix a file descriptor leak in Modulesd on timeout when running a subprocess. ([#3470](https://github.com/wazuh/wazuh/pull/3470))
  - OpenSCAP.
  - CIS-CAT.
  - Command.
  - Azure.
  - SCA.
  - AWS.
  - Docker.
- Prevent Modulesd from crashing at Vulnerability Detector when updating a RedHat feed. ([3458](https://github.com/wazuh/wazuh/pull/3458))


## [v3.9.1] - 2019-05-21

### Added

- Added directory existence checking for SCA rules. ([#3246](https://github.com/wazuh/wazuh/pull/3246))
- Added line number to error messages when parsing YAML files. ([#3325](https://github.com/wazuh/wazuh/pull/3325))
- Enhanced wildcard support for Windows Logcollector. ([#3236](https://github.com/wazuh/wazuh/pull/3236))

### Changed

- Changed the extraction point of the package name in the Vulnerability Detector OVALs. ([#3245](https://github.com/wazuh/wazuh/pull/3245))

### Fixed

- Fixed SCA request interval option limit. ([#3254](https://github.com/wazuh/wazuh/pull/3254))
- Fixed SCA directory checking. ([#3235](https://github.com/wazuh/wazuh/pull/3235))
- Fixed potential out of bounds memory access. ([#3285](https://github.com/wazuh/wazuh/pull/3285))
- Fixed CIS-CAT XML report parser. ([#3261](https://github.com/wazuh/wazuh/pull/3261))
- Fixed .ssh folder permissions for Agentless. ([#2660](https://github.com/wazuh/wazuh/pull/2660))
- Fixed repeated fields in SCA summary events. ([#3278](https://github.com/wazuh/wazuh/pull/3278))
- Fixed command output treatment for the SCA module. ([#3297](https://github.com/wazuh/wazuh/pull/3297))
- Fixed _agent_upgrade_ tool to set the manager version as the default one. ([#2721](https://github.com/wazuh/wazuh/pull/2721))
- Fixed execd crash when timeout list is not initialized. ([#3316](https://github.com/wazuh/wazuh/pull/3316))
- Fixed support for reading large files on Windows Logcollector. ([#3248](https://github.com/wazuh/wazuh/pull/3248))
- Fixed the manager restarting process via API on Docker. ([#3273](https://github.com/wazuh/wazuh/pull/3273))
- Fixed the _agent_info_ files synchronization between cluster nodes. ([#3272](https://github.com/wazuh/wazuh/pull/3272))

### Removed

- Removed 5-second reading timeout for File Integrity Monitoring scan. ([#3366](https://github.com/wazuh/wazuh/pull/3366))


## [v3.9.0] - 2019-05-02

### Added

- New module to perform **Security Configuration Assessment** scans. ([#2598](https://github.com/wazuh/wazuh/pull/2598))
- New **Logcollector** features. ([#2929](https://github.com/wazuh/wazuh/pull/2929))
  - Let Logcollector filter files by content. ([#2796](https://github.com/wazuh/wazuh/issues/2796))
  - Added a pattern exclusion option to Logcollector. ([#2797](https://github.com/wazuh/wazuh/issues/2797))
  - Let Logcollector filter files by date. ([#2799](https://github.com/wazuh/wazuh/issues/2799))
  - Let logcollector support wildcards on Windows. ([#2898](https://github.com/wazuh/wazuh/issues/2898))
- **Fluent forwarder** for agents. ([#2828](https://github.com/wazuh/wazuh/issues/2828))
- Collect network and port inventory for Windows XP/Server 2003. ([#2464](https://github.com/wazuh/wazuh/pull/2464))
- Included inventory fields as dynamic fields in events to use them in rules. ([#2441](https://github.com/wazuh/wazuh/pull/2441))
- Added an option _startup_healthcheck_ in FIM so that the the who-data health-check is optional. ([#2323](https://github.com/wazuh/wazuh/pull/2323))
- The real agent IP is reported by the agent and shown in alerts and the App interface. ([#2577](https://github.com/wazuh/wazuh/pull/2577))
- Added support for organizations in AWS wodle. ([#2627](https://github.com/wazuh/wazuh/pull/2627))
- Added support for hot added symbolic links in _Whodata_. ([#2466](https://github.com/wazuh/wazuh/pull/2466))
- Added `-t` option to `wazuh-clusterd` binary ([#2691](https://github.com/wazuh/wazuh/pull/2691)).
- Added options `same_field` and `not_same_field` in rules to correlate dynamic fields between events. ([#2689](https://github.com/wazuh/wazuh/pull/2689))
- Added optional daemons start by default. ([#2769](https://github.com/wazuh/wazuh/pull/2769))
- Make the Windows installer to choose the appropriate `ossec.conf` file based on the System version. ([#2773](https://github.com/wazuh/wazuh/pull/2773))
- Added writer thread preference for Logcollector. ([#2783](https://github.com/wazuh/wazuh/pull/2783))
- Added database deletion from Wazuh-DB for removed agents. ([#3123](https://github.com/wazuh/wazuh/pull/3123))

### Changed

- Introduced a network buffer in Remoted to cache incomplete messages from agents. This improves the performance by preventing Remoted from waiting for complete messages. ([#2528](https://github.com/wazuh/wazuh/pull/2528))
- Improved alerts about disconnected agents: they will contain the data about the disconnected agent, although the alert is actually produced by the manager. ([#2379](https://github.com/wazuh/wazuh/pull/2379))
- PagerDuty integration plain text alert support (by @spartantri). ([#2403](https://github.com/wazuh/wazuh/pull/2403))
- Improved Remoted start-up logging messages. ([#2460](https://github.com/wazuh/wazuh/pull/2460))
- Let _agent_auth_ warn when it receives extra input arguments. ([#2489](https://github.com/wazuh/wazuh/pull/2489))
- Update the who-data related SELinux rules for Audit 3.0. This lets who-data work on Fedora 29. ([#2419](https://github.com/wazuh/wazuh/pull/2419))
- Changed data source for network interface's MAC address in Syscollector so that it will be able to get bonded interfaces' MAC. ([#2550](https://github.com/wazuh/wazuh/pull/2550))
- Migrated unit tests from Check to TAP (Test Anything Protocol). ([#2572](https://github.com/wazuh/wazuh/pull/2572))
- Now labels starting with `_` are reserved for internal use. ([#2577](https://github.com/wazuh/wazuh/pull/2577))
- Now AWS wodle fetches aws.requestParameters.disableApiTermination with an unified format ([#2614](https://github.com/wazuh/wazuh/pull/2614))
- Improved overall performance in cluster ([#2575](https://github.com/wazuh/wazuh/pull/2575))
- Some improvements has been made in the _vulnerability-detector_ module. ([#2603](https://github.com/wazuh/wazuh/pull/2603))
- Refactor of decoded fields from the Windows eventchannel decoder. ([#2684](https://github.com/wazuh/wazuh/pull/2684))
- Deprecate global option `<queue_size>` for Analysisd. ([#2729](https://github.com/wazuh/wazuh/pull/2729))
- Excluded noisy events from Windows Eventchannel. ([#2763](https://github.com/wazuh/wazuh/pull/2763))
- Replaced `printf` functions in `agent-authd`. ([#2830](https://github.com/wazuh/wazuh/pull/2830))
- Replaced `strtoul()` using NULL arguments with `atol()` in wodles config files. ([#2801](https://github.com/wazuh/wazuh/pull/2801))
- Added a more descriptive message for SSL error when agent-auth fails. ([#2941](https://github.com/wazuh/wazuh/pull/2941))
- Changed the starting Analysisd messages about loaded rules from `info` to `debug` level. ([#2881](https://github.com/wazuh/wazuh/pull/2881))
- Re-structured messages for FIM module. ([#2926](https://github.com/wazuh/wazuh/pull/2926))
- Changed `diff` output in Syscheck for Windows. ([#2969](https://github.com/wazuh/wazuh/pull/2969))
- Replaced OSSEC e-mail subject with Wazuh in `ossec-maild`. ([#2975](https://github.com/wazuh/wazuh/pull/2975))
- Added keepalive in TCP to manage broken connections in `ossec-remoted`. ([#3069](https://github.com/wazuh/wazuh/pull/3069))
- Change default restart interval for Docker listener module to one minute. ([#2679](https://github.com/wazuh/wazuh/pull/2679))

### Fixed

- Fixed error in Syscollector for Windows older than Vista when gathering the hardware inventory. ([#2326](https://github.com/wazuh/wazuh/pull/2326))
- Fixed an error in the OSQuery configuration validation. ([#2446](https://github.com/wazuh/wazuh/pull/2446))
- Prevent Integrator, Syslog Client and Mail forwarded from getting stuck while reading _alerts.json_. ([#2498](https://github.com/wazuh/wazuh/pull/2498))
- Fixed a bug that could make an Agent running on Windows XP close unexpectedly while receiving a WPK file. ([#2486](https://github.com/wazuh/wazuh/pull/2486))
- Fixed _ossec-control_ script in Solaris. ([#2495](https://github.com/wazuh/wazuh/pull/2495))
- Fixed a compilation error when building Wazuh in static linking mode with the Audit library enabled. ([#2523](https://github.com/wazuh/wazuh/pull/2523))
- Fixed a memory hazard in Analysisd on log pre-decoding for short logs (less than 5 bytes). ([#2391](https://github.com/wazuh/wazuh/pull/2391))
- Fixed defects reported by Cppcheck. ([#2521](https://github.com/wazuh/wazuh/pull/2521))
  - Double free in GeoIP data handling with IPv6.
  - Buffer overlay when getting OS information.
  - Check for successful memory allocation in Syscollector.
- Fix out-of-memory error in Remoted when upgrading an agent with a big data chunk. ([#2594](https://github.com/wazuh/wazuh/pull/2594))
- Re-registered agent are reassigned to correct groups when the multigroup is empty. ([#2440](https://github.com/wazuh/wazuh/pull/2440))
- Wazuh manager starts regardless of the contents of _local_decoder.xml_. ([#2465](https://github.com/wazuh/wazuh/pull/2465))
- Let _Remoted_ wait for download module availability. ([#2517](https://github.com/wazuh/wazuh/pull/2517))
- Fix duplicate field names at some events for Windows eventchannel. ([#2500](https://github.com/wazuh/wazuh/pull/2500))
- Delete empty fields from Windows Eventchannel alerts. ([#2492](https://github.com/wazuh/wazuh/pull/2492))
- Fixed memory leak and crash in Vulnerability Detector. ([#2620](https://github.com/wazuh/wazuh/pull/2620))
- Prevent Analysisd from crashing when receiving an invalid Syscollector event. ([#2621](https://github.com/wazuh/wazuh/pull/2621))
- Fix a bug in the database synchronization module that left broken references of removed agents to groups. ([#2628](https://github.com/wazuh/wazuh/pull/2628))
- Fixed restart service in AIX. ([#2674](https://github.com/wazuh/wazuh/pull/2674))
- Prevent Execd from becoming defunct when Active Response disabled. ([#2692](https://github.com/wazuh/wazuh/pull/2692))
- Fix error in Syscollector when unable to read the CPU frequency on agents. ([#2740](https://github.com/wazuh/wazuh/pull/2740))
- Fix Windows escape format affecting non-format messages. ([#2725](https://github.com/wazuh/wazuh/pull/2725))
- Avoid a segfault in mail daemon due to the XML tags order in the `ossec.conf`. ([#2711](https://github.com/wazuh/wazuh/pull/2711))
- Prevent the key updating thread from starving in Remoted. ([#2761](https://github.com/wazuh/wazuh/pull/2761))
- Fixed error logging on Windows agent. ([#2791](https://github.com/wazuh/wazuh/pull/2791))
- Let CIS-CAT decoder reuse the Wazuh DB connection socket. ([#2800](https://github.com/wazuh/wazuh/pull/2800))
- Fixed issue with `agent-auth` options without argument. ([#2808](https://github.com/wazuh/wazuh/pull/2808))
- Fixed control of the frequency counter in alerts. ([#2854](https://github.com/wazuh/wazuh/pull/2854))
- Ignore invalid files for agent groups. ([#2895](https://github.com/wazuh/wazuh/pull/2895))
- Fixed invalid behaviour when moving files in Whodata mode. ([#2888](https://github.com/wazuh/wazuh/pull/2888))
- Fixed deadlock in Remoted when updating the `keyentries` structure. ([#2956](https://github.com/wazuh/wazuh/pull/2956))
- Fixed error in Whodata when one of the file permissions cannot be extracted. ([#2940](https://github.com/wazuh/wazuh/pull/2940))
- Fixed System32 and SysWOW64 event processing in Whodata. ([#2935](https://github.com/wazuh/wazuh/pull/2935))
- Fixed Syscheck hang when monitoring system directories. ([#3059](https://github.com/wazuh/wazuh/pull/3059))
- Fixed the package inventory for MAC OS X. ([#3035](https://github.com/wazuh/wazuh/pull/3035))
- Translated the Audit Policy fields from IDs for Windows events. ([#2950](https://github.com/wazuh/wazuh/pull/2950))
- Fixed broken pipe error when Wazuh-manager closes TCP connection. ([#2965](https://github.com/wazuh/wazuh/pull/2965))
- Fixed whodata mode on drives other than the main one. ([#2989](https://github.com/wazuh/wazuh/pull/2989))
- Fixed bug occurred in the database while removing an agent. ([#2997](https://github.com/wazuh/wazuh/pull/2997))
- Fixed duplicated alerts for Red Hat feed in `vulnerability-detector`. ([#3000](https://github.com/wazuh/wazuh/pull/3000))
- Fixed bug when processing symbolic links in Whodata. ([#3025](https://github.com/wazuh/wazuh/pull/3025))
- Fixed option for ignoring paths in rootcheck. ([#3058](https://github.com/wazuh/wazuh/pull/3058))
- Allow Wazuh service on MacOSX to be available without restart. ([#3119](https://github.com/wazuh/wazuh/pull/3119))
- Ensure `internal_options.conf` file is overwritten on Windows upgrades. ([#3153](https://github.com/wazuh/wazuh/pull/3153))
- Fixed the reading of the setting `attempts` of the Docker module. ([#3067](https://github.com/wazuh/wazuh/pull/3067))
- Fix a memory leak in Docker listener module. ([#2679](https://github.com/wazuh/wazuh/pull/2679))


## [v3.8.2] - 2019-01-30

### Fixed

- Analysisd crashed when parsing a log from OpenLDAP due to a bug in the option `<accumulate>`. ([#2456](https://github.com/wazuh/wazuh/pull/2456))
- Modulesd closed unexpectedly if a command was defined without a `<tag>` option. ([#2470](https://github.com/wazuh/wazuh/pull/2470))
- The Eventchannel decoder was not being escaping backslashes correctly. ([#2483](https://github.com/wazuh/wazuh/pull/2483))
- The Eventchannel decoder was leaving spurious trailing spaces in some fields. ([#2484](https://github.com/wazuh/wazuh/pull/2484))


## [v3.8.1] - 2019-01-25

### Fixed

- Fixed memory leak in Logcollector when reading Windows eventchannel. ([#2450](https://github.com/wazuh/wazuh/pull/2450))
- Fixed script parsing error in Solaris 10. ([#2449](https://github.com/wazuh/wazuh/pull/2449))
- Fixed version comparisons on Red Hat systems. (By @orlando-jamie) ([#2445](https://github.com/wazuh/wazuh/pull/2445))


## [v3.8.0] - 2019-01-19

### Added

- Logcollector **extension for Windows eventchannel logs in JSON format.** ([#2142](https://github.com/wazuh/wazuh/pull/2142))
- Add options to detect **attribute and file permission changes** for Windows. ([#1918](https://github.com/wazuh/wazuh/pull/1918))
- Added **Audit health-check** in the Whodata initialization. ([#2180](https://github.com/wazuh/wazuh/pull/2180))
- Added **Audit rules auto-reload** in Whodata. ([#2180](https://github.com/wazuh/wazuh/pull/2180))
- Support for **new AWS services** in the AWS wodle ([#2242](https://github.com/wazuh/wazuh/pull/2242)):
    - AWS Config
    - AWS Trusted Advisor
    - AWS KMS
    - AWS Inspector
    - Add support for IAM roles authentication in EC2 instances.
- New module "Agent Key Polling" to integrate agent key request to external data sources. ([#2127](https://github.com/wazuh/wazuh/pull/2127))
  - Look for missing or old agent keys when Remoted detects an authorization failure.
  - Request agent keys by calling a defined executable or connecting to a local socket.
- Get process inventory for Windows natively. ([#1760](https://github.com/wazuh/wazuh/pull/1760))
- Improved vulnerability detection in Red Hat systems. ([#2137](https://github.com/wazuh/wazuh/pull/2137))
- Add retries to download the OVAL files in vulnerability-detector. ([#1832](https://github.com/wazuh/wazuh/pull/1832))
- Auto-upgrade FIM databases in Wazuh-DB. ([#2147](https://github.com/wazuh/wazuh/pull/2147))
- New dedicated thread for AR command running on Windows agent. ([#1725](https://github.com/wazuh/wazuh/pull/1725))
  -  This will prevent the agent from delaying due to an AR execution.
- New internal option to clean residual files of agent groups. ([#1985](https://github.com/wazuh/wazuh/pull/1985))
- Add a manifest to run `agent-auth.exe` with elevated privileges. ([#1998](https://github.com/wazuh/wazuh/pull/1998))
- Compress `last-entry` files to check differences by FIM. ([#2034](https://github.com/wazuh/wazuh/pull/2034))
- Add error messages to integration scripts. ([#2143](https://github.com/wazuh/wazuh/pull/2143))
- Add CDB lists building on install. ([#2167](https://github.com/wazuh/wazuh/pull/2167))
- Update Wazuh copyright for internal files. ([#2343](https://github.com/wazuh/wazuh/pull/2343))
- Added option to allow maild select the log file to read from. ([#977](https://github.com/wazuh/wazuh/pull/977))
- Add table to control the metadata of the vuln-detector DB. ([#2402](https://github.com/wazuh/wazuh/pull/2402))

### Changed

- Now Wazuh manager can be started with an empty configuration in ossec.conf. ([#2086](https://github.com/wazuh/wazuh/pull/2086))
- The Authentication daemon is now enabled by default. ([#2129](https://github.com/wazuh/wazuh/pull/2129))
- Make FIM show alerts for new files by default. ([#2213](https://github.com/wazuh/wazuh/pull/2213))
- Reduce the length of the query results from Vulnerability Detector to Wazuh DB. ([#1798](https://github.com/wazuh/wazuh/pull/1798))
- Improved the build system to automatically detect a big-endian platform. ([#2031](https://github.com/wazuh/wazuh/pull/2031))
  - Building option `USE_BIG_ENDIAN` is not already needed on Solaris (SPARC) or HP-UX.
- Expanded the regex pattern maximum size from 2048 to 20480 bytes. ([#2036](https://github.com/wazuh/wazuh/pull/2036))
- Improved IP address validation in the option `<white_list>` (by @pillarsdotnet). ([#1497](https://github.com/wazuh/wazuh/pull/1497))
- Improved rule option `<info>` validation (by @pillarsdotnet). ([#1541](https://github.com/wazuh/wazuh/pull/1541))
- Deprecated the Syscheck option `<remove_old_diff>` by making it mandatory. ([#1915](https://github.com/wazuh/wazuh/pull/1915))
- Fix invalid error "Unable to verity server certificate" in _ossec-authd_ (server). ([#2045](https://github.com/wazuh/wazuh/pull/2045))
- Remove deprecated flag `REUSE_ID` from the Makefile options. ([#2107](https://github.com/wazuh/wazuh/pull/2107))
- Syscheck first queue error message changed into a warning. ([#2146](https://github.com/wazuh/wazuh/pull/2146))
- Do the DEB and RPM package scan regardless of Linux distribution. ([#2168](https://github.com/wazuh/wazuh/pull/2168))
- AWS VPC configuration in the AWS wodle ([#2242](https://github.com/wazuh/wazuh/pull/2242)).
- Hide warning log by FIM when cannot open a file that has just been removed. ([#2201](https://github.com/wazuh/wazuh/pull/2201))
- The default FIM configuration will ignore some temporary files. ([#2202](https://github.com/wazuh/wazuh/pull/2202))

### Fixed

- Fixed error description in the osquery configuration parser (by @pillarsdotnet). ([#1499](https://github.com/wazuh/wazuh/pull/1499))
- The FTS comment option `<ftscomment>` was not being read (by @pillarsdotnet). ([#1536](https://github.com/wazuh/wazuh/pull/1536))
- Fixed error when multigroup files are not found. ([#1792](https://github.com/wazuh/wazuh/pull/1792))
- Fix error when assigning multiple groups whose names add up to more than 4096 characters. ([#1792](https://github.com/wazuh/wazuh/pull/1792))
- Replaced "getline" function with "fgets" in vulnerability-detector to avoid compilation errors with older versions of libC. ([#1822](https://github.com/wazuh/wazuh/pull/1822))
- Fix bug in Wazuh DB when trying to store multiple network interfaces with the same IP from Syscollector. ([#1928](https://github.com/wazuh/wazuh/pull/1928))
- Improved consistency of multigroups. ([#1985](https://github.com/wazuh/wazuh/pull/1985))
- Fixed the reading of the OS name and version in HP-UX systems. ([#1990](https://github.com/wazuh/wazuh/pull/1990))
- Prevent the agent from producing an error on platforms that don't support network timeout. ([#2001](https://github.com/wazuh/wazuh/pull/2001))
- Logcollector could not set the maximum file limit on HP-UX platform. ([2030](https://github.com/wazuh/wazuh/pull/2030))
- Allow strings up to 64KB long for log difference analysis. ([#2032](https://github.com/wazuh/wazuh/pull/2032))
- Now agents keep their registration date when upgrading the manager. ([#2033](https://github.com/wazuh/wazuh/pull/2033))
- Create an empty `client.keys` file on a fresh installation of a Windows agent. ([2040](https://github.com/wazuh/wazuh/pull/2040))
- Allow CDB list keys and values to have double quotes surrounding. ([#2046](https://github.com/wazuh/wazuh/pull/2046))
- Remove file `queue/db/.template.db` on upgrade / restart. ([2073](https://github.com/wazuh/wazuh/pull/2073))
- Fix error on Analysisd when `check_value` doesn't exist. ([2080](https://github.com/wazuh/wazuh/pull/2080))
- Prevent Rootcheck from looking for invalid link count in agents running on Solaris (by @ecsc-georgew). ([2087](https://github.com/wazuh/wazuh/pull/2087))
- Fixed the warning messages when compiling the agent on AIX. ([2099](https://github.com/wazuh/wazuh/pull/2099))
- Fix missing library when building Wazuh with MySQL support. ([#2108](https://github.com/wazuh/wazuh/pull/2108))
- Fix compile warnings for the Solaris platform. ([#2121](https://github.com/wazuh/wazuh/pull/2121))
- Fixed regular expression for audit.key in audit decoder. ([#2134](https://github.com/wazuh/wazuh/pull/2134))
- Agent's ossec-control stop should wait a bit after killing a process. ([#2149](https://github.com/wazuh/wazuh/pull/2149))
- Fixed error ocurred while monitoring symbolic links in Linux. ([#2152](https://github.com/wazuh/wazuh/pull/2152))
- Fixed some bugs in Logcollector: ([#2154](https://github.com/wazuh/wazuh/pull/2154))
  - If Logcollector picks up a log exceeding 65279 bytes, that log may lose the null-termination.
  - Logcollector crashes if multiple wildcard stanzas resolve the same file.
  - An error getting the internal file position may lead to an undefined condition.
- Execd daemon now runs even if active response is disabled ([#2177](https://github.com/wazuh/wazuh/pull/2177))
- Fix high precision timestamp truncation in rsyslog messages. ([#2128](https://github.com/wazuh/wazuh/pull/2128))
- Fix missing Whodata section to the remote configuration query. ([#2173](https://github.com/wazuh/wazuh/pull/2173))
- Bugfixes in AWS wodle ([#2242](https://github.com/wazuh/wazuh/pull/2242)):
    - Fixed bug in AWS Guard Duty alerts when there were multiple remote IPs.
    - Fixed bug when using flag `remove_from_bucket`.
    - Fixed bug when reading buckets generating more than 1000 logs in the same day.
    - Increase `qty` of `aws.eventNames` and remove usage of `aws.eventSources`.
- Fix bug in cluster configuration when using Kubernetes ([#2227](https://github.com/wazuh/wazuh/pull/2227)).
- Fix network timeout setup in agent running on Windows. ([#2185](https://github.com/wazuh/wazuh/pull/2185))
- Fix default values for the `<auto_ignore>` option. ([#2210](https://github.com/wazuh/wazuh/pull/2210))
- Fix bug that made Modulesd and Remoted crash on ARM architecture. ([#2214](https://github.com/wazuh/wazuh/pull/2214))
- The regex parser included the next character after a group:
  - If the input string just ends after that character. ([#2216](https://github.com/wazuh/wazuh/pull/2216))
  - The regex parser did not accept a group terminated with an escaped byte or a class. ([#2224](https://github.com/wazuh/wazuh/pull/2224))
- Fixed buffer overflow hazard in FIM when performing change report on long paths on macOS platform. ([#2285](https://github.com/wazuh/wazuh/pull/2285))
- Fix sending of the owner attribute when a file is created in Windows. ([#2292](https://github.com/wazuh/wazuh/pull/2292))
- Fix audit reconnection to the Whodata socket ([#2305](https://github.com/wazu2305h/wazuh/pull/2305))
- Fixed agent connection in TCP mode on Windows XP. ([#2329](https://github.com/wazuh/wazuh/pull/2329))
- Fix log shown when a command reaches its timeout and `ignore_output` is enabled. ([#2316](https://github.com/wazuh/wazuh/pull/2316))
- Analysisd and Syscollector did not detect the number of cores on Raspberry Pi. ([#2304](https://github.com/wazuh/wazuh/pull/2304))
- Analysisd and Syscollector did not detect the number of cores on CentOS 5. ([#2340](https://github.com/wazuh/wazuh/pull/2340))


## [v3.7.2] - 2018-12-17

### Changed

- Logcollector will fully read a log file if it reappears after being deleted. ([#2041](https://github.com/wazuh/wazuh/pull/2041))

### Fixed

- Fix some bugs in Logcollector: ([#2041](https://github.com/wazuh/wazuh/pull/2041))
  - Logcollector ceases monitoring any log file containing a binary zero-byte.
  - If a local file defined with wildcards disappears, Logcollector incorrectly shows a negative number of remaining open attempts.
  - Fixed end-of-file detection for text-based file formats.
- Fixed a bug in Analysisd that made it crash when decoding a malformed FIM message. ([#2089](https://github.com/wazuh/wazuh/pull/2089))


## [v3.7.1] - 2018-12-05

### Added

- New internal option `remoted.guess_agent_group` allowing agent group guessing by Remoted to be optional. ([#1890](https://github.com/wazuh/wazuh/pull/1890))
- Added option to configure another audit keys to monitor. ([#1882](https://github.com/wazuh/wazuh/pull/1882))
- Added option to create the SSL certificate and key with the install.sh script. ([#1856](https://github.com/wazuh/wazuh/pull/1856))
- Add IPv6 support to `host-deny.sh` script. (by @iasdeoupxe). ([#1583](https://github.com/wazuh/wazuh/pull/1583))
- Added tracing information (PID, function, file and line number) to logs when debugging is enabled. ([#1866](https://github.com/wazuh/wazuh/pull/1866))

### Changed

- Change errors messages to descriptive warnings in Syscheck when a files is not reachable. ([#1730](https://github.com/wazuh/wazuh/pull/1730))
- Add default values to global options to let the manager start. ([#1894](https://github.com/wazuh/wazuh/pull/1894))
- Improve Remoted performance by reducing interaction between threads. ([#1902](https://github.com/wazuh/wazuh/pull/1902))

### Fixed

- Prevent duplicates entries for denied IP addresses by `host-deny.sh`. (by @iasdeoupxe). ([#1583](https://github.com/wazuh/wazuh/pull/1583))
- Fix issue in Logcollector when reaching the file end before getting a full line. ([#1744](https://github.com/wazuh/wazuh/pull/1744))
- Throw an error when a nonexistent CDB file is added in the ossec.conf file. ([#1783](https://github.com/wazuh/wazuh/pull/1783))
- Fix bug in Remoted that truncated control messages to 1024 bytes. ([#1847](https://github.com/wazuh/wazuh/pull/1847))
- Avoid that the attribute `ignore` of rules silence alerts. ([#1874](https://github.com/wazuh/wazuh/pull/1874))
- Fix race condition when decoding file permissions. ([#1879](https://github.com/wazuh/wazuh/pull/1879)
- Fix to overwrite FIM configuration when directories come in the same tag separated by commas. ([#1886](https://github.com/wazuh/wazuh/pull/1886))
- Fixed issue with hash table handling in FTS and label management. ([#1889](https://github.com/wazuh/wazuh/pull/1889))
- Fixed id's and description of FIM alerts. ([#1891](https://github.com/wazuh/wazuh/pull/1891))
- Fix log flooding by Logcollector when monitored files disappear. ([#1893](https://github.com/wazuh/wazuh/pull/1893))
- Fix bug configuring empty blocks in FIM. ([#1897](https://github.com/wazuh/wazuh/pull/1897))
- Let the Windows agent reset the random generator context if it's corrupt. ([#1898](https://github.com/wazuh/wazuh/pull/1898))
- Prevent Remoted from logging errors if the cluster configuration is missing or invalid. ([#1900](https://github.com/wazuh/wazuh/pull/1900))
- Fix race condition hazard in Remoted when handling control messages. ([#1902](https://github.com/wazuh/wazuh/pull/1902))
- Fix uncontrolled condition in the vulnerability-detector version checker. ([#1932](https://github.com/wazuh/wazuh/pull/1932))
- Restore support for Amazon Linux in vulnerability-detector. ([#1932](https://github.com/wazuh/wazuh/pull/1932))
- Fixed starting wodles after a delay specified in `interval` when `run_on_start` is set to `no`, on the first run of the agent. ([#1906](https://github.com/wazuh/wazuh/pull/1906))
- Prevent `agent-auth` tool from creating the file _client.keys_ outside the agent's installation folder. ([#1924](https://github.com/wazuh/wazuh/pull/1924))
- Fix symbolic links attributes reported by `syscheck` in the alerts. ([#1926](https://github.com/wazuh/wazuh/pull/1926))
- Added some improvements and fixes in Whodata. ([#1929](https://github.com/wazuh/wazuh/pull/1929))
- Fix FIM decoder to accept Windows user containing spaces. ([#1930](https://github.com/wazuh/wazuh/pull/1930))
- Add missing field `restrict` when querying the FIM configuration remotely. ([#1931](https://github.com/wazuh/wazuh/pull/1931))
- Fix values of FIM scan showed in agent_control info. ([#1940](https://github.com/wazuh/wazuh/pull/1940))
- Fix agent group updating in database module. ([#2004](https://github.com/wazuh/wazuh/pull/2004))
- Logcollector prevents vmhgfs from synchronizing the inode. ([#2022](https://github.com/wazuh/wazuh/pull/2022))
- File descriptor leak that may impact agents running on UNIX platforms. ([#2021](https://github.com/wazuh/wazuh/pull/2021))
- CIS-CAT events were being processed by a wrong decoder. ([#2014](https://github.com/wazuh/wazuh/pull/2014))


## [v3.7.0] - 2018-11-10

### Added

- Adding feature to **remotely query agent configuration on demand.** ([#548](https://github.com/wazuh/wazuh/pull/548))
- **Boost Analysisd performance with multithreading.** ([#1039](https://github.com/wazuh/wazuh/pull/1039))
- Adding feature to **let agents belong to multiple groups.** ([#1135](https://github.com/wazuh/wazuh/pull/1135))
  - API support for multiple groups. ([#1300](https://github.com/wazuh/wazuh/pull/1300) [#1135](https://github.com/wazuh/wazuh/pull/1135))
- **Boost FIM decoding performance** by storing data into Wazuh DB using SQLite databases. ([#1333](https://github.com/wazuh/wazuh/pull/1333))
  - FIM database is cleaned after restarting agent 3 times, deleting all entries that left being monitored.
  - Added script to migrate older Syscheck databases to WazuhDB. ([#1504](https://github.com/wazuh/wazuh/pull/1504)) ([#1333](https://github.com/wazuh/wazuh/pull/1333))
- Added rule testing output when restarting manager. ([#1196](https://github.com/wazuh/wazuh/pull/1196))
- New wodle for **Azure environment log and process collection.** ([#1306](https://github.com/wazuh/wazuh/pull/1306))
- New wodle for **Docker container monitoring.** ([#1368](https://github.com/wazuh/wazuh/pull/1368))
- Disconnect manager nodes in cluster if no keep alive is received or sent during two minutes. ([#1482](https://github.com/wazuh/wazuh/pull/1482))
- API requests are forwarded to the proper manager node in cluster. ([#885](https://github.com/wazuh/wazuh/pull/885))
- Centralized configuration pushed from manager overwrite the configuration of directories that exist with the same path in ossec.conf. ([#1740](https://github.com/wazuh/wazuh/pull/1740))

### Changed

- Refactor Python framework code to standardize database requests and support queries. ([#921](https://github.com/wazuh/wazuh/pull/921))
- Replaced the `execvpe` function by `execvp` for the Wazuh modules. ([#1207](https://github.com/wazuh/wazuh/pull/1207))
- Avoid the use of reference ID in Syscollector network tables. ([#1315](https://github.com/wazuh/wazuh/pull/1315))
- Make Syscheck case insensitive on Windows agent. ([#1349](https://github.com/wazuh/wazuh/pull/1349))
- Avoid conflicts with the size of time_t variable in wazuh-db. ([#1366](https://github.com/wazuh/wazuh/pull/1366))
- Osquery integration updated: ([#1369](https://github.com/wazuh/wazuh/pull/1369))
  - Nest the result data into a "osquery" object.
  - Extract the pack name into a new field.
  - Include the query name in the alert description.
  - Minor fixes.
- Increased AWS S3 database entry limit to 5000 to prevent reprocessing repeated events. ([#1391](https://github.com/wazuh/wazuh/pull/1391))
- Increased the limit of concurrent agent requests: 1024 by default, configurable up to 4096. ([#1473](https://github.com/wazuh/wazuh/pull/1473))
- Change the default vulnerability-detector interval from 1 to 5 minutes. ([#1729](https://github.com/wazuh/wazuh/pull/1729))
- Port the UNIX version of Auth client (_agent_auth_) to the Windows agent. ([#1790](https://github.com/wazuh/wazuh/pull/1790))
  - Support of TLSv1.2 through embedded OpenSSL library.
  - Support of SSL certificates for agent and manager validation.
  - Unify Auth client option set.

### Fixed

- Fixed email_alerts configuration for multiple recipients. ([#1193](https://github.com/wazuh/wazuh/pull/1193))
- Fixed manager stopping when no command timeout is allowed. ([#1194](https://github.com/wazuh/wazuh/pull/1194))
- Fixed getting RAM memory information from mac OS X and FreeBSD agents. ([#1203](https://github.com/wazuh/wazuh/pull/1203))
- Fixed mandatory configuration labels check. ([#1208](https://github.com/wazuh/wazuh/pull/1208))
- Fix 0 value at check options from Syscheck. ([1209](https://github.com/wazuh/wazuh/pull/1209))
- Fix bug in whodata field extraction for Windows. ([#1233](https://github.com/wazuh/wazuh/issues/1233))
- Fix stack overflow when monitoring deep files. ([#1239](https://github.com/wazuh/wazuh/pull/1239))
- Fix typo in whodata alerts. ([#1242](https://github.com/wazuh/wazuh/issues/1242))
- Fix bug when running quick commands with timeout of 1 second. ([#1259](https://github.com/wazuh/wazuh/pull/1259))
- Prevent offline agents from generating vulnerability-detector alerts. ([#1292](https://github.com/wazuh/wazuh/pull/1292))
- Fix empty SHA256 of rotated alerts and log files. ([#1308](https://github.com/wazuh/wazuh/pull/1308))
- Fixed service startup on error. ([#1324](https://github.com/wazuh/wazuh/pull/1324))
- Set connection timeout for Auth server ([#1336](https://github.com/wazuh/wazuh/pull/1336))
- Fix the cleaning of the temporary folder. ([#1361](https://github.com/wazuh/wazuh/pull/1361))
- Fix check_mtime and check_inode views in Syscheck alerts. ([#1364](https://github.com/wazuh/wazuh/pull/1364))
- Fixed the reading of the destination address and type for PPP interfaces. ([#1405](https://github.com/wazuh/wazuh/pull/1405))
- Fixed a memory bug in regex when getting empty strings. ([#1430](https://github.com/wazuh/wazuh/pull/1430))
- Fixed report_changes with a big ammount of files. ([#1465](https://github.com/wazuh/wazuh/pull/1465))
- Prevent Logcollector from null-terminating socket output messages. ([#1547](https://github.com/wazuh/wazuh/pull/1547))
- Fix timeout overtaken message using infinite timeout. ([#1604](https://github.com/wazuh/wazuh/pull/1604))
- Prevent service from crashing if _global.db_ is not created. ([#1485](https://github.com/wazuh/wazuh/pull/1485))
- Set new agent.conf template when creating new groups. ([#1647](https://github.com/wazuh/wazuh/pull/1647))
- Fix bug in Wazuh Modules that tried to delete PID folders if a subprocess call failed. ([#1836](https://github.com/wazuh/wazuh/pull/1836))


## [v3.6.1] - 2018-09-07

### Fixed

- Fixed ID field length limit in JSON alerts, by @gandalfn. ([#1052](https://github.com/wazuh/wazuh/pull/1052))
- Fix segmentation fault when the agent version is empty in Vulnerability Detector. ([#1191](https://github.com/wazuh/wazuh/pull/1191))
- Fix bug that removes file extensions in rootcheck. ([#1197](https://github.com/wazuh/wazuh/pull/1197))
- Fixed incoherence in Client Syslog between plain-text and JSON alert input in `<location>` filter option. ([#1204](https://github.com/wazuh/wazuh/pull/1204))
- Fixed missing agent name and invalid predecoded hostname in JSON alerts. ([#1213](https://github.com/wazuh/wazuh/pull/1213))
- Fixed invalid location string in plain-text alerts. ([#1213](https://github.com/wazuh/wazuh/pull/1213))
- Fixed default stack size in threads on AIX and HP-UX. ([#1215](https://github.com/wazuh/wazuh/pull/1215))
- Fix socket error during agent restart due to daemon start/stop order. ([#1221](https://github.com/wazuh/wazuh/issues/1221))
- Fix bug when checking agent configuration in logcollector. ([#1225](https://github.com/wazuh/wazuh/issues/1225))
- Fix bug in folder recursion limit count in FIM real-time mode. ([#1226](https://github.com/wazuh/wazuh/issues/1226))
- Fixed errors when parsing AWS events in Elasticsearch. ([#1229](https://github.com/wazuh/wazuh/issues/1229))
- Fix bug when launching osquery from Wazuh. ([#1230](https://github.com/wazuh/wazuh/issues/1230))


## [v3.6.0] - 2018-08-29

### Added

- Add rescanning of expanded files with wildcards in logcollector ([#332](https://github.com/wazuh/wazuh/pull/332))
- Parallelization of logcollector ([#627](https://github.com/wazuh/wazuh/pull/672))
  - Now the input of logcollector is multithreaded, reading logs in parallel.
  - A thread is created for each type of output socket.
  - Periodically rescan of new files.
  - New options have been added to internal_options.conf file.
- Added statistical functions to remoted. ([#682](https://github.com/wazuh/wazuh/pull/682))
- Rootcheck and Syscheck (FIM) will run independently. ([#991](https://github.com/wazuh/wazuh/pull/991))
- Add hash validation for binaries executed by the wodle `command`. ([#1027](https://github.com/wazuh/wazuh/pull/1027))
- Added a recursion level option to Syscheck to set the directory scanning depth. ([#1081](https://github.com/wazuh/wazuh/pull/1081))
- Added inactive agent filtering option to agent_control, syscheck_control and rootcheck control_tools. ([#1088](https://github.com/wazuh/wazuh/pull/1088))
- Added custom tags to FIM directories and registries. ([#1096](https://github.com/wazuh/wazuh/pull/1096))
- Improved AWS CloudTrail wodle by @UranusBytes ([#913](https://github.com/wazuh/wazuh/pull/913) & [#1105](https://github.com/wazuh/wazuh/pull/1105)).
- Added support to process logs from more AWS services: Guard Duty, IAM, Inspector, Macie and VPC. ([#1131](https://github.com/wazuh/wazuh/pull/1131)).
- Create script for blocking IP's using netsh-advfirewall. ([#1172](https://github.com/wazuh/wazuh/pull/1172)).

### Changed

- The maximum log length has been extended up to 64 KiB. ([#411](https://github.com/wazuh/wazuh/pull/411))
- Changed logcollector analysis message order. ([#675](https://github.com/wazuh/wazuh/pull/675))
- Let hostname field be the name of the agent, without the location part. ([#1080](https://github.com/wazuh/wazuh/pull/1080))
- The internal option `syscheck.max_depth` has been renamed to `syscheck.default_max_depth`. ([#1081](https://github.com/wazuh/wazuh/pull/1081))
- Show warning message when configuring vulnerability-detector for an agent. ([#1130](https://github.com/wazuh/wazuh/pull/1130))
- Increase the minimum waiting time from 0 to 1 seconds in Vulnerability-Detector. ([#1132](https://github.com/wazuh/wazuh/pull/1132))
- Prevent Windows agent from not loading the configuration if an AWS module block is found. ([#1143](https://github.com/wazuh/wazuh/pull/1143))
- Set the timeout to consider an agent disconnected to 1800 seconds in the framework. ([#1155](https://github.com/wazuh/wazuh/pull/1155))

### Fixed

- Fix agent ID zero-padding in alerts coming from Vulnerability Detector. ([#1083](https://github.com/wazuh/wazuh/pull/1083))
- Fix multiple warnings when agent is offline. ([#1086](https://github.com/wazuh/wazuh/pull/1086))
- Fixed minor issues in the Makefile and the sources installer on HP-UX, Solaris on SPARC and AIX systems. ([#1089](https://github.com/wazuh/wazuh/pull/1089))
- Fixed SHA256 changes messages in alerts when it is disabled. ([#1100](https://github.com/wazuh/wazuh/pull/1100))
- Fixed empty configuration blocks for Wazuh modules. ([#1101](https://github.com/wazuh/wazuh/pull/1101))
- Fix broken pipe error in Wazuh DB by Vulnerability Detector. ([#1111](https://github.com/wazuh/wazuh/pull/1111))
- Restored firewall-drop AR script for Linux. ([#1114](https://github.com/wazuh/wazuh/pull/1114))
- Fix unknown severity in Red Hat systems. ([#1118](https://github.com/wazuh/wazuh/pull/1118))
- Added a building flag to compile the SQLite library externally for the API. ([#1119](https://github.com/wazuh/wazuh/issues/1119))
- Fixed variables length when storing RAM information by Syscollector. ([#1124](https://github.com/wazuh/wazuh/pull/1124))
- Fix Red Hat vulnerability database update. ([#1127](https://github.com/wazuh/wazuh/pull/1127))
- Fix allowing more than one wodle command. ([#1128](https://github.com/wazuh/wazuh/pull/1128))
- Fixed `after_regex` offset for the decoding algorithm. ([#1129](https://github.com/wazuh/wazuh/pull/1129))
- Prevents some vulnerabilities from not being checked for Debian. ([#1166](https://github.com/wazuh/wazuh/pull/1166))
- Fixed legacy configuration for `vulnerability-detector`. ([#1174](https://github.com/wazuh/wazuh/pull/1174))
- Fix active-response scripts installation for Windows. ([#1182](https://github.com/wazuh/wazuh/pull/1182)).
- Fixed `open-scap` deadlock when opening large files. ([#1206](https://github.com/wazuh/wazuh/pull/1206)). Thanks to @juergenc for detecting this issue.


### Removed

- The 'T' multiplier has been removed from option `max_output_size`. ([#1089](https://github.com/wazuh/wazuh/pull/1089))


## [v3.5.0] - 2018-08-10

### Added

- Improved configuration of OVAL updates. ([#416](https://github.com/wazuh/wazuh/pull/416))
- Added selective agent software request in vulnerability-detector. ([#404](https://github.com/wazuh/wazuh/pull/404))
- Get Linux packages inventory natively. ([#441](https://github.com/wazuh/wazuh/pull/441))
- Get Windows packages inventory natively. ([#471](https://github.com/wazuh/wazuh/pull/471))
- Supporting AES encryption for manager and agent. ([#448](https://github.com/wazuh/wazuh/pull/448))
- Added Debian and Ubuntu 18 support in vulnerability-detector. ([#470](https://github.com/wazuh/wazuh/pull/470))
- Added Rids Synchronization. ([#459](https://github.com/wazuh/wazuh/pull/459))
- Added option for setting the group that the agent belongs to when registering it with authd ([#460](https://github.com/wazuh/wazuh/pull/460))
- Added option for setting the source IP when the agent registers with authd ([#460](https://github.com/wazuh/wazuh/pull/460))
- Added option to force the vulnerability detection in unsupported OS. ([#462](https://github.com/wazuh/wazuh/pull/462))
- Get network inventory natively. ([#546](https://github.com/wazuh/wazuh/pull/546))
- Add arch check for Red Hat's OVAL in vulnerability-detector. ([#625](https://github.com/wazuh/wazuh/pull/625))
- Integration with Osquery. ([#627](https://github.com/wazuh/wazuh/pull/627))
    - Enrich osquery configuration with pack files aggregation and agent labels as decorators.
    - Launch osquery daemon in background.
    - Monitor results file and send them to the manager.
    - New option in rules `<location>` to filter events by osquery.
    - Support folders in shared configuration. This makes easy to send pack folders to agents.
    - Basic ruleset for osquery events and daemon logs.
- Boost Remoted performance with multithreading. ([#649](https://github.com/wazuh/wazuh/pull/649))
    - Up to 16 parallel threads to decrypt messages from agents.
    - Limit the frequency of agent keys reloading.
    - Message input buffer in Analysisd to prevent control messages starvation in Remoted.
- Module to download shared files for agent groups dinamically. ([#519](https://github.com/wazuh/wazuh/pull/519))
    - Added group creation for files.yml if the group does not exist. ([#1010](https://github.com/wazuh/wazuh/pull/1010))
- Added scheduling options to CIS-CAT integration. ([#586](https://github.com/wazuh/wazuh/pull/586))
- Option to download the wpk using http in `agent_upgrade`. ([#798](https://github.com/wazuh/wazuh/pull/798))
- Add `172.0.0.1` as manager IP when creating `global.db`. ([#970](https://github.com/wazuh/wazuh/pull/970))
- New requests for Syscollector. ([#728](https://github.com/wazuh/wazuh/pull/728))
- `cluster_control` shows an error if the status does not exist. ([#1002](https://github.com/wazuh/wazuh/pull/1002))
- Get Windows hardware inventory natively. ([#831](https://github.com/wazuh/wazuh/pull/831))
- Get processes and ports inventory by the Syscollector module.
- Added an integration with Kaspersky Endpoint Security for Linux via Active Response. ([#1056](https://github.com/wazuh/wazuh/pull/1056))

### Changed

- Add default value for option -x in agent_control tool.
- External libraries moved to an external repository.
- Ignore OverlayFS directories on Rootcheck system scan.
- Extracts agent's OS from the database instead of the agent-info.
- Increases the maximum size of XML parser to 20KB.
- Extract CVE instead of RHSA codes into vulnerability-detector. ([#549](https://github.com/wazuh/wazuh/pull/549))
- Store CIS-CAT results into Wazuh DB. ([#568](https://github.com/wazuh/wazuh/pull/568))
- Add profile information to CIS-CAT reports. ([#658](https://github.com/wazuh/wazuh/pull/658))
- Merge external libraries into a unique shared library. ([#620](https://github.com/wazuh/wazuh/pull/620))
- Cluster log rotation: set correct permissions and store rotations in /logs/ossec. ([#667](https://github.com/wazuh/wazuh/pull/667))
- `Distinct` requests don't allow `limit=0` or `limit>maximun_limit`. ([#1007](https://github.com/wazuh/wazuh/pull/1007))
- Deprecated arguments -i, -F and -r for Authd. ([#1013](https://github.com/wazuh/wazuh/pull/1013))
- Increase the internal memory for real-time from 12 KiB to 64 KiB. ([#1062](https://github.com/wazuh/wazuh/pull/1062))

### Fixed

- Fixed invalid alerts reported by Syscollector when the event contains the word "error". ([#461](https://github.com/wazuh/wazuh/pull/461))
- Silenced Vuls integration starting and ending alerts. ([#541](https://github.com/wazuh/wazuh/pull/541))
- Fix problem comparing releases of ubuntu packages. ([#556](https://github.com/wazuh/wazuh/pull/556))
- Windows delete pending active-responses before reset agent. ([#563](https://github.com/wazuh/wazuh/pull/563))
- Fix bug in Rootcheck for Windows that searches for keys in 32-bit mode only. ([#566](https://github.com/wazuh/wazuh/pull/566))
- Alert when unmerge files fails on agent. ([#731](https://github.com/wazuh/wazuh/pull/731))
- Fixed bugs reading logs in framework. ([#856](https://github.com/wazuh/wazuh/pull/856))
- Ignore uppercase and lowercase sorting an array in framework. ([#814](https://github.com/wazuh/wazuh/pull/814))
- Cluster: reject connection if the client node has a different cluster name. ([#892](https://github.com/wazuh/wazuh/pull/892))
- Prevent `the JSON object must be str, not 'bytes'` error. ([#997](https://github.com/wazuh/wazuh/pull/997))
- Fix long sleep times in vulnerability detector.
- Fix inconsistency in the alerts format for the manager in vulnerability-detector.
- Fix bug when processing the packages in vulnerability-detector.
- Prevent to process Syscollector events by the JSON decoder. ([#674](https://github.com/wazuh/wazuh/pull/674))
- Stop Syscollector data storage into Wazuh DB when an error appears. ([#674](https://github.com/wazuh/wazuh/pull/674))
- Fix bug in Syscheck that reported false positive about removed files. ([#1044](https://github.com/wazuh/wazuh/pull/1044))
- Fix bug in Syscheck that misinterpreted no_diff option. ([#1046](https://github.com/wazuh/wazuh/pull/1046))
- Fixes in file integrity monitoring for Windows. ([#1062](https://github.com/wazuh/wazuh/pull/1062))
  - Fix Windows agent crash if FIM fails to extract the file owner.
  - Prevent FIM real-time mode on Windows from stopping if the internal buffer gets overflowed.
- Prevent large logs from flooding the log file by Logcollector. ([#1067](https://github.com/wazuh/wazuh/pull/1067))
- Fix allowing more than one wodle command and compute command timeout when ignore_output is enabled. ([#1102](https://github.com/wazuh/wazuh/pull/1102))

### Removed

- Deleted Lua language support.
- Deleted integration with Vuls. ([#879](https://github.com/wazuh/wazuh/issues/879))
- Deleted agent_list tool, replaced by agent_control. ([ba0265b](https://github.com/wazuh/wazuh/commit/ba0265b6e9e3fed133d60ef2df3450fdf26f7da4#diff-f57f2991a6aa25fe45d8036c51bf8b4d))

## [v3.4.0] - 2018-07-24

### Added

- Support for SHA256 checksum in Syscheck (by @arshad01). ([#410](https://github.com/wazuh/wazuh/pull/410))
- Added an internal option for Syscheck to tune the RT alerting delay. ([#434](https://github.com/wazuh/wazuh/pull/434))
- Added two options in the tag <auto_ignore> `frequency` and `timeframe` to hide alerts when they are played several times in a given period of time. ([#857](https://github.com/wazuh/wazuh/pull/857))
- Include who-data in Syscheck for file integrity monitoring. ([#756](https://github.com/wazuh/wazuh/pull/756))
  - Linux Audit setup and monitoring to watch directories configured with who-data.
  - Direct communication with Auditd on Linux to catch who-data related events.
  - Setup of SACL for monitored directories on Windows.
  - Windows Audit events monitoring through Windows Event Channel.
  - Auto setup of audit configuration and reset when the agent quits.
- Syscheck in frequency time show alerts from deleted files. ([#857](https://github.com/wazuh/wazuh/pull/857))
- Added an option `target` to customize output format per-target in Logcollector. ([#863](https://github.com/wazuh/wazuh/pull/863))
- New option for the JSON decoder to choose the treatment of NULL values. ([#677](https://github.com/wazuh/wazuh/pull/677))
- Remove old snapshot files for FIM. ([#872](https://github.com/wazuh/wazuh/pull/872))
- Distinct operation in agents. ([#920](https://github.com/wazuh/wazuh/pull/920))
- Added support for unified WPK. ([#865](https://github.com/wazuh/wazuh/pull/865))
- Added missing debug options for modules in the internal options file. ([#901](https://github.com/wazuh/wazuh/pull/901))
- Added recursion limits when reading directories. ([#947](https://github.com/wazuh/wazuh/pull/947))

### Changed

- Renamed cluster _client_ node type to ___worker___ ([#850](https://github.com/wazuh/wazuh/pull/850)).
- Changed a descriptive message in the alert showing what attributes changed. ([#857](https://github.com/wazuh/wazuh/pull/857))
- Change visualization of Syscheck alerts. ([#857](https://github.com/wazuh/wazuh/pull/857))
- Add all the available fields in the Syscheck messages from the Wazuh configuration files. ([#857](https://github.com/wazuh/wazuh/pull/857))
- Now the no_full_log option only affects JSON alerts. ([#881](https://github.com/wazuh/wazuh/pull/881))
- Delete temporary files when stopping Wazuh. ([#732](https://github.com/wazuh/wazuh/pull/732))
- Send OpenSCAP checks results to a FIFO queue instead of temporary files. ([#732](https://github.com/wazuh/wazuh/pull/732))
- Default behavior when starting Syscheck and Rootcheck components. ([#829](https://github.com/wazuh/wazuh/pull/829))
  - They are disabled if not appear in the configuration.
  - They can be set up as empty blocks in the configuration, applying their default values.
  - Improvements of error and information messages when they start.
- Improve output of `DELETE/agents` when no agents were removed. ([#868](https://github.com/wazuh/wazuh/pull/868))
- Include the file owner SID in Syscheck alerts.
- Change no previous checksum error message to information log. ([#897](https://github.com/wazuh/wazuh/pull/897))
- Changed default Syscheck scan speed: 100 files per second. ([#975](https://github.com/wazuh/wazuh/pull/975))
- Show network protocol used by the agent when connecting to the manager. ([#980](https://github.com/wazuh/wazuh/pull/980))

### Fixed

- Syscheck RT process granularized to make frequency option more accurate. ([#434](https://github.com/wazuh/wazuh/pull/434))
- Fixed registry_ignore problem on Syscheck for Windows when arch="both" was used. ([#525](https://github.com/wazuh/wazuh/pull/525))
- Allow more than 256 directories in real-time for Windows agent using recursive watchers. ([#540](https://github.com/wazuh/wazuh/pull/540))
- Fix weird behavior in Syscheck when a modified file returns back to its first state. ([#434](https://github.com/wazuh/wazuh/pull/434))
- Replace hash value xxx (not enabled) for n/a if the hash couldn't be calculated. ([#857](https://github.com/wazuh/wazuh/pull/857))
- Do not report uid, gid or gname on Windows (avoid user=0). ([#857](https://github.com/wazuh/wazuh/pull/857))
- Several fixes generating sha256 hash. ([#857](https://github.com/wazuh/wazuh/pull/857))
- Fixed the option report_changes configuration. ([#857](https://github.com/wazuh/wazuh/pull/857))
- Fixed the 'report_changes' configuration when 'sha1' option is not set. ([#857](https://github.com/wazuh/wazuh/pull/857))
- Fix memory leak reading logcollector config. ([#884](https://github.com/wazuh/wazuh/pull/884))
- Fixed crash in Slack integration for alerts that don't have full log. ([#880](https://github.com/wazuh/wazuh/pull/880))
- Fixed active-responses.log definition path on Windows configuration. ([#739](https://github.com/wazuh/wazuh/pull/739))
- Added warning message when updating Syscheck/Rootcheck database to restart the manager. ([#817](https://github.com/wazuh/wazuh/pull/817))
- Fix PID file creation checking. ([#822](https://github.com/wazuh/wazuh/pull/822))
  - Check that the PID file was created and written.
  - This would prevent service from running multiple processes of the same daemon.
- Fix reading of Windows platform for 64 bits systems. ([#832](https://github.com/wazuh/wazuh/pull/832))
- Fixed Syslog output parser when reading the timestamp from the alerts in JSON format. ([#843](https://github.com/wazuh/wazuh/pull/843))
- Fixed filter for `gpg-pubkey` packages in Syscollector. ([#847](https://github.com/wazuh/wazuh/pull/847))
- Fixed bug in configuration when reading the `repeated_offenders` option in Active Response. ([#873](https://github.com/wazuh/wazuh/pull/873))
- Fixed variables parser when loading rules. ([#855](https://github.com/wazuh/wazuh/pull/855))
- Fixed parser files names in the Rootcheck scan. ([#840](https://github.com/wazuh/wazuh/pull/840))
- Removed frequency offset in rules. ([#827](https://github.com/wazuh/wazuh/pull/827)).
- Fix memory leak reading logcollector config. ([#884](https://github.com/wazuh/wazuh/pull/884))
- Fixed sort agents by status in `GET/agents` API request. ([#810](https://github.com/wazuh/wazuh/pull/810))
- Added exception when no agents are selected to restart. ([#870](https://github.com/wazuh/wazuh/pull/870))
- Prevent files from remaining open in the cluster. ([#874](https://github.com/wazuh/wazuh/pull/874))
- Fix network unreachable error when cluster starts. ([#800](https://github.com/wazuh/wazuh/pull/800))
- Fix empty rules and decoders file check. ([#887](https://github.com/wazuh/wazuh/pull/887))
- Prevent to access an unexisting hash table from 'whodata' thread. ([#911](https://github.com/wazuh/wazuh/pull/911))
- Fix CA verification with more than one 'ca_store' definitions. ([#927](https://github.com/wazuh/wazuh/pull/927))
- Fix error in syscollector API calls when Wazuh is installed in a directory different than `/var/ossec`. ([#942](https://github.com/wazuh/wazuh/pull/942)).
- Fix error in CentOS 6 when `wazuh-cluster` is disabled. ([#944](https://github.com/wazuh/wazuh/pull/944)).
- Fix Remoted connection failed warning in TCP mode due to timeout. ([#958](https://github.com/wazuh/wazuh/pull/958))
- Fix option 'rule_id' in syslog client. ([#979](https://github.com/wazuh/wazuh/pull/979))
- Fixed bug in legacy agent's server options that prevented it from setting port and protocol.

## [v3.3.1] - 2018-06-18

### Added

- Added `total_affected_agents` and `total_failed_ids` to the `DELETE/agents` API request. ([#795](https://github.com/wazuh/wazuh/pull/795))

### Changed

- Management of empty blocks in the configuration files. ([#781](https://github.com/wazuh/wazuh/pull/781))
- Verify WPK with Wazuh CA by default. ([#799](https://github.com/wazuh/wazuh/pull/799))

### Fixed

- Windows prevents agent from renaming file. ([#773](https://github.com/wazuh/wazuh/pull/773))
- Fix manager-agent version comparison in remote upgrades. ([#765](https://github.com/wazuh/wazuh/pull/765))
- Fix log flooding when restarting agent while the merged file is being receiving. ([#788](https://github.com/wazuh/wazuh/pull/788))
- Fix issue when overwriting rotated logs in Windows agents. ([#776](https://github.com/wazuh/wazuh/pull/776))
- Prevent OpenSCAP module from running on Windows agents (incompatible). ([#777](https://github.com/wazuh/wazuh/pull/777))
- Fix issue in file changes report for FIM on Linux when a directory contains a backslash. ([#775](https://github.com/wazuh/wazuh/pull/775))
- Fixed missing `minor` field in agent data managed by the framework. ([#771](https://github.com/wazuh/wazuh/pull/771))
- Fixed missing `build` and `key` fields in agent data managed by the framework. ([#802](https://github.com/wazuh/wazuh/pull/802))
- Fixed several bugs in upgrade agents ([#784](https://github.com/wazuh/wazuh/pull/784)):
    - Error upgrading an agent with status `Never Connected`.
    - Fixed API support.
    - Sockets were not closing properly.
- Cluster exits showing an error when an error occurs. ([#790](https://github.com/wazuh/wazuh/pull/790))
- Fixed bug when cluster control or API cannot request the list of nodes to the master. ([#762](https://github.com/wazuh/wazuh/pull/762))
- Fixed bug when the `agent.conf` contains an unrecognized module. ([#796](https://github.com/wazuh/wazuh/pull/796))
- Alert when unmerge files fails on agent. ([#731](https://github.com/wazuh/wazuh/pull/731))
- Fix invalid memory access when parsing ruleset configuration. ([#787](https://github.com/wazuh/wazuh/pull/787))
- Check version of python in cluster control. ([#760](https://github.com/wazuh/wazuh/pull/760))
- Removed duplicated log message when Rootcheck is disabled. ([#783](https://github.com/wazuh/wazuh/pull/783))
- Avoid infinite attempts to download CVE databases when it fails. ([#792](https://github.com/wazuh/wazuh/pull/792))


## [v3.3.0] - 2018-06-06

### Added

- Supporting multiple socket output in Logcollector. ([#395](https://github.com/wazuh/wazuh/pull/395))
- Allow inserting static field parameters in rule comments. ([#397](https://github.com/wazuh/wazuh/pull/397))
- Added an output format option for Logcollector to build custom logs. ([#423](https://github.com/wazuh/wazuh/pull/423))
- Included millisecond timing in timestamp to JSON events. ([#467](https://github.com/wazuh/wazuh/pull/467))
- Added an option in Analysisd to set input event offset for plugin decoders. ([#512](https://github.com/wazuh/wazuh/pull/512))
- Allow decoders mix plugin and multiregex children. ([#602](https://github.com/wazuh/wazuh/pull/602))
- Added the option to filter by any field in `get_agents_overview`, `get_agent_group` and `get_agents_without_group` functions of the Python framework. ([#743](https://github.com/wazuh/wazuh/pull/743))

### Changed

- Add default value for option -x in agent_upgrade tool.
- Changed output of agents in cluster control. ([#741](https://github.com/wazuh/wazuh/pull/741))

### Fixed

- Fix bug in Logcollector when removing duplicate localfiles. ([#402](https://github.com/wazuh/wazuh/pull/402))
- Fix memory error in Logcollector when using wildcards.
- Prevent command injection in Agentless daemon. ([#600](https://github.com/wazuh/wazuh/pull/600))
- Fixed bug getting the agents in cluster control. ([#741](https://github.com/wazuh/wazuh/pull/741))
- Prevent Logcollector from reporting an error when a path with wildcards matches no files.
- Fixes the feature to group with the option multi-line. ([#754](https://github.com/wazuh/wazuh/pull/754))


## [v3.2.4] - 2018-06-01

### Fixed
- Fixed segmentation fault in maild when `<queue-size>` is included in the global configuration.
- Fixed bug in Framework when retrieving mangers logs. ([#644](https://github.com/wazuh/wazuh/pull/644))
- Fixed bug in clusterd to prevent the synchronization of `.swp` files. ([#694](https://github.com/wazuh/wazuh/pull/694))
- Fixed bug in Framework parsing agent configuration. ([#681](https://github.com/wazuh/wazuh/pull/681))
- Fixed several bugs using python3 with the Python framework. ([#701](https://github.com/wazuh/wazuh/pull/701))


## [v3.2.3] - 2018-05-28

### Added

- New internal option to enable merged file creation by Remoted. ([#603](https://github.com/wazuh/wazuh/pull/603))
- Created alert item for GDPR and GPG13. ([#608](https://github.com/wazuh/wazuh/pull/608))
- Add support for Amazon Linux in vulnerability-detector.
- Created an input queue for Analysisd to prevent Remoted starvation. ([#661](https://github.com/wazuh/wazuh/pull/661))

### Changed

- Set default agent limit to 14.000 and file descriptor limit to 65.536 per process. ([#624](https://github.com/wazuh/wazuh/pull/624))
- Cluster improvements.
    - New protocol for communications.
    - Inverted communication flow: clients start communications with the master.
    - Just the master address is required in the `<nodes>` list configuration.
    - Improved synchronization algorithm.
    - Reduced the number of processes to one: `wazuh-clusterd`.
- Cluster control tool improvements: outputs are the same regardless of node type.
- The default input queue for remote events has been increased to 131072 events. ([#660](https://github.com/wazuh/wazuh/pull/660))
- Disconnected agents will no longer report vulnerabilities. ([#666](https://github.com/wazuh/wazuh/pull/666))

### Fixed

- Fixed agent wait condition and improve logging messages. ([#550](https://github.com/wazuh/wazuh/pull/550))
- Fix race condition in settings load time by Windows agent. ([#551](https://github.com/wazuh/wazuh/pull/551))
- Fix bug in Authd that prevented it from deleting agent-info files when removing agents.
- Fix bug in ruleset that did not overwrite the `<info>` option. ([#584](https://github.com/wazuh/wazuh/issues/584))
- Fixed bad file descriptor error in Wazuh DB ([#588](https://github.com/wazuh/wazuh/issues/588))
- Fixed unpredictable file sorting when creating merged files. ([#599](https://github.com/wazuh/wazuh/issues/599))
- Fixed race condition in Remoted when closing connections.
- Fix epoch check in vulnerability-detector.
- Fixed hash sum in logs rotation. ([#636](https://github.com/wazuh/wazuh/issues/636))
- Fixed cluster CPU usage.
- Fixed invalid deletion of agent timestamp entries. ([#639](https://github.com/wazuh/wazuh/issues/639))
- Fixed segmentation fault in logcollector when multi-line is applied to a remote configuration. ([#641](https://github.com/wazuh/wazuh/pull/641))
- Fixed issue in Syscheck that may leave the process running if the agent is stopped quickly. ([#671](https://github.com/wazuh/wazuh/pull/671))

### Removed

- Removed cluster database and internal cluster daemon.


## [v3.2.2] - 2018-05-07

### Added

- Created an input queue for Remoted to prevent agent connection starvation. ([#509](https://github.com/wazuh/wazuh/pull/509))

### Changed

- Updated Slack integration. ([#443](https://github.com/wazuh/wazuh/pull/443))
- Increased connection timeout for remote upgrades. ([#480](https://github.com/wazuh/wazuh/pull/480))
- Vulnerability-detector does not stop agents detection if it fails to find the software for one of them.
- Improve the version comparator algorithm in vulnerability-detector. ([#508](https://github.com/wazuh/wazuh/pull/508))

### Fixed

- Fixed bug in labels settings parser that may make Agentd or Logcollector crash.
- Fixed issue when setting multiple `<server-ip>` stanzas in versions 3.0 - 3.2.1. ([#433](https://github.com/wazuh/wazuh/pull/433))
- Fixed bug when socket database messages are not sent correctly. ([#435](https://github.com/wazuh/wazuh/pull/435))
- Fixed unexpected stop in the sources installer when overwriting a previous corrupt installation.
- Added a synchronization timeout in the cluster to prevent it from blocking ([#447](https://github.com/wazuh/wazuh/pull/447))
- Fixed issue in CSyslogd when filtering by rule group. ([#446](https://github.com/wazuh/wazuh/pull/446))
- Fixed error on DB daemon when parsing rules with options introduced in version 3.0.0.
- Fixed unrecognizable characters error in Windows version name. ([#478](https://github.com/wazuh/wazuh/pull/478))
- Fix Authd client in old versions of Windows ([#479](https://github.com/wazuh/wazuh/pull/479))
- Cluster's socket management improved to use persistent connections ([#481](https://github.com/wazuh/wazuh/pull/481))
- Fix memory corruption in Syscollector decoder and memory leaks in Vulnerability Detector. ([#482](https://github.com/wazuh/wazuh/pull/482))
- Fixed memory corruption in Wazuh DB autoclosing procedure.
- Fixed dangling db files at DB Sync module folder. ([#489](https://github.com/wazuh/wazuh/pull/489))
- Fixed agent group file deletion when using Authd.
- Fix memory leak in Maild with JSON input. ([#498](https://github.com/wazuh/wazuh/pull/498))
- Fixed remote command switch option. ([#504](https://github.com/wazuh/wazuh/pull/504))

## [v3.2.1] - 2018-03-03

### Added

- Added option in Makefile to disable CIS-CAT module. ([#381](https://github.com/wazuh/wazuh/pull/381))
- Added field `totalItems` to `GET/agents/purgeable/:timeframe` API call. ([#385](https://github.com/wazuh/wazuh/pull/385))

### Changed

- Giving preference to use the selected Java over the default one in CIS-CAT wodle.
- Added delay between message delivery for every module. ([#389](https://github.com/wazuh/wazuh/pull/389))
- Verify all modules for the shared configuration. ([#408](https://github.com/wazuh/wazuh/pull/408))
- Updated OpenSSL library to 1.1.0g.
- Insert agent labels in JSON archives no matter the event matched a rule.
- Support for relative/full/network paths in the CIS-CAT configuration. ([#419](https://github.com/wazuh/wazuh/pull/419))
- Improved cluster control to give more information. ([#421](https://github.com/wazuh/wazuh/pull/421))
- Updated rules for CIS-CAT.
- Removed unnecessary compilation of vulnerability-detector in agents.
- Increased wazuh-modulesd's subprocess pool.
- Improved the agent software recollection by Syscollector.

### Fixed

- Fixed crash in Agentd when testing Syscollector configuration from agent.conf file.
- Fixed duplicate alerts in Vulnerability Detector.
- Fixed compiling issues in Solaris and HP-UX.
- Fixed bug in Framework when listing directories due to permissions issues.
- Fixed error handling in CIS-CAT module. ([#401](https://github.com/wazuh/wazuh/pull/401))
- Fixed some defects reported by Coverity. ([#406](https://github.com/wazuh/wazuh/pull/406))
- Fixed OS name detection in macOS and old Linux distros. ([#409](https://github.com/wazuh/wazuh/pull/409))
- Fixed linked in HP-UX.
- Fixed Red Hat detection in vulnerability-detector.
- Fixed segmentation fault in wazuh-cluster when files path is too long.
- Fixed a bug getting groups and searching by them in `GET/agents` API call. ([#390](https://github.com/wazuh/wazuh/pull/390))
- Several fixes and improvements in cluster.
- Fixed bug in wazuh-db when closing exceeded databases in transaction.
- Fixed bug in vulnerability-detector that discarded valid agents.
- Fixed segmentation fault in Windows agents when getting OS info.
- Fixed memory leaks in vulnerability-detector and CIS-CAT wodle.
- Fixed behavior when working directory is not found in CIS-CAT wodle.

## [v3.2.0] - 2018-02-13

### Added
- Added support to synchronize custom rules and decoders in the cluster.([#344](https://github.com/wazuh/wazuh/pull/344))
- Add field `status` to `GET/agents/groups/:group_id` API call.([#338](https://github.com/wazuh/wazuh/pull/338))
- Added support for Windows to CIS-CAT integration module ([#369](https://github.com/wazuh/wazuh/pull/369))
- New Wazuh Module "aws-cloudtrail" fetching logs from S3 bucket. ([#351](https://github.com/wazuh/wazuh/pull/351))
- New Wazuh Module "vulnerability-detector" to detect vulnerabilities in agents and managers.

### Fixed
- Fixed oscap.py to support new versions of OpenSCAP scanner.([#331](https://github.com/wazuh/wazuh/pull/331))
- Fixed timeout bug when the cluster port was closed. ([#343](https://github.com/wazuh/wazuh/pull/343))
- Improve exception handling in `cluster_control`. ([#343](https://github.com/wazuh/wazuh/pull/343))
- Fixed bug in cluster when receive an error response from client. ([#346](https://github.com/wazuh/wazuh/pull/346))
- Fixed bug in framework when the manager is installed in different path than /var/ossec. ([#335](https://github.com/wazuh/wazuh/pull/335))
- Fixed predecoder hostname field in JSON event output.
- Several fixes and improvements in cluster.

## [v3.1.0] - 2017-12-22

### Added

- New Wazuh Module "command" for asynchronous command execution.
- New field "predecoder.timestamp" for JSON alerts including timestamp from logs.
- Added reload action to ossec-control in local mode.
- Add duration control of a cluster database synchronization.
- New internal option for agents to switch applying shared configuration.
- Added GeoIP address finding for input logs in JSON format.
- Added alert and archive output files rotation capabilities.
- Added rule option to discard field "firedtimes".
- Added VULS integration for running vulnerability assessments.
- CIS-CAT Wazuh Module to scan CIS policies.

### Changed

- Keepping client.keys file permissions when modifying it.
- Improve Rootcheck formula to select outstanding defects.
- Stop related daemon when disabling components in ossec-control.
- Prevented cluster daemon from starting on RHEL 5 or older.
- Let Syscheck report file changes on first scan.
- Allow requests by node name in cluster_control binary.
- Improved help of cluster_control binary.
- Integrity control of files in the cluster.

### Fixed

- Fixed netstat command in localfile configuration.
- Fixed error when searching agents by ID.
- Fixed syslog format pre-decoder for logs with missing (optional) space after tag.
- Fixed alert ID when plain-text alert output disabled.
- Fixed Monitord freezing when a sendmail-like executable SMTP server is set.
- Fixed validation of Active Response used by agent_control.
- Allow non-ASCII characters in Windows version string.

## [v3.0.0] - 2017-12-12

### Added

- Added group property for agents to customize shared files set.
- Send shared files to multiple agents in parallel.
- New decoder plugin for logs in JSON format with dynamic fields definition.
- Brought framework from API to Wazuh project.
- Show merged files MD5 checksum by agent_control and framework.
- New reliable request protocol for manager-agent communication.
- Remote agent upgrades with signed WPK packages.
- Added option for Remoted to prevent it from writing shared merged file.
- Added state for Agentd and Windows agent to notify connection state and metrics.
- Added new JSON log format for local file monitoring.
- Added OpenSCAP SSG datastream content for Ubuntu Trusty Tahr.
- Field "alert_id" in JSON alerts (by Dan Parriott).
- Added support of "any" IP address to OSSEC batch manager (by Jozef Reisinger).
- Added ossec-agent SElinux module (by kreon).
- Added previous output to JSON output (by João Soares).
- Added option for Authd to specify the allowed cipher list (by James Le Cuirot).
- Added option for cipher suites in Authd settings.
- Added internal option for Remoted to set the shared configuration reloading time.
- Auto restart agents when new shared configuration is pushed from the manager.
- Added native support for Systemd.
- Added option to register unlimited agents in Authd.
- New internal option to limit the number of file descriptors in Analysisd and Remoted.
- Added new state "pending" for agents.
- Added internal option to disable real-time DB synchronization.
- Allow multiple manager stanzas in Agentd settings.
- New internal option to limit the receiving time in TCP mode.
- Added manager hostname data to agent information.
- New option for rotating internal logs by size.
- Added internal option to enable or disable daily rotation of internal logs.
- Added command option for Monitord to overwrite 'day_wait' parameter.
- Adding templates and sample alert for Elasticsearch 6.0.
- Added option to enable/disable Authd on install and auto-generate certificates.
- Pack secure TCP messages into a single packet.
- Added function to install SCAP policies depending on OS version.
- Added integration with Virustotal.
- Added timeout option for TCP sockets in Remoted and Agentd.
- Added option to start the manager after installing.
- Added a cluster of managers (`wazuh-clusterd`) and a script to control it (`cluster_control`).

### Changed

- Increased shared file delivery speed when using TCP.
- Increased TCP listening socket backlog.
- Changed Windows agent UI panel to show revision number instead of installation date.
- Group every decoded field (static and dynamic fields) into a data object for JSON alerts.
- Reload shared files by Remoted every 10 minutes.
- Increased string size limit for XML reader to 4096 bytes.
- Updated Logstash configuration and Elasticsearch mappings.
- Changed template fields structure for Kibana dashboards.
- Increased dynamic field limit to 1024, and default to 256.
- Changed agent buffer 'length' parameter to 'queue_size'.
- Changed some Rootcheck error messages to verbose logs.
- Removed unnecessary message by manage_agents advising to restart Wazuh manager.
- Update PF tables Active response (by d31m0).
- Create the users and groups as system users and groups in specs (by Dan Parriott).
- Show descriptive errors when an agent loses the connection using TCP.
- Prevent agents with the same name as the manager host from getting added.
- Changed 'message' field to 'data' for successful agent removing response in Authd API.
- Changed critical error to standard error in Syslog Remoted when no access list has been configured.
- Ignore hidden files in shared folder for merged file.
- Changed agent notification time values: notify time to 1 minute and reconnect time to 5 minutes.
- Prevent data field from being inserted into JSON alerts when it's empty.
- Spelling corrections (by Josh Soref).
- Moved debug messages when updating shared files to level 2.
- Do not create users ossecm or ossecr on agents.
- Upgrade netstat command in Logcollector.
- Prevent Monitord and DB sync module from dealing with agent files on local installations.
- Speed up DB syncing by keeping databases opened and an inotify event queue.
- Merge server's IP and hostname options to one setting.
- Enabled Active Response by default in both Windows and UNIX.
- Make Monitord 'day_wait' internal option affect log rotation.
- Extend Monitord 'day_wait' internal option range.
- Prevent Windows agent from log error when the manager disconnected.
- Improve Active Response filtering options.
- Use init system (Systemd/SysVinit) to restart Wazuh when upgrading.
- Added possibility of filtering agents by manager hostname in the Framework.
- Prevent installer from overwriting agent.conf file.
- Cancel file sending operation when agent socket is closed.
- Clean up agent shared folder before unmerging shared configuration.
- Print descriptive error when request socket refuses connection due to AR disabled.
- Extend Logcollector line burst limit range.
- Fix JSON alert file reloading when the file is rotated.
- Merge IP and Hostname server configuration into "Address" field.
- Improved TCP transmission performance by packing secure messages.

### Fixed

- Fixed wrong queries to get last Syscheck and Rootcheck date.
- Prevent Logcollector keep-alives from being stored on archives.json.
- Fixed length of random message within keep-alives.
- Fixed Windows version detection for Windows 8 and newer.
- Fixed incorrect CIDR writing on client.keys by Authd.
- Fixed missing buffer flush by Analysisd when updating Rootcheck database.
- Stop Wazuh service before removing folder to reinstall.
- Fixed Remoted service for Systemd (by Phil Porada).
- Fixed Administrator account mapping in Windows agent installation (by andrewm0374@gmail.com).
- Fixed MySQL support in dbd (by andrewm0374@gmail.com).
- Fixed incorrect warning when unencrypting messages (by Dan Parriott).
- Fixed Syslog mapping for alerts via Csyslogd (by Dan Parriott).
- Fixed syntax error in the creation of users in Solaris 11.2 (by Pedro Flor).
- Fixed some warnings that appeared when compiling on Fedora 26.
- Fixed permission issue in logs folder.
- Fixed issue in Remoted that prevented it from send shared configuration when it changed.
- Fixed Windows agent compilation compability with CentOS.
- Supporting different case from password prompt in Agentless (by Jesus Fidalgo).
- Fix bad detection of inotify queue overflowed.
- Fix repetitive error when a rule's diff file is empty.
- Fixed log group permission when created by a daemon running as root.
- Prevented Agentd from logging too many errors when restarted while receiving the merged file.
- Prevented Remoted from sending data to disconnected agents in TCP mode.
- Fixed alerts storage in PostgreSQL databases.
- Fixed invalid previous output data in JSON alerts.
- Fixed memory error in modulesd for invalid configurations.
- Fixed default Auth configuration to support custom install directory.
- Fixed directory transversal vulnerability in Active response commands.
- Fixed Active response timeout accuracy.
- Fixed race conditions in concurrent transmissions over TCP.

### Removed

- Removed Picviz support (by Dan Parriott).


## [v2.1.1] - 2017-09-21

### Changed

- Improved errors messages related to TCP connection queue.
- Changed info log about unsupported FS checking in Rootcheck scan to debug messages.
- Prevent Modules daemon from giving critical error when no wodles are enabled.

### Fixed

- Fix endianess incompatibility in agents on SPARC when connecting via TCP.
- Fix bug in Authd that made it crash when removing keys.
- Fix race condition in Remoted when writing logs.
- Avoid repeated errors by Remoted when sending data to a disconnected agent.
- Prevented Monitord from rotating non-existent logs.
- Some fixes to support HP-UX.
- Prevent processes from sending events when TCP connection is lost.
- Fixed output header by Syslog client when reading JSON alerts.
- Fixed bug in Integrator settings parser when reading rules list.

## [v2.1.0] - 2017-08-14

### Added

- Rotate and compress log feature.
- Labeling data for agents to be shown in alerts.
- New 'auth' configuration template.
- Make manage_agents capable of add and remove agents via Authd.
- Implemented XML configuration for Authd.
- Option -F for Authd to force insertion if it finds duplicated name.
- Local auth client to manage agent keys.
- Added OS name and version into global.db.
- Option for logging in JSON format.
- Allow maild to send through a sendmail-like executable (by James Le Cuirot).
- Leaky bucket-like buffer for agents to prevent network flooding.
- Allow Syslog client to read JSON alerts.
- Allow Mail reporter to read JSON alerts.
- Added internal option to tune Rootcheck sleep time.
- Added route-null Active Response script for Windows 2012 (by @CrazyLlama).

### Changed

- Updated SQLite library to 3.19.2.
- Updated zlib to 1.2.11.
- Updated cJSON library to 1.4.7.
- Change some manage_agents option parameters.
- Run Auth in background by default.
- Log classification as debug, info, warning, error and critical.
- Limit number of reads per cycle by Logcollector to prevent log starvation.
- Limit OpenSCAP module's event forwarding speed.
- Increased debug level of repeated Rootcheck messages.
- Send events when OpenSCAP starts and finishes scans.
- Delete PID files when a process exits not due to a signal.
- Change error messages due to SSL handshake failure to debug messages.
- Force group addition on installation for compatibility with LDAP (thanks to Gary Feltham).

### Fixed

- Fixed compiling error on systems with no OpenSSL.
- Fixed compiling warning at manage_agents.
- Fixed ossec-control enable/disable help message.
- Fixed unique aperture of random device on Unix.
- Fixed file sum comparison bug at Syscheck realtime engine. (Thanks to Arshad Khan)
- Close analysisd if alert outputs are disabled for all formats.
- Read Windows version name for versions newer than Windows 8 / Windows Server 2012.
- Fixed error in Analysisd that wrote Syscheck and Rootcheck databases of re-added agents on deleted files.
- Fixed internal option to configure the maximum labels' cache time.
- Fixed Auth password parsing on client side.
- Fix bad agent ID assignation in Authd on i686 architecture.
- Fixed Logcollector misconfiguration in Windows agents.

### Removed

- Remove unused message queue to send alerts from Authd.


## [v2.0.1] - 2017-07-19

### Changed

- Changed random data generator for a secure OS-provided generator.
- Changed Windows installer file name (depending on version).
- Linux distro detection using standard os-release file.
- Changed some URLs to documentation.
- Disable synchronization with SQLite databases for Syscheck by default.
- Minor changes at Rootcheck formatter for JSON alerts.
- Added debugging messages to Integrator logs.
- Show agent ID when possible on logs about incorrectly formatted messages.
- Use default maximum inotify event queue size.
- Show remote IP on encoding format errors when unencrypting messages.
- Remove temporary files created by Syscheck changes reports.
- Remove temporary Syscheck files for changes reporting by Windows installer when upgrading.

### Fixed

- Fixed resource leaks at rules configuration parsing.
- Fixed memory leaks at rules parser.
- Fixed memory leaks at XML decoders parser.
- Fixed TOCTOU condition when removing directories recursively.
- Fixed insecure temporary file creation for old POSIX specifications.
- Fixed missing agentless devices identification at JSON alerts.
- Fixed FIM timestamp and file name issue at SQLite database.
- Fixed cryptographic context acquirement on Windows agents.
- Fixed debug mode for Analysisd.
- Fixed bad exclusion of BTRFS filesystem by Rootcheck.
- Fixed compile errors on macOS.
- Fixed option -V for Integrator.
- Exclude symbolic links to directories when sending FIM diffs (by Stephan Joerrens).
- Fixed daemon list for service reloading at ossec-control.
- Fixed socket waiting issue on Windows agents.
- Fixed PCI_DSS definitions grouping issue at Rootcheck controls.
- Fixed segmentation fault bug when stopping on CentOS 5.
- Fixed compatibility with AIX.
- Fixed race conditions in ossec-control script.
- Fixed compiling issue on Windows.
- Fixed compatibility with Solaris.
- Fixed XML parsing error due to byte stashing issue.
- Fixed false error by Syscheck when creating diff snapshots of empty files.
- Fixed segmentation fault in Authd on i386 platform.
- Fixed agent-auth exit code for controlled server's errors.
- Fixed incorrect OVAL patch results classification.

## [v2.0.0] - 2017-03-14

### Added

- Wazuh modules manager.
- Wazuh module for OpenSCAP.
- Ruleset for OpenSCAP alerts.
- Kibana dashboards for OpenSCAP.
- Option at agent_control to restart all agents.
- Dynamic fields to rules and decoders.
- Dynamic fields to JSON in alerts/archives.
- CDB list lookup with dynamic fields.
- FTS for dynamic fields.
- Logcollector option to set the frequency of file checking.
- GeoIP support in Alerts (by Scott R Shinn).
- Internal option to output GeoIP data on JSON alerts.
- Matching pattern negation (by Daniel Cid).
- Syscheck and Rootcheck events on SQLite databases.
- Data migration tool to SQLite databases.
- Jenkins QA.
- 64-bit Windows registry keys support.
- Complete FIM data output to JSON and alerts.
- Username, date and inode attributes to FIM events on Unix.
- Username attribute to FIM events on Windows.
- Report changes (FIM file diffs) to Windows agent.
- File diffs to JSON output.
- Elastic mapping updated for new FIM events.
- Title and file fields extracted at Rootcheck alerts.
- Rule description formatting with dynamic field referencing.
- Multithreaded design for Authd server for fast and reliable client dispatching, with key caching and write scheduling.
- Auth registration client for Windows (by Gael Muller).
- Auth password authentication for Windows client.
- New local decoder file by default.
- Show server certificate and key paths at Authd help.
- New option for Authd to verify agent's address.
- Added support for new format at predecoder (by Brad Lhotsky).
- Agentless passlist encoding to Base64.
- New Auditd-specific log format for Logcollector.
- Option for Authd to auto-choose TLS/SSL method.
- Compile option for Authd to make it compatible with legacy OSs.
- Added new templates layout to auto-compose configuration file.
- New wodle for SQLite database syncing (agent information and fim/pm data).
- Added XML settings options to exclude some rules or decoders files.
- Option for agent_control to broadcast AR on all agents.
- Extended FIM event information forwarded by csyslogd (by Sivakumar Nellurandi).
- Report Syscheck's new file events on real time.

### Changed

- Isolated logtest directory from analysisd.
- Remoted informs Analysisd about agent ID.
- Updated Kibana dashboards.
- Syscheck FIM attributes to dynamic fields.
- Force services to exit if PID file creation fails.
- Atomic writing of client.keys through temporary files.
- Disabled remote message ID verification by default.
- Show actual IP on debug message when agents get connected.
- Enforce rules IDs to max 6 digits.
- OSSEC users and group as system (UI-hidden) users (by Dennis Golden).
- Increases Authd connection pool size.
- Use general-purpose version-flexible SSL/TLS methods for Authd registration.
- Enforce minimum 3-digit agent ID format.
- Exclude BTRFS from Rootcheck searching for hidden files inside directories (by Stephan Joerrens).
- Moved OSSEC and Wazuh decoders to one directory.
- Prevent manage_agents from doing invalid actions (such methods for manager at agent).
- Disabled capturing of security events 5145 and 5156 on Windows agent.
- Utilities to rename an agent or change the IP address (by Antonio Querubin).
- Added quiet option for Logtest (by Dan Parriott).
- Output decoder information onto JSON alerts.
- Enable mail notifications by default for server installation.
- Agent control option to restart all agents' Syscheck will also restart manager's Syscheck.
- Make ossec-control to check Authd PID.
- Enforce every rule to contain a description.
- JSON output won't contain field "agentip" if tis value is "any".
- Don't broadcast Active Response messages to disconnected agents.
- Don't print Syscheck logs if it's disabled.
- Set default Syscheck and Rootcheck frequency to 12 hours.
- Generate FIM new file alert by default.
- Added option for Integrator to set the maximum log length.
- JSON output nested objects modelling through dynamic fields.
- Disable TCP for unsupported OSs.
- Show previous log on JSON alert.
- Removed confirmation prompt when importing an agent key successfully.
- Made Syscheck not to ignore files that change more than 3 times by default.
- Enabled JSON output by default.
- Updated default syscheck configuration for Windows agents.
- Limited agent' maximum connection time for notification time.
- Improved client.keys changing detection method by remoted: use date and inode.
- Changed boot service name to Wazuh.
- Active response enabled on Windows agents by default.
- New folder structure for rules and decoders.
- More descriptive logs about syscheck real-time monitoring.
- Renamed XML tags related to rules and decoders inclusion.
- Set default maximum agents to 8000.
- Removed FTS numeric bitfield from JSON output.
- Fixed ID misassignment by manage_agents when the greatest ID exceeds 32512.
- Run Windows Registry Syscheck scan on first stage when scan_on_start enabled.
- Set all Syscheck delay stages to a multiple of internal_options.conf/syscheck.sleep value.
- Changed JSON timestamp format to ISO8601.
- Overwrite @timestamp field from Logstash with the alert timestamp.
- Moved timestamp JSON field to the beginning of the object.
- Changed random data generator for a secure OS-provided generator.

### Fixed

- Logcollector bug that inhibited alerts about file reduction.
- Memory issue on string manipulation at JSON.
- Memory bug at JSON alerts.
- Fixed some CLang warnings.
- Issue on marching OSSEC user on installing.
- Memory leaks at configuration.
- Memory leaks at Analysisd.
- Bugs and memory errors at agent management.
- Mistake with incorrect name for PID file (by Tickhon Clearscale).
- Agent-auth name at messages (it appeared to be the server).
- Avoid Monitord to log errors when the JSON alerts file doesn't exists.
- Agents numbering issue (minimum 3 digits).
- Avoid no-JSON message at agent_control when client.keys empty.
- Memory leaks at manage_agents.
- Authd error messages about connection to queue passed to warning.
- Issue with Authd password checking.
- Avoid ossec-control to use Dash.
- Fixed false error about disconnected agent when trying to send it the shared files.
- Avoid Authd to close when it reaches the maximum concurrency.
- Fixed memory bug at event diff execution.
- Fixed resource leak at file operations.
- Hide help message by useadd and groupadd on OpenBSD.
- Fixed error that made Analysisd to crash if it received a missing FIM file entry.
- Fixed compile warnings at cJSON library.
- Fixed bug that made Active Response to disable all commands if one of them was disabled (by Jason Thomas).
- Fixed segmentation fault at logtest (by Dan Parriott).
- Fixed SQL injection vulnerability at Database.
- Fixed Active Response scripts for Slack and Twitter.
- Fixed potential segmentation fault at file queue operation.
- Fixed file permissions.
- Fixed failing test for Apache 2.2 logs (by Brad Lhotsky).
- Fixed memory error at net test.
- Limit agent waiting time for retrying to connect.
- Fixed compile warnings on i386 architecture.
- Fixed Monitord crash when sending daily report email.
- Fixed script to null route an IP address on Windows Server 2012+ (by Theresa Meiksner).
- Fixed memory leak at Logtest.
- Fixed manager with TCP support on FreeBSD (by Dave Stoddard).
- Fixed Integrator launching at local-mode installation.
- Fixed issue on previous alerts counter (rules with if_matched_sid option).
- Fixed compile and installing error on Solaris.
- Fixed segmentation fault on syscheck when no configuration is defined.
- Fixed bug that prevented manage_agents from removing syscheck/rootcheck database.
- Fixed bug that made agents connected on TCP to hang if they are rejected by the manager.
- Fixed segmentation fault on remoted due to race condition on managing keystore.
- Fixed data lossing at remoted when reloading keystore.
- Fixed compile issue on MacOS.
- Fixed version reading at ruleset updater.
- Fixed detection of BSD.
- Fixed memory leak (by Byron Golden).
- Fixed misinterpretation of octal permissions given by Agentless (by Stephan Leemburg).
- Fixed mistake incorrect openssl flag at Makefile (by Stephan Leemburg).
- Silence Slack integration transmission messages (by Dan Parriott).
- Fixed OpenSUSE Systemd misconfiguration (By Stephan Joerrens).
- Fixed case issue on JSON output for Rootcheck alerts.
- Fixed potential issue on duplicated agent ID detection.
- Fixed issue when creating agent backups.
- Fixed hanging problem on Windows Auth client when negotiation issues.
- Fixed bug at ossec-remoted that mismatched agent-info files.
- Fixed resource leaks at rules configuration parsing.
- Fixed memory leaks at rules parser.
- Fixed memory leaks at XML decoders parser.
- Fixed TOCTOU condition when removing directories recursively.
- Fixed insecure temporary file creation for old POSIX specifications.
- Fixed missing agentless devices identification at JSON alerts.

### Removed

- Deleted link to LUA sources.
- Delete ZLib generated files on cleaning.
- Removed maximum lines limit from diff messages (that remain limited by length).

## [v1.1.1] - 2016-05-12

### Added

- agent_control: maximum number of agents can now be extracted using option "-m".
- maild: timeout limitation, preventing it from hang in some cases.
- Updated decoders, ruleset and rootchecks from Wazuh Ruleset v1.0.8.
- Updated changes from ossec-hids repository.

### Changed

- Avoid authd to rename agent if overplaced.
- Changed some log messages.
- Reordered directories for agent backups.
- Don't exit when client.keys is empty by default.
- Improved client.keys reloading capabilities.

### Fixed

- Fixed JSON output at rootcheck_control.
- Fixed agent compilation on OS X.
- Fixed memory issue on removing timestamps.
- Fixed segmentation fault at reported.
- Fixed segmentation fault at logcollector.

### Removed

- Removed old rootcheck options.

## [v1.1.0] - 2016-04-06

### Added

- Re-usage of agent ID in manage_agents and authd, with time limit.
- Added option to avoid manager from exiting when there are no keys.
- Backup of the information about an agent that's going to be deleted.
- Alerting if Authd can't add an agent because of a duplicated IP.
- Integrator with Slack and PagerDuty.
- Simplified keywords for the option "frequency".
- Added custom Reply-to e-mail header.
- Added option to syscheck to avoid showing diffs on some files.
- Created agents-timestamp file to save the agents' date of adding.

### Changed

- client.keys: No longer overwrite the name of an agent with "#-#-#-" to mark it as deleted. Instead, the name will appear with a starting "!".
- API: Distinction between duplicated and invalid name for agent.
- Stop the "ERROR: No such file or directory" for Apache.
- Changed defaults to analysisd event counter.
- Authd won't use password by default.
- Changed name of fields at JSON output from binaries.
- Upgraded rules to Wazuh Ruleset v1.07

### Fixed

- Fixed merged.mg push on Windows Agent
- Fixed Windows agent compilation issue
- Fixed glob broken implementation.
- Fixed memory corruption on the OSSEC alert decoder.
- Fixed command "useradd" on OpenBSD.
- Fixed some PostgreSQL issues.
- Allow to disable syscheck:check_perm after enable check_all.

## [v1.0.4] - 2016-02-24
​
### Added

- JSON output for manage_agents.
- Increased analysis daemon's memory size.
- Authd: Added password authorization.
- Authd: Boost speed performance at assignation of ID for agents
- Authd: New option -f *sec*. Force addding new agent (even with duplicated IP) if it was not active for the last *sec* seconds.
- manage_agents: new option -d. Force adding new agent (even with duplicated IP)
- manage_agents: Printing new agent ID on adding.

### Changed

- Authd and manage_agents won't add agents with duplicated IP.

### Fixed

- Solved duplicate IP conflicts on client.keys which prevented the new agent to connect.
- Hashing files in binary mode. Solved some problems related to integrity checksums on Windows.
- Fixed issue that made console programs not to work on Windows.

### Removed

- RESTful API no longer included in extensions/api folder. Available now at https://github.com/wazuh/wazuh-api


## [v1.0.3] - 2016-02-11

### Added

- JSON CLI outputs: ossec-control, rootcheck_control, syscheck_control, ossec-logtest and more.
- Preparing integration with RESTful API
- Upgrade version scripts
- Merge commits from ossec-hids
- Upgraded rules to Wazuh Ruleset v1.06

### Fixed

- Folders are no longer included on etc/shared
- Fixes typos on rootcheck files
- Kibana dashboards fixes

## [v1.0.2] - 2016-01-29

### Added

- Added Wazuh Ruleset updater
- Added extensions files to support ELK Stack latest versions (ES 2.x, LS 2.1, Kibana 4.3)

### Changed

- Upgraded rules to Wazuh Ruleset v1.05
- Fixed crash in reportd
- Fixed Windows EventChannel syntaxis issue
- Fixed manage_agents bulk option bug. No more "randombytes" errors.
- Windows deployment script improved

## [v1.0.1] - 2015-12-10

### Added

- Wazuh version info file
- ossec-init.conf now includes wazuh version
- Integrated with wazuh OSSEC ruleset updater
- Several new fields at JSON output (archives and alerts)
- Wazuh decoders folder

### Changed

- Decoders are now splitted in differents files.
- jsonout_out enable by default
- JSON groups improvements
- Wazuh ruleset updated to 1.0.2
- Extensions: Improved Kibana dashboards
- Extensions: Improved Windows deployment script

## [v1.0.0] - 2015-11-23
- Initial Wazuh version v1.0<|MERGE_RESOLUTION|>--- conflicted
+++ resolved
@@ -1,7 +1,6 @@
 # Change Log
 All notable changes to this project will be documented in this file.
 
-<<<<<<< HEAD
 ## [v4.9.0]
 
 ### Manager
@@ -27,9 +26,9 @@
 #### Fixed
 
 - Fixed a buffer overflow hazard in HMAC internal library. ([#19794](https://github.com/wazuh/wazuh/pull/19794))
-=======
+
+
 ## [v4.8.1]
->>>>>>> 2e562776
 
 
 ## [v4.8.0]
