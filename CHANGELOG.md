--- conflicted
+++ resolved
@@ -1,9 +1,6 @@
 # Change Log
 All notable changes to this project will be documented in this file.
 
-<<<<<<< HEAD
-## [v3.11.1]
-=======
 ## [v3.11.2]
 
 ### Changed
@@ -22,7 +19,6 @@
 
 
 ## [v3.11.1] - 2020-01-03
->>>>>>> d18a0efc
 
 ### Fixed
 
