--- conflicted
+++ resolved
@@ -1,7 +1,6 @@
 # Change Log
 All notable changes to this project will be documented in this file.
 
-<<<<<<< HEAD
 ## [v4.8.0]
 
 ### Manager
@@ -104,7 +103,8 @@
 - Upgraded external SQLAlchemy library dependency version to 2.0.23. ([#20741](https://github.com/wazuh/wazuh/pull/20741))
 - Upgraded external Jinja2 library dependency version to 3.1.3. ([#21684](https://github.com/wazuh/wazuh/pull/21684))
 - Upgraded embedded Python version to 3.10.13. ([#20003](https://github.com/wazuh/wazuh/pull/20003))
-=======
+
+
 ## [v4.7.3]
 
 ### Manager
@@ -114,7 +114,6 @@
 - Resolved a transitive mutex locking issue in wazuh-db that was impacting performance. ([#21997](https://github.com/wazuh/wazuh/pull/21997))
 - Wazuh DB internal SQL queries have been optimized by tuning database indexes to improve performance. ([#21977](https://github.com/wazuh/wazuh/pull/21977))
 
->>>>>>> c6cceb94
 
 ## [v4.7.2]
 
