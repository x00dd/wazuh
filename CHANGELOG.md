--- conflicted
+++ resolved
@@ -1,7 +1,6 @@
 # Change Log
 All notable changes to this project will be documented in this file.
 
-<<<<<<< HEAD
 ## [v4.2.0]
 
 ### Added
@@ -20,14 +19,10 @@
 
 - **Ruleset:**
   - Added support for UFW firewall to decoders. ([#7100](https://github.com/wazuh/wazuh/pull/7100))
-=======
-## [v4.1.2]
->>>>>>> 8098a47a
 
 ### Changed
 
 - **Core:**
-<<<<<<< HEAD
   - Wazuh daemons have been renamed to a unified standard. ([#6912](https://github.com/wazuh/wazuh/pull/6912))
   - Prevent a condition in FIM that may lead to a memory error. ([#6759](https://github.com/wazuh/wazuh/pull/6759))
   - Let FIM switch to real-time mode for directories where who-data is not available (Audit in immutable mode). ([#6828](https://github.com/wazuh/wazuh/pull/6828))
@@ -77,8 +72,11 @@
   - Removed `behind_proxy_server` option from configuration. ([#7006](https://github.com/wazuh/wazuh/issues/7006))
 
 
-## [v4.1.1]
-=======
+## [v4.1.2]
+
+### Changed
+
+- **Core:**
   - The default value of the agent disconnection time option has been increased to 10 minutes. ([#7744](https://github.com/wazuh/wazuh/pull/7744))
   - The warning log from Remoted about sending messages to disconnected agents has been changed to level-1 debug log. ([#7755](https://github.com/wazuh/wazuh/pull/7755))
 
@@ -98,7 +96,6 @@
 
 
 ## [v4.1.1] - 2021-02-25
->>>>>>> 8098a47a
 
 ### Added
 
