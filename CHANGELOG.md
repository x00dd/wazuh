--- conflicted
+++ resolved
@@ -1,10 +1,12 @@
 # Change Log
 All notable changes to this project will be documented in this file.
 
-<<<<<<< HEAD
 ## [v4.6.0]
-=======
+
+
 ## [v4.5.2]
+
+
 ## [v4.5.1]
 
 ### Manager
@@ -73,14 +75,12 @@
 #### Changed
 
 - The CURL library has been updated to v7.88.1. ([#16990](https://github.com/wazuh/wazuh/pull/16990))
->>>>>>> 957d6c4f
 
 
 ## [v4.5.0]
 
 ### Manager
 
-<<<<<<< HEAD
 #### Added
 
 - Added support for Amazon Linux 2022 in Vulnerability Detector. [#13034](https://github.com/wazuh/wazuh/issue/13034)
@@ -126,7 +126,6 @@
 #### Changed
 
 - The SSHD decoder has been improved to catch disconnection events. [#14138](https://github.com/wazuh/wazuh/pull/14138)
-=======
 #### Changed
 
 - Vulnerability Detector now fetches the NVD feed from https://feed.wazuh.com, based on the NVD API 2.0. ([#17954](https://github.com/wazuh/wazuh/pull/17954))
@@ -146,7 +145,6 @@
 #### Fixed
 
 - Fixed error in the Nginx LB entrypoint of the API integration tests. ([#17703](https://github.com/wazuh/wazuh/pull/17703))
->>>>>>> 957d6c4f
 
 
 ## [v4.4.5] - 2023-07-10
