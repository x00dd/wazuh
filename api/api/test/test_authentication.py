--- conflicted
+++ resolved
@@ -15,19 +15,12 @@
 
 import pytest
 
-<<<<<<< HEAD
-with patch('wazuh.core.common.ossec_uid'):
-    with patch('wazuh.core.common.ossec_gid'):
+with patch('wazuh.core.common.wazuh_uid'):
+    with patch('wazuh.core.common.wazuh_uid'):
         with patch('wazuh.core.common.manager_conf',
                    new=os.path.join(os.path.dirname(os.path.realpath(__file__)), 'data', 'manager_base.conf')):
             sys.modules['wazuh.rbac.orm'] = MagicMock()
             from api import authentication
-=======
-with patch('wazuh.core.common.wazuh_uid'):
-    with patch('wazuh.core.common.wazuh_gid'):
-        sys.modules['wazuh.rbac.orm'] = MagicMock()
-        from api import authentication
->>>>>>> f1656aa2
 
             del sys.modules['wazuh.rbac.orm']
 
