# Makefile for Wazuh API
# Copyright (C) 2015-2020, Wazuh Inc.
# May 3, 2017
#
# Syntax: make [ all | backup | install | restore | service ]

<<<<<<< HEAD
WAZUH_GROUP       = wazuh
PREFIX            = /var/ossec

RM_FILE        = rm -f
INSTALL_DIR    = install -o root -g ${WAZUH_GROUP} -m 0750 -d
INSTALL_RW_DIR = install -o root -g ${WAZUH_GROUP} -m 0770 -d
INSTALL_EXEC   = install -o root -g ${WAZUH_GROUP} -m 0750
INSTALL_FILE   = install -o root -g ${WAZUH_GROUP} -m 0640
INSTALL_CONFIG_FILE   = install -o root -g ${WAZUH_GROUP} -m 0660
PYTHON_BIN     = $(PREFIX)/framework/python/bin/python3
=======
OSSEC_GROUP       = ossec
INSTALLDIR       ?= /var/ossec

RM_FILE        = rm -f
INSTALL_DIR    = install -o root -g ${OSSEC_GROUP} -m 0750 -d
INSTALL_RW_DIR = install -o root -g ${OSSEC_GROUP} -m 0770 -d
INSTALL_EXEC   = install -o root -g ${OSSEC_GROUP} -m 0750
INSTALL_FILE   = install -o root -g ${OSSEC_GROUP} -m 0640
INSTALL_CONFIG_FILE   = install -o root -g ${OSSEC_GROUP} -m 0660
PYTHON_BIN     = $(INSTALLDIR)/framework/python/bin/python3
>>>>>>> e2ad99bb


.PHONY: all backup install restore

all: backup install restore

backup:
	# Backup previous configuration
	. ../api/service/inst-api-functions.sh; backup_old_api ${REVISION}

install:
    # Copy files and create folders
	$(INSTALL_DIR) $(INSTALLDIR)/api
	$(INSTALL_RW_DIR) $(INSTALLDIR)/api/configuration
	$(INSTALL_RW_DIR) $(INSTALLDIR)/api/configuration/ssl
	$(INSTALL_RW_DIR) $(INSTALLDIR)/api/configuration/security

	$(INSTALL_CONFIG_FILE) api/configuration/api.yaml ${INSTALLDIR}/api/configuration

	$(INSTALL_DIR) $(INSTALLDIR)/api/scripts
	$(INSTALL_FILE) scripts/wazuh-apid.py ${INSTALLDIR}/api/scripts

    # Install scripts/%.py on $(INSTALLDIR)/bin/%
	$(foreach script,$(wildcard scripts/*),$(INSTALL_EXEC) wrappers/generic_wrapper.sh $(patsubst scripts/%.py,$(INSTALLDIR)/bin/%,$(script));)

restore:
    # Restore old API config
	. ../api/service/inst-api-functions.sh; restore_old_api ${REVISION}<|MERGE_RESOLUTION|>--- conflicted
+++ resolved
@@ -4,9 +4,8 @@
 #
 # Syntax: make [ all | backup | install | restore | service ]
 
-<<<<<<< HEAD
 WAZUH_GROUP       = wazuh
-PREFIX            = /var/ossec
+INSTALLDIR       ?= /var/ossec
 
 RM_FILE        = rm -f
 INSTALL_DIR    = install -o root -g ${WAZUH_GROUP} -m 0750 -d
@@ -14,19 +13,7 @@
 INSTALL_EXEC   = install -o root -g ${WAZUH_GROUP} -m 0750
 INSTALL_FILE   = install -o root -g ${WAZUH_GROUP} -m 0640
 INSTALL_CONFIG_FILE   = install -o root -g ${WAZUH_GROUP} -m 0660
-PYTHON_BIN     = $(PREFIX)/framework/python/bin/python3
-=======
-OSSEC_GROUP       = ossec
-INSTALLDIR       ?= /var/ossec
-
-RM_FILE        = rm -f
-INSTALL_DIR    = install -o root -g ${OSSEC_GROUP} -m 0750 -d
-INSTALL_RW_DIR = install -o root -g ${OSSEC_GROUP} -m 0770 -d
-INSTALL_EXEC   = install -o root -g ${OSSEC_GROUP} -m 0750
-INSTALL_FILE   = install -o root -g ${OSSEC_GROUP} -m 0640
-INSTALL_CONFIG_FILE   = install -o root -g ${OSSEC_GROUP} -m 0660
 PYTHON_BIN     = $(INSTALLDIR)/framework/python/bin/python3
->>>>>>> e2ad99bb
 
 
 .PHONY: all backup install restore
