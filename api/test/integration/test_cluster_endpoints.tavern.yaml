--- conflicted
+++ resolved
@@ -940,255 +940,10 @@
             - node_name: 'worker2'
               node_api_config:
                 <<: *default_api_config
-<<<<<<< HEAD
           total_affected_items: 2
           total_failed_items: 0
           failed_items: []
 
----
-test_name: PUT /cluster/api/config
-
-stages:
-
-  # PUT /cluster/api/config
-  - name: Modify API configuration (some fields) for all nodes
-    request:
-      verify: False
-      url: "{protocol:s}://{host:s}:{port:d}/cluster/api/config"
-      headers:
-        Authorization: "Bearer {test_login_token}"
-      method: PUT
-      json:
-        cache:
-          enabled: false
-          time: 1
-    response:
-      status_code: 200
-      json: &update_api_config_ok
-        error: !anyint
-        data:
-          affected_items: !anything
-          total_affected_items: 3
-          total_failed_items: 0
-          failed_items: []
-
-  # PUT /cluster/api/config
-  - name: Modify API configuration (all allowed fields) for worker1 and worker2
-    request:
-      verify: False
-      url: "{protocol:s}://{host:s}:{port:d}/cluster/api/config"
-      headers:
-        Authorization: "Bearer {test_login_token}"
-      params:
-        nodes_list: 'worker1,worker2'
-      method: PUT
-      json:
-        logs:
-          level: "debug"
-        cache:
-          enabled: true
-          time: 3
-        access:
-          block_time: 0
-        use_only_authd: true
-        experimental_features: true
-    response:
-      status_code: 200
-      json:
-        error: !anyint
-        data:
-          affected_items:
-            - worker1
-            - worker2
-=======
->>>>>>> 405b3e00
-          total_affected_items: 2
-          total_failed_items: 0
-          failed_items: []
-
-<<<<<<< HEAD
-  # PUT /cluster/api/config
-  - name: Modify API configuration (forbidden field) for all nodes
-    request:
-      verify: False
-      url: "{protocol:s}://{host:s}:{port:d}/cluster/api/config"
-      headers:
-        Authorization: "Bearer {test_login_token}"
-      method: PUT
-      json:
-        logs:
-          path: "test"
-    response:
-      status_code: 400
-
-  # Restart nodes to apply changes
-  - name: Restart cluster
-    request:
-      verify: False
-      url: "{protocol:s}://{host:s}:{port:d}/cluster/restart"
-      method: PUT
-      headers:
-        Authorization: "Bearer {test_login_token}"
-    response:
-      status_code: 200
-    delay_after: !float "{restart_delay_cluster}"
-
-  # GET /cluster/api/config
-  - name: Get API configuration (default master, modified worker1 and worker2)
-    request:
-      verify: False
-      url: "{protocol:s}://{host:s}:{port:d}/cluster/api/config"
-      method: GET
-      headers:
-        Authorization: "Bearer {test_login_token}"
-    response:
-      status_code: 200
-      json:
-        error: !anyint
-        data:
-          affected_items:
-            - node_name: 'master-node'
-              node_api_config:
-                <<: *default_api_config
-            - node_name: 'worker1'
-              node_api_config: &modified_api_config
-                logs:
-                  level: "debug"
-                cache:
-                  enabled: true
-                  time: 3
-                use_only_authd: true
-                experimental_features: true
-            - node_name: 'worker2'
-              node_api_config:
-                <<: *modified_api_config
-          total_affected_items: 3
-          total_failed_items: 0
-          failed_items: []
-
----
-test_name: DELETE /cluster/api/config
-
-stages:
-
-  # DELETE /cluster/api/config (worker1)
-  - name: Restore default API configuration for worker1
-    request:
-      verify: False
-      url: "{protocol:s}://{host:s}:{port:d}/cluster/api/config"
-      method: DELETE
-      headers:
-        Authorization: "Bearer {test_login_token}"
-      params:
-        nodes_list: 'worker1'
-    response:
-      status_code: 200
-      json:
-        error: !anyint
-        data:
-          affected_items: !anything
-          total_affected_items: 1
-          total_failed_items: 0
-          failed_items: []
-
-  # Restart nodes to apply changes
-  - name: Restart cluster
-    request:
-      verify: False
-      url: "{protocol:s}://{host:s}:{port:d}/cluster/restart"
-      method: PUT
-      headers:
-        Authorization: "Bearer {test_login_token}"
-    response:
-      status_code: 200
-    delay_after: !float "{restart_delay_cluster}"
-
-  # GET /cluster/api/config
-  - name: Get API configuration (default master and worker1, modified worker2)
-    request:
-      verify: False
-      url: "{protocol:s}://{host:s}:{port:d}/cluster/api/config"
-      method: GET
-      headers:
-        Authorization: "Bearer {test_login_token}"
-    response:
-      status_code: 200
-      json:
-        error: !anyint
-        data:
-          affected_items:
-            - node_name: 'master-node'
-              node_api_config:
-                <<: *default_api_config
-            - node_name: 'worker1'
-              node_api_config:
-                <<: *default_api_config
-            - node_name: 'worker2'
-              node_api_config:
-                <<: *modified_api_config
-          total_affected_items: 3
-          total_failed_items: 0
-          failed_items: []
-
-  # DELETE /cluster/api/config (all nodes)
-  - name: Restore default API configuration for all nodes
-    request:
-      verify: False
-      url: "{protocol:s}://{host:s}:{port:d}/cluster/api/config"
-      method: DELETE
-      headers:
-        Authorization: "Bearer {test_login_token}"
-    response:
-      status_code: 200
-      json:
-        error: !anyint
-        data:
-          affected_items: !anything
-          total_affected_items: 3
-          total_failed_items: 0
-          failed_items: []
-
-  # Restart nodes to apply changes
-  - name: Restart cluster
-    request:
-      verify: False
-      url: "{protocol:s}://{host:s}:{port:d}/cluster/restart"
-      method: PUT
-      headers:
-        Authorization: "Bearer {test_login_token}"
-    response:
-      status_code: 200
-    delay_after: !float "{restart_delay_cluster}"
-
-  # GET /cluster/api/config
-  - name: Get API default configuration for all nodes
-    request:
-      verify: False
-      url: "{protocol:s}://{host:s}:{port:d}/cluster/api/config"
-      method: GET
-      headers:
-        Authorization: "Bearer {test_login_token}"
-    response:
-      status_code: 200
-      json:
-        error: !anyint
-        data:
-          affected_items:
-            - node_name: 'master-node'
-              node_api_config:
-                <<: *default_api_config
-            - node_name: 'worker1'
-              node_api_config:
-                <<: *default_api_config
-            - node_name: 'worker2'
-              node_api_config:
-                <<: *default_api_config
-          total_affected_items: 3
-          total_failed_items: 0
-          failed_items: []
-
-=======
->>>>>>> 405b3e00
 ---
 test_name: GET /cluster/{node_id}/configuration/{component}/{configuration}
 
@@ -1703,11 +1458,7 @@
       json:
         contents: !anything
 
-<<<<<<< HEAD
-  - name: Get file with wrong path {node_id}
-=======
   - name: Try to get file with wrong path {node_id}
->>>>>>> 405b3e00
     request:
       verify: False
       <<: *get_cluster_files
@@ -1716,11 +1467,7 @@
     response:
       <<: *connexion_error
 
-<<<<<<< HEAD
-  - name: Get file with empty path {node_id}
-=======
   - name: Try to get file with empty path {node_id}
->>>>>>> 405b3e00
     request:
       verify: False
       <<: *get_cluster_files
@@ -1866,11 +1613,7 @@
   - parametrize:
       key: node_id
       vals:
-<<<<<<< HEAD
-        - master-node # We only use master-node because the cluster will synchronize the deleted files and may cause error
-=======
         - master-node # We only use master-node because the cluster will synchronize the deleted files and may cause errors
->>>>>>> 405b3e00
 
 stages:
 
@@ -1956,11 +1699,7 @@
           total_affected_items: 1
           total_failed_items: 0
 
-<<<<<<< HEAD
-  - name: Delete unexisting CDB list file {node_id}
-=======
   - name: Try to delete unexisting CDB list file {node_id}
->>>>>>> 405b3e00
     request:
       verify: False
       <<: *delete_cluster_files
@@ -2165,11 +1904,7 @@
           total_failed_items: 0
 
 ---
-<<<<<<< HEAD
-test_name: PUT /cluster/{node_id}/files (ruleset)
-=======
 test_name: PUT /cluster/{node_id}/files (not ossec.conf)
->>>>>>> 405b3e00
 
 marks:
   - parametrize:
@@ -2179,11 +1914,7 @@
 
 stages:
 
-<<<<<<< HEAD
-   - name: Upload new rules {node_id}
-=======
   - name: Upload new rules {node_id}
->>>>>>> 405b3e00
     request:
       verify: False
       <<: *upload_cluster_files
@@ -2242,11 +1973,7 @@
           total_affected_items: 1
           total_failed_items: 0
 
-<<<<<<< HEAD
-  - name: Upload rules with XML syntax error (overwrite=true) {node_id}
-=======
   - name: Try to upload rules with XML syntax error (overwrite=true) {node_id}
->>>>>>> 405b3e00
     request:
       verify: False
       <<: *upload_cluster_files
@@ -2327,11 +2054,7 @@
           total_affected_items: 1
           total_failed_items: 0
 
-<<<<<<< HEAD
-  - name: Upload decoder with XML syntax error (overwrite=true) {node_id}
-=======
   - name: Try to upload decoder with XML syntax error (overwrite=true) {node_id}
->>>>>>> 405b3e00
     request:
       verify: False
       <<: *upload_cluster_files
@@ -2412,11 +2135,7 @@
           total_affected_items: 1
           total_failed_items: 0
 
-<<<<<<< HEAD
-  - name: Upload CDB list with a syntax error (overwrite=true) {node_id}
-=======
   - name: Try to upload CDB list with a syntax error (overwrite=true) {node_id}
->>>>>>> 405b3e00
     request:
       verify: False
       <<: *upload_cluster_files
