import pytest
import time
import os
import subprocess


def build_and_up(env: str):
    pwd = os.path.join(os.path.abspath(os.path.dirname(__file__)), 'env')
    os.chdir(pwd)
    values = {
        'interval': 10,
        'max_retries': 30,
        'retries': 0
    }
    current_process = subprocess.Popen(
        ["docker-compose", "build", "--build-arg", "ENVIRONMENT={}".format(env)])
    current_process.wait()
    current_process = subprocess.Popen(["docker-compose", "up", "-d"])
    current_process.wait()

    return values


def down_env():
    pwd = os.path.join(os.path.abspath(os.path.dirname(__file__)), 'env')
    os.chdir(pwd)
    current_process = subprocess.Popen(["docker-compose", "down", "-t", "0"])
    current_process.wait()


def check_health(interval=10, node_type='master', agents=None):
    time.sleep(interval)
    if node_type == 'master':
        health = subprocess.check_output(
            "docker inspect env_wazuh-master_1 -f '{{json .State.Health.Status}}'", shell=True)
        return False if not health.startswith(b'"healthy"') else True
    elif node_type == 'agent':
        for agent in agents:
            health = subprocess.check_output(
                f"docker inspect env_wazuh-agent{agent}_1 -f '{{{{json .State.Health.Status}}}}'", shell=True)
            if not health.startswith(b'"healthy"'):
                return False
        return True


@pytest.fixture(name="base_tests", scope="session")
def environment_base():
    values = build_and_up("base")
    while values['retries'] < values['max_retries']:
        health = check_health()
        if health:
            time.sleep(10)
            yield
            break
        else:
            values['retries'] += 1
    down_env()


@pytest.fixture(name="security_tests", scope="session")
def environment_security():
    values = build_and_up("security")
    while values['retries'] < values['max_retries']:
        health = check_health()
        if health:
            time.sleep(10)
            yield
            break
        else:
            values['retries'] += 1
    down_env()


@pytest.fixture(name="manager_tests", scope="session")
def environment_manager():
    values = build_and_up("manager")
    while values['retries'] < values['max_retries']:
        health = check_health()
        if health:
            time.sleep(10)
            yield
            break
        else:
            values['retries'] += 1
    down_env()


@pytest.fixture(name="cluster_tests", scope="session")
def environment_cluster():
    values = build_and_up("cluster")
    while values['retries'] < values['max_retries']:
        health = check_health()
        if health:
            time.sleep(10)
            yield
            break
        else:
            values['retries'] += 1
    down_env()


@pytest.fixture(name="syscollector_tests", scope="session")
def environment_syscollector():
    values = build_and_up("syscollector")
    while values['retries'] < values['max_retries']:
        health = check_health()
        if health:
            time.sleep(10)
            yield
            break
        else:
            values['retries'] += 1
    down_env()


@pytest.fixture(name="ciscat_tests", scope="session")
def environment_ciscat():
    values = build_and_up("ciscat")
    while values['retries'] < values['max_retries']:
        master_health = check_health()
        if master_health:
            agents_healthy = check_health(node_type='agent', agents=[1, 2, 3])
            if agents_healthy:
                time.sleep(10)
                yield
                break
        else:
            values['retries'] += 1
    down_env()


@pytest.fixture(name="security_white_rbac_tests", scope="session")
def environment_white_security_rbac():
    values = build_and_up("security_white_rbac")
    while values['retries'] < values['max_retries']:
        health = check_health()
        if health:
            time.sleep(10)
            yield
            break
        else:
            values['retries'] += 1
    down_env()


@pytest.fixture(name="security_black_rbac_tests", scope="session")
def environment_black_security_rbac():
    values = build_and_up("security_black_rbac")
    while values['retries'] < values['max_retries']:
        health = check_health()
        if health:
            time.sleep(10)
            yield
            break
        else:
            values['retries'] += 1
    down_env()


@pytest.fixture(name="agents_white_rbac_tests", scope="session")
def environment_white_security_rbac():
    values = build_and_up("agents_white_rbac")
    while values['retries'] < values['max_retries']:
        health = check_health()
        if health:
            time.sleep(10)
            yield
            break
        else:
            values['retries'] += 1
    down_env()


@pytest.fixture(name="agents_black_rbac_tests", scope="session")
def environment_black_security_rbac():
    values = build_and_up("agents_black_rbac")
    while values['retries'] < values['max_retries']:
        health = check_health()
        if health:
            time.sleep(10)
            yield
            break
        else:
            values['retries'] += 1
    down_env()


<<<<<<< HEAD
@pytest.fixture(name="syscollector_white_rbac_tests", scope="session")
def environment_white_syscollector_rbac():
    values = build_and_up("syscollector_white_rbac")
    while values['retries'] < values['max_retries']:
        health = check_health()
        if health:
            time.sleep(10)
            yield
            break
=======
@pytest.fixture(name="ciscat_white_rbac_tests", scope="session")
def environment_white_ciscat_rbac():
    values = build_and_up("ciscat_white_rbac")
    while values['retries'] < values['max_retries']:
        master_health = check_health()
        if master_health:
            agents_healthy = check_health(node_type='agent', agents=[1, 2, 3])
            if agents_healthy:
                time.sleep(10)
                yield
                break
>>>>>>> 0d537085
        else:
            values['retries'] += 1
    down_env()


<<<<<<< HEAD
@pytest.fixture(name="syscollector_black_rbac_tests", scope="session")
def environment_black_syscollector_rbac():
    values = build_and_up("syscollector_black_rbac")
    while values['retries'] < values['max_retries']:
        health = check_health()
        if health:
            time.sleep(10)
            yield
            break
=======
@pytest.fixture(name="ciscat_black_rbac_tests", scope="session")
def environment_black_ciscat_rbac():
    values = build_and_up("ciscat_black_rbac")
    while values['retries'] < values['max_retries']:
        master_health = check_health()
        if master_health:
            agents_healthy = check_health(node_type='agent', agents=[1, 2, 3])
            if agents_healthy:
                time.sleep(10)
                yield
                break
>>>>>>> 0d537085
        else:
            values['retries'] += 1
    down_env()<|MERGE_RESOLUTION|>--- conflicted
+++ resolved
@@ -185,17 +185,6 @@
     down_env()
 
 
-<<<<<<< HEAD
-@pytest.fixture(name="syscollector_white_rbac_tests", scope="session")
-def environment_white_syscollector_rbac():
-    values = build_and_up("syscollector_white_rbac")
-    while values['retries'] < values['max_retries']:
-        health = check_health()
-        if health:
-            time.sleep(10)
-            yield
-            break
-=======
 @pytest.fixture(name="ciscat_white_rbac_tests", scope="session")
 def environment_white_ciscat_rbac():
     values = build_and_up("ciscat_white_rbac")
@@ -207,23 +196,11 @@
                 time.sleep(10)
                 yield
                 break
->>>>>>> 0d537085
-        else:
-            values['retries'] += 1
-    down_env()
-
-
-<<<<<<< HEAD
-@pytest.fixture(name="syscollector_black_rbac_tests", scope="session")
-def environment_black_syscollector_rbac():
-    values = build_and_up("syscollector_black_rbac")
-    while values['retries'] < values['max_retries']:
-        health = check_health()
-        if health:
-            time.sleep(10)
-            yield
-            break
-=======
+        else:
+            values['retries'] += 1
+    down_env()
+
+
 @pytest.fixture(name="ciscat_black_rbac_tests", scope="session")
 def environment_black_ciscat_rbac():
     values = build_and_up("ciscat_black_rbac")
@@ -235,7 +212,34 @@
                 time.sleep(10)
                 yield
                 break
->>>>>>> 0d537085
+        else:
+            values['retries'] += 1
+    down_env()
+
+
+@pytest.fixture(name="syscollector_white_rbac_tests", scope="session")
+def environment_white_syscollector_rbac():
+    values = build_and_up("syscollector_white_rbac")
+    while values['retries'] < values['max_retries']:
+        health = check_health()
+        if health:
+            time.sleep(10)
+            yield
+            break
+        else:
+            values['retries'] += 1
+    down_env()
+
+
+@pytest.fixture(name="syscollector_black_rbac_tests", scope="session")
+def environment_black_syscollector_rbac():
+    values = build_and_up("syscollector_black_rbac")
+    while values['retries'] < values['max_retries']:
+        health = check_health()
+        if health:
+            time.sleep(10)
+            yield
+            break
         else:
             values['retries'] += 1
     down_env()