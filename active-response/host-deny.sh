#!/bin/sh
# Adds an IP to the /etc/hosts.deny file
# Requirements: sshd and other binaries with tcp wrappers support
# Expect: srcip
# Author: Daniel B. Cid
# Last modified: Nov 09, 2005

ACTION=$1
USER=$2
IP=$3

LOCAL=`dirname $0`;
cd $LOCAL
cd ../
PWD=`pwd`
LOCK="${PWD}/host-deny-lock"
LOCK_PID="${PWD}/host-deny-lock/pid"
UNAME=`uname`


# This number should be more than enough (even if a hundred
# instances of this script is ran together). If you have
# a really loaded env, you can increase it to 75 or 100.
MAX_ITERATION="50"


# Lock function
lock()
{
    i=0;
    # Providing a lock.
    while [ 1 ]; do
        mkdir ${LOCK} > /dev/null 2>&1
        MSL=$?
        if [ "${MSL}" = "0" ]; then
            # Lock aquired (setting the pid)
            echo "$$" > ${LOCK_PID}
            return;
        fi

        # Getting currently/saved PID locking the file
        C_PID=`cat ${LOCK_PID} 2>/dev/null`
        if [ "x" = "x${S_PID}" ]; then
            S_PID=${C_PID}
        fi    

        # Breaking out of the loop after X attempts
        if [ "x${C_PID}" = "x${S_PID}" ]; then
            i=`expr $i + 1`;
        fi
   
        # Sleep 1 after 10/25 interactions
        if [ "$i" = "10" -o "$i" = "25" ]; then
            sleep 1;
        fi
             
        i=`expr $i + 1`;
        
        # So i increments 2 by 2 if the pid does not change.
        # If the pid keeps changing, we will increments one
        # by one and fail after MAX_ITERACTION
        if [ "$i" = "${MAX_ITERATION}" ]; then
            echo "`date` Unable to execute. Locked: $0" \
                        >> ${PWD}/ossec-hids-responses.log
            
            # Unlocking and exiting
            unlock;
            exit 1;                
        fi
    done
}

# Unlock function
unlock()
{
   rm -rf ${LOCK} 
}


# Logging the call
echo "`date` $0 $1 $2 $3 $4 $5" >> ${PWD}/../logs/active-responses.log


# IP Address must be provided
if [ "x${IP}" = "x" ]; then
   echo "$0: Missing argument <action> <user> (ip)" 
   exit 1;
fi


# Checking for invalid entries (lacking "." or ":", etc)
echo "${IP}" | egrep "\.|\:" > /dev/null 2>&1
if [ ! $? = 0 ]; then
    echo "`date` Invalid ip/hostname entry: ${IP}" >> ${PWD}/../logs/active-responses.log
    exit 1;
fi


# Adding the ip to hosts.deny
if [ "x${ACTION}" = "xadd" ]; then
   lock;     
   echo "${IP}" | grep "\:" > /dev/null 2>&1
   if [ $? = 0 ]; then
    IP="[${IP}]"
   fi
   if [ "X$UNAME" = "XFreeBSD" ]; then
    echo "ALL : ${IP} : deny" >> /etc/hosts.allow
   else    
    echo "ALL:${IP}" >> /etc/hosts.deny
   fi 
   unlock;
   exit 0;


# Deleting from hosts.deny   
elif [ "x${ACTION}" = "xdelete" ]; then   
   lock;
<<<<<<< HEAD
   TMP_FILE=`mktemp /var/ossec/ossec-hosts.XXXXXXXXXX` 
   if [ "X${TMP_FILE}" = "X" ]; then 
     # Cheap fake tmpfile, but should be harder then no random data 
     TMP_FILE="/var/ossec/ossec-hosts.`cat /dev/urandom | tr -dc 'a-zA-Z0-9' | fold -w 32 | head -1 `"
   fi
   echo "${IP}" | grep "\:" > /dev/null 2>&1
   if [ $? = 0 ]; then
    IP="\[${IP}\]"
=======
   TMP_FILE = `mktemp /var/ossec/ossec-hosts.XXXXXXXXXX` 
   if [ "X${TMP_FILE}" = "X" ]; then 
     # Cheap fake tmpfile, but should be harder then no random data 
     TMP_FILE = "/var/ossec/ossec-hosts.`cat /dev/urandom | tr -dc 'a-zA-Z0-9' | fold -w 32 | head -1 `"
>>>>>>> 5753d61e
   fi
   if [ "X$UNAME" = "XFreeBSD" ]; then
    cat /etc/hosts.allow | grep -v "ALL : ${IP} : deny$"> ${TMP_FILE}
    mv ${TMP_FILE} /etc/hosts.allow
   else
    cat /etc/hosts.deny | grep -v "ALL:${IP}$"> ${TMP_FILE}
    cat ${TMP_FILE} > /etc/hosts.deny
    rm ${TMP_FILE}
   fi 
   unlock;
   exit 0;


# Invalid action   
else
   echo "$0: invalid action: ${ACTION}"
fi       

exit 1;<|MERGE_RESOLUTION|>--- conflicted
+++ resolved
@@ -115,21 +115,14 @@
 # Deleting from hosts.deny   
 elif [ "x${ACTION}" = "xdelete" ]; then   
    lock;
-<<<<<<< HEAD
-   TMP_FILE=`mktemp /var/ossec/ossec-hosts.XXXXXXXXXX` 
+   TMP_FILE = `mktemp /var/ossec/ossec-hosts.XXXXXXXXXX` 
    if [ "X${TMP_FILE}" = "X" ]; then 
      # Cheap fake tmpfile, but should be harder then no random data 
-     TMP_FILE="/var/ossec/ossec-hosts.`cat /dev/urandom | tr -dc 'a-zA-Z0-9' | fold -w 32 | head -1 `"
+     TMP_FILE = "/var/ossec/ossec-hosts.`cat /dev/urandom | tr -dc 'a-zA-Z0-9' | fold -w 32 | head -1 `"
    fi
    echo "${IP}" | grep "\:" > /dev/null 2>&1
    if [ $? = 0 ]; then
     IP="\[${IP}\]"
-=======
-   TMP_FILE = `mktemp /var/ossec/ossec-hosts.XXXXXXXXXX` 
-   if [ "X${TMP_FILE}" = "X" ]; then 
-     # Cheap fake tmpfile, but should be harder then no random data 
-     TMP_FILE = "/var/ossec/ossec-hosts.`cat /dev/urandom | tr -dc 'a-zA-Z0-9' | fold -w 32 | head -1 `"
->>>>>>> 5753d61e
    fi
    if [ "X$UNAME" = "XFreeBSD" ]; then
     cat /etc/hosts.allow | grep -v "ALL : ${IP} : deny$"> ${TMP_FILE}
