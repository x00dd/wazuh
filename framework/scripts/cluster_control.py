--- conflicted
+++ resolved
@@ -15,7 +15,7 @@
 class WazuhHelpFormatter(argparse.ArgumentParser):
     def format_help(self):
         msg = """
-    {0} [-h] | [-d] | [-s] | [-p] | [-f  [-m MANAGER [MANAGER ...]]] | [-l [FILE [FILE ...]]] [-m MANAGER [MANAGER ...]]] | [-a [AGENT [AGENT ...]]] | [ -n [NODE [NODE ...]]] 
+    {0} [-h] | [-d] | [-s] | [-p] | [-f  [-m MANAGER [MANAGER ...]]] | [-l [FILE [FILE ...]]] [-m MANAGER [MANAGER ...]]] | [-a [AGENT [AGENT ...]]] | [ -n [NODE [NODE ...]]]
     Usage:
 \t-h                                  # Show this help message
 \t-d                                  # Get last synchronization date and duration
@@ -28,7 +28,7 @@
 \t-l FILE [FILE ...]                  # List the status of specified files
 \t-l -m MANAGER [MANAGER ...]         # List the status of all files of specified managers (name or IP)
 \t
-\t-a                                  # List the status of all agents 
+\t-a                                  # List the status of all agents
 \t-a AGENT [AGENT ...]                # List the status of specified agents (IP)
 \t
 \t-n                                  # List nodes status
@@ -134,97 +134,13 @@
 
 def signal_handler(n_signal, frame):
     exit(1)
-    
+
 def _get_last_sync():
     date, duration = get_last_sync()
 
     print pprint_table(data=[[date, str(duration)]], headers=["Date", "Duration (s)"], show_header=True)
 
 if __name__ == '__main__':
-<<<<<<< HEAD
-    # Initialize framework
-    myWazuh = Wazuh(get_init=True)
-
-    # get arguments
-    args = parser.parse_args()
-
-    if args.push:
-        try:
-            check_cluster_config(read_config())
-        except WazuhException as e:
-            print("Error doing synchronization: {0}".format(str(e)))
-            exit(1)
-
-        sync_results = sync(debug=True)
-        if get_node()['type'] == 'master(*)':
-            for node in get_remote_nodes():
-                if node[1] == 'master':
-                    config_cluster = read_config()
-                    # send the synchronization results to the rest of masters
-                    message = "data {0}".format('a'*(common.cluster_protocol_plain_size - len('data ')))
-                    file = json.dumps(sync_results).encode()
-                    error, response = send_request(host=node[0], port=config_cluster["port"], key=config_cluster['key'],
-                                        data=message, file=file)
-
-
-    elif args.manager is not None and args.files is None and args.force is None:
-        logging.error("Invalid argument: -m parameter requires -f (--force) or -l (--files)")
-
-    elif args.files is not None:
-        try:
-            _get_file_status(args.files, args.manager)
-        except WazuhException as e:
-            print("{0}".format(str(e)))
-            exit(1)
-
-    elif args.agents is not None:
-        try:
-            _get_agents_status()
-        except WazuhException as e:
-            print("{0}".format(str(e)))
-            exit(1)
-
-    elif args.nodes is not None:
-        _get_nodes_status(args.nodes)
-
-    elif args.force is not None:
-        try:
-            check_cluster_config(read_config())
-        except WazuhException as e:
-            print("Error doing synchronization: {0}".format(str(e)))
-            exit(1)
-
-        if args.manager is None:
-            sync_results = sync(debug=True, force=True)
-        else:
-            sync_results = {}
-            for node in args.manager:
-                sync_results[node] = sync_one_node(debug=True, node=node, force=True)
-
-        if get_node()['type'] == 'master(*)':
-            for node in get_remote_nodes():
-                if node[1] == 'master':
-                    config_cluster = read_config()
-                    # send the synchronization results to the rest of masters
-                    message = "data {0}".format('a'*(common.cluster_protocol_plain_size - len('data ')))
-                    file = json.dumps(sync_results).encode()
-                    error, response = send_request(host=node[0], port=config_cluster["port"], key=config_cluster['key'],
-                                        data=message, file=file)
-
-    elif args.scan is not None:
-        try:
-            scan_for_new_files()
-        except socket.error as e:
-            print("Error connecting to wazuh cluster service: {0}".format(str(e)))
-            exit(1)
-
-    elif args.date is not None:
-        try:
-            _get_last_sync()
-        except socket.error as e:
-            print("Error connecting to wazuh cluster service: {0}".format(str(e)))
-            exit(1)
-=======
     try:
         # Initialize framework
         myWazuh = Wazuh(get_init=True)
@@ -239,7 +155,17 @@
                 print("Error doing synchronization: {0}".format(str(e)))
                 exit(1)
 
-            sync(debug=False)
+            sync_results = sync(debug=True)
+            if get_node()['type'] == 'master(*)':
+                for node in get_remote_nodes():
+                    if node[1] == 'master':
+                        config_cluster = read_config()
+                        # send the synchronization results to the rest of masters
+                        message = "data {0}".format('a'*(common.cluster_protocol_plain_size - len('data ')))
+                        file = json.dumps(sync_results).encode()
+                        error, response = send_request(host=node[0], port=config_cluster["port"], key=config_cluster['key'],
+                                            data=message, file=file)
+
 
         elif args.manager is not None and args.files is None and args.force is None:
             logging.error("Invalid argument: -m parameter requires -f (--force) or -l (--files)")
@@ -269,10 +195,21 @@
                 exit(1)
 
             if args.manager is None:
-                sync(debug=False, force=True)
+                sync_results = sync(debug=True, force=True)
             else:
+                sync_results = {}
                 for node in args.manager:
-                    sync_one_node(debug=False, node=node, force=True)
+                    sync_results[node] = sync_one_node(debug=True, node=node, force=True)
+
+            if get_node()['type'] == 'master(*)':
+                for node in get_remote_nodes():
+                    if node[1] == 'master':
+                        config_cluster = read_config()
+                        # send the synchronization results to the rest of masters
+                        message = "data {0}".format('a'*(common.cluster_protocol_plain_size - len('data ')))
+                        file = json.dumps(sync_results).encode()
+                        error, response = send_request(host=node[0], port=config_cluster["port"], key=config_cluster['key'],
+                                            data=message, file=file)
 
         elif args.scan is not None:
             try:
@@ -287,10 +224,9 @@
             except socket.error as e:
                 print("Error connecting to wazuh cluster service: {0}".format(str(e)))
                 exit(1)
->>>>>>> ea8f4c2e
-
-        else:
-            parser.print_help()
-            exit()
+
+            else:
+                parser.print_help()
+                exit()
     except Exception as e:
         print "ERROR: {0}".format(str(e))