--- conflicted
+++ resolved
@@ -98,14 +98,10 @@
         1725: 'Error registering a new agent',
         1726: 'Ossec authd is not running',
         1727: 'Error listing group files',
-<<<<<<< HEAD
-        1728: 'Error removing group',
-=======
         1728: 'Invalid node type',
         1729: 'Agent status not valid. Valid statuses are Active, Disconnected, Pending and Never Connected.',
         1730: 'Node does not exist',
         1731: 'Agent is not eligible for removal',
->>>>>>> 0fcfcaae
 
         # Manager:
 
