# Copyright (C) 2015-2019, Wazuh Inc.
# Created by Wazuh, Inc. <info@wazuh.com>.
# This program is free software; you can redistribute it and/or modify it under the terms of GPLv2

from operator import itemgetter

<<<<<<< HEAD
from wazuh import common
from wazuh.core.core_agent import Agent
from wazuh.core.syscollector import WazuhDBQuerySyscollector, get_fields_to_nest, get_valid_fields, Type
from wazuh.rbac.decorators import expose_resources
from wazuh.utils import plain_dict_to_nested_dict
from wazuh.results import AffectedItemsWazuhResult
=======

class WazuhDBQuerySyscollector(WazuhDBQuery):

    nested_fields = ['scan', 'os', 'ram', 'cpu', 'local', 'remote', 'tx', 'rx']

    def __init__(self, array, nested, agent_id, *args, **kwargs):
        super().__init__(backend=WazuhDBBackend(agent_id), default_sort_field='scan_id', get_data=True, count=True,
                         *args, **kwargs)
        self.array = array
        self.nested = nested

    def _format_data_into_dictionary(self):
        if self.nested:
            fields_to_nest, non_nested = get_fields_to_nest(self.fields.keys(), self.nested_fields, '.')
            self._data = [plain_dict_to_nested_dict(d, fields_to_nest, non_nested, self.nested_fields, '.') for d in self._data]

        return super()._format_data_into_dictionary() if self.array else next(iter(self._data), {})


def get_item_agent(agent_id, offset, limit, select, search, sort, filters, valid_select_fields, query,
                   table, array=False, nested=True):
    db_query = WazuhDBQuerySyscollector(agent_id=agent_id, offset=offset, limit=limit, select=select, search=search,
                                        sort=sort, filters=filters, fields=valid_select_fields, table=table,
                                        array=array, nested=nested, query=query)
    return db_query.run()


def get_os_agent(agent_id, offset=0, limit=common.database_limit, select={}, search={}, sort={}, filters={}, q='',
                 nested=True):
    """
    Get info about an agent's OS

    :param agent_id: Agent ID
    :param offset: First item to return
    :param limit: Maximum number of items to return
    :param select: Select fields to return. Format: {"fields": ["field1", "field2"]}
    :param search: Looks for items with the specified string. Format: {"fields": ["field1", "field2"]}
    :param sort: Sorts the items. Format: {"fields": ["field1", "field2"], "order": "asc|desc"}
    :param filters: Defines field filters required by the user. Format: {"field1": "value1", "field2": ["value2","value3"]}
    :param q: Defines query to filter
    :param nested: Fields to nest

    :return: Dictionary: {'items': array of items, 'totalItems': Number of items (without applying the limit)}
    """
    agent_obj = Agent(agent_id)
    agent_obj.get_basic_information()

    # The osinfo fields in database are different in Windows and Linux
    os_name = agent_obj.get_agent_attr('os_name')
    windows_fields = {'hostname': 'hostname', 'os.version': 'os_version', 'os.name': 'os_name',
                      'architecture': 'architecture', 'os.major': 'os_major', 'os.minor': 'os_minor',
                      'os.build': 'os_build', 'version': 'version', 'scan.time': 'scan_time',
                      'scan.id': 'scan_id'}
    linux_fields = {**windows_fields, **{'os.codename': 'os_codename', 'os.platform': 'os_platform',
                                         'sysname': 'sysname', 'release': 'release'}}

    valid_select_fields = windows_fields if 'Windows' in os_name else linux_fields

    return get_item_agent(agent_id=agent_id, offset=offset, limit=limit, select=select, nested=nested,
                          search=search, sort=sort, filters=filters, valid_select_fields=valid_select_fields,
                          table='sys_osinfo', query=q)


def get_hardware_agent(agent_id, offset=0, limit=common.database_limit, select={}, search={}, sort={}, filters={}, q='',
                       nested=True):
    """
    Get info about an agent's OS

    :param agent_id: Agent ID
    :param offset: First item to return
    :param limit: Maximum number of items to return
    :param select: Select fields to return. Format: {"fields": ["field1", "field2"]}
    :param search: Looks for items with the specified string. Format: {"fields": ["field1", "field2"]}
    :param sort: Sorts the items. Format: {"fields": ["field1", "field2"], "order": "asc|desc"}
    :param filters: Defines field filters required by the user. Format: {"field1": "value1", "field2": ["value2","value3"]}
    :param q: Defines query to filter
    :param nested: Fields to nest
    :return: Dictionary: {'items': array of items, 'totalItems': Number of items (without applying the limit)}
    """
    valid_select_fields = {'board_serial': 'board_serial', 'cpu.name': 'cpu_name', 'cpu.cores': 'cpu_cores',
                           'cpu.mhz': 'cpu_mhz', 'ram.total': 'ram_total', 'ram.free': 'ram_free',
                           'ram.usage': 'ram_usage', 'scan.id': 'scan_id', 'scan.time': 'scan_time'}

    return get_item_agent(agent_id=agent_id, offset=offset, limit=limit, select=select, nested=nested,
                          search=search, sort=sort, filters=filters, valid_select_fields=valid_select_fields,
                          table='sys_hwinfo', query=q)


def get_packages_agent(agent_id, offset=0, limit=common.database_limit, select={}, search={}, sort={}, filters={}, q='',
                       nested=True):
    """
    Get info about an agent's programs

    :param agent_id: Agent ID
    :param offset: First item to return
    :param limit: Maximum number of items to return
    :param select: Select fields to return. Format: {"fields": ["field1", "field2"]}
    :param search: Looks for items with the specified string. Format: {"fields": ["field1", "field2"]}
    :param sort: Sorts the items. Format: {"fields": ["field1", "field2"], "order": "asc|desc"}
    :param filters: Defines field filters required by the user. Format: {"field1": "value1", "field2": ["value2","value3"]}
    :param q: Defines query to filter
    :param nested: Fields to nest

    :return: Dictionary: {'items': array of items, 'totalItems': Number of items (without applying the limit)}
    """
    valid_select_fields = {'scan.id': 'scan_id', 'scan.time': 'scan_time', 'format': 'format', 'name': 'name',
                           'priority': 'priority', 'section': 'section', 'size': 'size', 'vendor': 'vendor',
                           'install_time': 'install_time', 'version': 'version', 'architecture': 'architecture',
                           'multiarch': 'multiarch', 'source': 'source', 'description': 'description',
                           'location': 'location'}

    return get_item_agent(agent_id=agent_id, offset=offset, limit=limit, select=select, nested=nested,
                          search=search, sort=sort, filters=filters, valid_select_fields=valid_select_fields,
                          table='sys_programs', array=True, query=q)


def get_processes_agent(agent_id, offset=0, limit=common.database_limit, select={}, search={}, sort={}, filters={},
                        q='', nested=True):
    """
    Get info about an agent's processes

    :param agent_id: Agent ID
    :param offset: First item to return
    :param limit: Maximum number of items to return
    :param select: Select fields to return. Format: {"fields": ["field1", "field2"]}
    :param search: Looks for items with the specified string. Format: {"fields": ["field1", "field2"]}
    :param sort: Sorts the items. Format: {"fields": ["field1", "field2"], "order": "asc|desc"}
    :param filters: Defines field filters required by the user. Format: {"field1": "value1", "field2": ["value2","value3"]}
    :param q: Defines query to filter
    :param nested: Fields to nest

    :return: Dictionary: {'items': array of items, 'totalItems': Number of items (without applying the limit)}
    """
    valid_select_fields = {'scan.id': 'scan_id', 'scan.time': 'scan_time', 'pid': 'pid', 'name': 'name',
                           'state': 'state', 'ppid': 'ppid', 'utime': 'utime', 'stime': 'stime', 'cmd': 'cmd',
                           'argvs': 'argvs', 'euser': 'euser', 'ruser': 'ruser', 'suser': 'suser',
                           'egroup': 'egroup', 'rgroup': 'rgroup', 'sgroup': 'sgroup', 'fgroup': 'fgroup',
                           'priority': 'priority', 'nice': 'nice', 'size': 'size', 'vm_size': 'vm_size',
                           'resident': 'resident', 'share': 'share', 'start_time': 'start_time', 'pgrp': 'pgrp',
                           'session': 'session', 'nlwp': 'nlwp', 'tgid': 'tgid', 'tty': 'tty', 'processor': 'processor'}

    return get_item_agent(agent_id=agent_id, offset=offset, limit=limit, select=select, nested=nested,
                          search=search, sort=sort, filters=filters, valid_select_fields=valid_select_fields,
                          table='sys_processes', array=True, query=q)


def get_ports_agent(agent_id, offset=0, limit=common.database_limit, select={}, search={}, sort={}, filters={}, q='',
                    nested=True):
    """
    Get info about an agent's ports

    :param agent_id: Agent ID
    :param offset: First item to return
    :param limit: Maximum number of items to return
    :param select: Select fields to return. Format: {"fields": ["field1", "field2"]}
    :param search: Looks for items with the specified string. Format: {"fields": ["field1", "field2"]}
    :param sort: Sorts the items. Format: {"fields": ["field1", "field2"], "order": "asc|desc"}
    :param filters: Defines field filters required by the user. Format: {"field1": "value1", "field2": ["value2","value3"]}
    :param q: Defines query to filter
    :param nested: Fields to nest

    :return: Dictionary: {'items': array of items, 'totalItems': Number of items (without applying the limit)}
    """
    valid_select_fields = {'scan.id': 'scan_id', 'scan.time': 'scan_time', 'protocol': 'protocol',
                           'local.port': 'local_port', 'remote.ip': 'remote_ip', 'remote.port': 'remote_port',
                           'tx_queue': 'tx_queue', 'rx_queue': 'rx_queue', 'inode': 'inode', 'state': 'state',
                           'pid': 'pid', 'process': 'process', 'local.ip': 'local_ip'}

    return get_item_agent(agent_id=agent_id, offset=offset, limit=limit, select=select, search=search, sort=sort,
                          filters=filters, valid_select_fields=valid_select_fields, table='sys_ports', array=True,
                          nested=nested, query=q)


def get_netaddr_agent(agent_id, offset=0, limit=common.database_limit, select={}, search={}, sort={}, filters={}, q='',
                      nested=True):
    """
    Get info about an agent's network address

    :param agent_id: Agent ID
    :param offset: First item to return
    :param limit: Maximum number of items to return
    :param select: Select fields to return. Format: {"fields": ["field1", "field2"]}
    :param search: Looks for items with the specified string. Format: {"fields": ["field1", "field2"]}
    :param sort: Sorts the items. Format: {"fields": ["field1", "field2"], "order": "asc|desc"}
    :param filters: Defines field filters required by the user. Format: {"field1": "value1", "field2": ["value2","value3"]}
    :param q: Defines query to filter
    :param nested: Fields to nest

    :return: Dictionary: {'items': array of items, 'totalItems': Number of items (without applying the limit)}
    """
    valid_select_fields = {'scan.id': 'scan_id', 'iface': 'iface', 'proto': 'proto', 'address': 'address',
                           'netmask': 'netmask', 'broadcast': 'broadcast'}

    return get_item_agent(agent_id=agent_id, offset=offset, limit=limit, select=select, search=search, sort=sort,
                          filters=filters, valid_select_fields=valid_select_fields, table='sys_netaddr', array=True,
                          nested=nested, query=q)


def get_netproto_agent(agent_id, offset=0, limit=common.database_limit, select={}, search={}, sort={}, filters={}, q='',
                       nested=True):
    """
    Get info about an agent's network protocol

    :param agent_id: Agent ID
    :param offset: First item to return
    :param limit: Maximum number of items to return
    :param select: Select fields to return. Format: {"fields": ["field1", "field2"]}
    :param search: Looks for items with the specified string. Format: {"fields": ["field1", "field2"]}
    :param sort: Sorts the items. Format: {"fields": ["field1", "field2"], "order": "asc|desc"}
    :param filters: Defines field filters required by the user. Format: {"field1": "value1", "field2": ["value2","value3"]}
    :param q: Defines query to filter
    :param nested: Fields to nest

    :return: Dictionary: {'items': array of items, 'totalItems': Number of items (without applying the limit)}
    """
    valid_select_fields = {'scan.id': 'scan_id', 'iface': 'iface', 'type': 'type', 'gateway': 'gateway', 'dhcp': 'dhcp'}

    return get_item_agent(agent_id=agent_id, offset=offset, limit=limit, select=select, search=search, sort=sort,
                          filters=filters, valid_select_fields=valid_select_fields, table='sys_netproto', array=True,
                          nested=nested, query=q)
>>>>>>> 480788f0


@expose_resources(actions=['syscollector:read'], resources=['agent:id:{agent_id}'])
def get_item_agent(agent_id, offset=0, limit=common.database_limit, select=None, search=None, sort=None, filters=None,
                   query='', array=True, nested=True, element_type='os'):
    """
<<<<<<< HEAD
    Get info about an agent
=======
    Get info about an agent's network interface

    :param agent_id: Agent ID
    :param offset: First item to return
    :param limit: Maximum number of items to return
    :param select: Select fields to return. Format: {"fields": ["field1", "field2"]}
    :param search: Looks for items with the specified string. Format: {"fields": ["field1", "field2"]}
    :param sort: Sorts the items. Format: {"fields": ["field1", "field2"], "order": "asc|desc"}
    :param filters: Defines field filters required by the user. Format: {"field1": "value1", "field2": ["value2","value3"]}
    :param q: Defines query to filter
    :param nested: Fields to nest

    :return: Dictionary: {'items': array of items, 'totalItems': Number of items (without applying the limit)}
>>>>>>> 480788f0
    """
    result = AffectedItemsWazuhResult(none_msg='No items was shown',
                                      some_msg='Some items could not be shown',
                                      all_msg='All specified items were shown')
    table, valid_select_fields = get_valid_fields(Type(element_type), agent_id[0])
    db_query = WazuhDBQuerySyscollector(agent_id=agent_id[0], offset=offset, limit=limit, select=select, search=search,
                                        sort=sort, filters=filters, fields=valid_select_fields, table=table,
                                        array=array, nested=nested, query=query).run()
    result.affected_items = db_query['items']
    result.total_affected_items = db_query['totalItems']

    return result


def get_hotfixes_agent(agent_id, offset=0, limit=common.database_limit,
                       select={}, search={}, sort={}, filters={}, q='',
                       nested=True):
    """
    Get info about an agent's hotfixes

    :param agent_id: Agent ID
    :param offset: First item to return
    :param limit: Maximum number of items to return
    :param select: Select fields to return. Format: {"fields": ["field1", "field2"]}
    :param search: Looks for items with the specified string. Format: {"fields": ["field1", "field2"]}
    :param sort: Sorts the items. Format: {"fields": ["field1", "field2"], "order": "asc|desc"}
    :param filters: Defines field filters required by the user. Format: {"field1": "value1", "field2": ["value2","value3"]}
    :param q: Defines query to filter
    :param nested: Fields to nest

    :return: Dictionary: {'items': array of items, 'totalItems': Number of items (without applying the limit)}
    """
    valid_select_fields = {'scan_id': 'scan_id', 'scan_time': 'scan_time',
                           'hotfix': 'hotfix'}

    return get_item_agent(agent_id=agent_id, offset=offset, limit=limit,
                          select=select, search=search, sort=sort,
                          filters=filters, valid_select_fields=valid_select_fields,
                          table='sys_hotfixes', array=True, nested=nested,
                          query=q)


def _get_agent_items(func, offset, limit, select, filters, search, sort, array=False, query=''):
    agents, result = Agent.get_agents_overview(select=['id'])['items'], []
    total = 0

    for agent in agents:
        items = func(agent_id=agent['id'], select=select, filters=filters, limit=limit, offset=offset, search=search,
                     sort=sort, nested=False, q=query)
        if items == {}:
            continue

        total += 1 if not array else items['totalItems']
        items = [items] if not array else items['items']

        for item in items:
            if 0 < limit <= len(result):
                break
            item['agent_id'] = agent['id']
            result.append(item)

    if result:
        if sort and sort['fields']:
            result = sorted(result, key=itemgetter(sort['fields'][0]),
                            reverse=True if sort['order'] == "desc" else False)

        fields_to_nest, non_nested = get_fields_to_nest(result[0].keys(), '.')
    else:
        fields_to_nest, non_nested = None, None

    return {
        'items': list(
            map(lambda x: plain_dict_to_nested_dict(x, fields_to_nest, non_nested, WazuhDBQuerySyscollector.nested_fields, '.'), result)
        ), 'totalItems': total}<|MERGE_RESOLUTION|>--- conflicted
+++ resolved
@@ -4,258 +4,18 @@
 
 from operator import itemgetter
 
-<<<<<<< HEAD
 from wazuh import common
 from wazuh.core.core_agent import Agent
 from wazuh.core.syscollector import WazuhDBQuerySyscollector, get_fields_to_nest, get_valid_fields, Type
 from wazuh.rbac.decorators import expose_resources
 from wazuh.utils import plain_dict_to_nested_dict
 from wazuh.results import AffectedItemsWazuhResult
-=======
-
-class WazuhDBQuerySyscollector(WazuhDBQuery):
-
-    nested_fields = ['scan', 'os', 'ram', 'cpu', 'local', 'remote', 'tx', 'rx']
-
-    def __init__(self, array, nested, agent_id, *args, **kwargs):
-        super().__init__(backend=WazuhDBBackend(agent_id), default_sort_field='scan_id', get_data=True, count=True,
-                         *args, **kwargs)
-        self.array = array
-        self.nested = nested
-
-    def _format_data_into_dictionary(self):
-        if self.nested:
-            fields_to_nest, non_nested = get_fields_to_nest(self.fields.keys(), self.nested_fields, '.')
-            self._data = [plain_dict_to_nested_dict(d, fields_to_nest, non_nested, self.nested_fields, '.') for d in self._data]
-
-        return super()._format_data_into_dictionary() if self.array else next(iter(self._data), {})
-
-
-def get_item_agent(agent_id, offset, limit, select, search, sort, filters, valid_select_fields, query,
-                   table, array=False, nested=True):
-    db_query = WazuhDBQuerySyscollector(agent_id=agent_id, offset=offset, limit=limit, select=select, search=search,
-                                        sort=sort, filters=filters, fields=valid_select_fields, table=table,
-                                        array=array, nested=nested, query=query)
-    return db_query.run()
-
-
-def get_os_agent(agent_id, offset=0, limit=common.database_limit, select={}, search={}, sort={}, filters={}, q='',
-                 nested=True):
-    """
-    Get info about an agent's OS
-
-    :param agent_id: Agent ID
-    :param offset: First item to return
-    :param limit: Maximum number of items to return
-    :param select: Select fields to return. Format: {"fields": ["field1", "field2"]}
-    :param search: Looks for items with the specified string. Format: {"fields": ["field1", "field2"]}
-    :param sort: Sorts the items. Format: {"fields": ["field1", "field2"], "order": "asc|desc"}
-    :param filters: Defines field filters required by the user. Format: {"field1": "value1", "field2": ["value2","value3"]}
-    :param q: Defines query to filter
-    :param nested: Fields to nest
-
-    :return: Dictionary: {'items': array of items, 'totalItems': Number of items (without applying the limit)}
-    """
-    agent_obj = Agent(agent_id)
-    agent_obj.get_basic_information()
-
-    # The osinfo fields in database are different in Windows and Linux
-    os_name = agent_obj.get_agent_attr('os_name')
-    windows_fields = {'hostname': 'hostname', 'os.version': 'os_version', 'os.name': 'os_name',
-                      'architecture': 'architecture', 'os.major': 'os_major', 'os.minor': 'os_minor',
-                      'os.build': 'os_build', 'version': 'version', 'scan.time': 'scan_time',
-                      'scan.id': 'scan_id'}
-    linux_fields = {**windows_fields, **{'os.codename': 'os_codename', 'os.platform': 'os_platform',
-                                         'sysname': 'sysname', 'release': 'release'}}
-
-    valid_select_fields = windows_fields if 'Windows' in os_name else linux_fields
-
-    return get_item_agent(agent_id=agent_id, offset=offset, limit=limit, select=select, nested=nested,
-                          search=search, sort=sort, filters=filters, valid_select_fields=valid_select_fields,
-                          table='sys_osinfo', query=q)
-
-
-def get_hardware_agent(agent_id, offset=0, limit=common.database_limit, select={}, search={}, sort={}, filters={}, q='',
-                       nested=True):
-    """
-    Get info about an agent's OS
-
-    :param agent_id: Agent ID
-    :param offset: First item to return
-    :param limit: Maximum number of items to return
-    :param select: Select fields to return. Format: {"fields": ["field1", "field2"]}
-    :param search: Looks for items with the specified string. Format: {"fields": ["field1", "field2"]}
-    :param sort: Sorts the items. Format: {"fields": ["field1", "field2"], "order": "asc|desc"}
-    :param filters: Defines field filters required by the user. Format: {"field1": "value1", "field2": ["value2","value3"]}
-    :param q: Defines query to filter
-    :param nested: Fields to nest
-    :return: Dictionary: {'items': array of items, 'totalItems': Number of items (without applying the limit)}
-    """
-    valid_select_fields = {'board_serial': 'board_serial', 'cpu.name': 'cpu_name', 'cpu.cores': 'cpu_cores',
-                           'cpu.mhz': 'cpu_mhz', 'ram.total': 'ram_total', 'ram.free': 'ram_free',
-                           'ram.usage': 'ram_usage', 'scan.id': 'scan_id', 'scan.time': 'scan_time'}
-
-    return get_item_agent(agent_id=agent_id, offset=offset, limit=limit, select=select, nested=nested,
-                          search=search, sort=sort, filters=filters, valid_select_fields=valid_select_fields,
-                          table='sys_hwinfo', query=q)
-
-
-def get_packages_agent(agent_id, offset=0, limit=common.database_limit, select={}, search={}, sort={}, filters={}, q='',
-                       nested=True):
-    """
-    Get info about an agent's programs
-
-    :param agent_id: Agent ID
-    :param offset: First item to return
-    :param limit: Maximum number of items to return
-    :param select: Select fields to return. Format: {"fields": ["field1", "field2"]}
-    :param search: Looks for items with the specified string. Format: {"fields": ["field1", "field2"]}
-    :param sort: Sorts the items. Format: {"fields": ["field1", "field2"], "order": "asc|desc"}
-    :param filters: Defines field filters required by the user. Format: {"field1": "value1", "field2": ["value2","value3"]}
-    :param q: Defines query to filter
-    :param nested: Fields to nest
-
-    :return: Dictionary: {'items': array of items, 'totalItems': Number of items (without applying the limit)}
-    """
-    valid_select_fields = {'scan.id': 'scan_id', 'scan.time': 'scan_time', 'format': 'format', 'name': 'name',
-                           'priority': 'priority', 'section': 'section', 'size': 'size', 'vendor': 'vendor',
-                           'install_time': 'install_time', 'version': 'version', 'architecture': 'architecture',
-                           'multiarch': 'multiarch', 'source': 'source', 'description': 'description',
-                           'location': 'location'}
-
-    return get_item_agent(agent_id=agent_id, offset=offset, limit=limit, select=select, nested=nested,
-                          search=search, sort=sort, filters=filters, valid_select_fields=valid_select_fields,
-                          table='sys_programs', array=True, query=q)
-
-
-def get_processes_agent(agent_id, offset=0, limit=common.database_limit, select={}, search={}, sort={}, filters={},
-                        q='', nested=True):
-    """
-    Get info about an agent's processes
-
-    :param agent_id: Agent ID
-    :param offset: First item to return
-    :param limit: Maximum number of items to return
-    :param select: Select fields to return. Format: {"fields": ["field1", "field2"]}
-    :param search: Looks for items with the specified string. Format: {"fields": ["field1", "field2"]}
-    :param sort: Sorts the items. Format: {"fields": ["field1", "field2"], "order": "asc|desc"}
-    :param filters: Defines field filters required by the user. Format: {"field1": "value1", "field2": ["value2","value3"]}
-    :param q: Defines query to filter
-    :param nested: Fields to nest
-
-    :return: Dictionary: {'items': array of items, 'totalItems': Number of items (without applying the limit)}
-    """
-    valid_select_fields = {'scan.id': 'scan_id', 'scan.time': 'scan_time', 'pid': 'pid', 'name': 'name',
-                           'state': 'state', 'ppid': 'ppid', 'utime': 'utime', 'stime': 'stime', 'cmd': 'cmd',
-                           'argvs': 'argvs', 'euser': 'euser', 'ruser': 'ruser', 'suser': 'suser',
-                           'egroup': 'egroup', 'rgroup': 'rgroup', 'sgroup': 'sgroup', 'fgroup': 'fgroup',
-                           'priority': 'priority', 'nice': 'nice', 'size': 'size', 'vm_size': 'vm_size',
-                           'resident': 'resident', 'share': 'share', 'start_time': 'start_time', 'pgrp': 'pgrp',
-                           'session': 'session', 'nlwp': 'nlwp', 'tgid': 'tgid', 'tty': 'tty', 'processor': 'processor'}
-
-    return get_item_agent(agent_id=agent_id, offset=offset, limit=limit, select=select, nested=nested,
-                          search=search, sort=sort, filters=filters, valid_select_fields=valid_select_fields,
-                          table='sys_processes', array=True, query=q)
-
-
-def get_ports_agent(agent_id, offset=0, limit=common.database_limit, select={}, search={}, sort={}, filters={}, q='',
-                    nested=True):
-    """
-    Get info about an agent's ports
-
-    :param agent_id: Agent ID
-    :param offset: First item to return
-    :param limit: Maximum number of items to return
-    :param select: Select fields to return. Format: {"fields": ["field1", "field2"]}
-    :param search: Looks for items with the specified string. Format: {"fields": ["field1", "field2"]}
-    :param sort: Sorts the items. Format: {"fields": ["field1", "field2"], "order": "asc|desc"}
-    :param filters: Defines field filters required by the user. Format: {"field1": "value1", "field2": ["value2","value3"]}
-    :param q: Defines query to filter
-    :param nested: Fields to nest
-
-    :return: Dictionary: {'items': array of items, 'totalItems': Number of items (without applying the limit)}
-    """
-    valid_select_fields = {'scan.id': 'scan_id', 'scan.time': 'scan_time', 'protocol': 'protocol',
-                           'local.port': 'local_port', 'remote.ip': 'remote_ip', 'remote.port': 'remote_port',
-                           'tx_queue': 'tx_queue', 'rx_queue': 'rx_queue', 'inode': 'inode', 'state': 'state',
-                           'pid': 'pid', 'process': 'process', 'local.ip': 'local_ip'}
-
-    return get_item_agent(agent_id=agent_id, offset=offset, limit=limit, select=select, search=search, sort=sort,
-                          filters=filters, valid_select_fields=valid_select_fields, table='sys_ports', array=True,
-                          nested=nested, query=q)
-
-
-def get_netaddr_agent(agent_id, offset=0, limit=common.database_limit, select={}, search={}, sort={}, filters={}, q='',
-                      nested=True):
-    """
-    Get info about an agent's network address
-
-    :param agent_id: Agent ID
-    :param offset: First item to return
-    :param limit: Maximum number of items to return
-    :param select: Select fields to return. Format: {"fields": ["field1", "field2"]}
-    :param search: Looks for items with the specified string. Format: {"fields": ["field1", "field2"]}
-    :param sort: Sorts the items. Format: {"fields": ["field1", "field2"], "order": "asc|desc"}
-    :param filters: Defines field filters required by the user. Format: {"field1": "value1", "field2": ["value2","value3"]}
-    :param q: Defines query to filter
-    :param nested: Fields to nest
-
-    :return: Dictionary: {'items': array of items, 'totalItems': Number of items (without applying the limit)}
-    """
-    valid_select_fields = {'scan.id': 'scan_id', 'iface': 'iface', 'proto': 'proto', 'address': 'address',
-                           'netmask': 'netmask', 'broadcast': 'broadcast'}
-
-    return get_item_agent(agent_id=agent_id, offset=offset, limit=limit, select=select, search=search, sort=sort,
-                          filters=filters, valid_select_fields=valid_select_fields, table='sys_netaddr', array=True,
-                          nested=nested, query=q)
-
-
-def get_netproto_agent(agent_id, offset=0, limit=common.database_limit, select={}, search={}, sort={}, filters={}, q='',
-                       nested=True):
-    """
-    Get info about an agent's network protocol
-
-    :param agent_id: Agent ID
-    :param offset: First item to return
-    :param limit: Maximum number of items to return
-    :param select: Select fields to return. Format: {"fields": ["field1", "field2"]}
-    :param search: Looks for items with the specified string. Format: {"fields": ["field1", "field2"]}
-    :param sort: Sorts the items. Format: {"fields": ["field1", "field2"], "order": "asc|desc"}
-    :param filters: Defines field filters required by the user. Format: {"field1": "value1", "field2": ["value2","value3"]}
-    :param q: Defines query to filter
-    :param nested: Fields to nest
-
-    :return: Dictionary: {'items': array of items, 'totalItems': Number of items (without applying the limit)}
-    """
-    valid_select_fields = {'scan.id': 'scan_id', 'iface': 'iface', 'type': 'type', 'gateway': 'gateway', 'dhcp': 'dhcp'}
-
-    return get_item_agent(agent_id=agent_id, offset=offset, limit=limit, select=select, search=search, sort=sort,
-                          filters=filters, valid_select_fields=valid_select_fields, table='sys_netproto', array=True,
-                          nested=nested, query=q)
->>>>>>> 480788f0
 
 
 @expose_resources(actions=['syscollector:read'], resources=['agent:id:{agent_id}'])
 def get_item_agent(agent_id, offset=0, limit=common.database_limit, select=None, search=None, sort=None, filters=None,
                    query='', array=True, nested=True, element_type='os'):
-    """
-<<<<<<< HEAD
-    Get info about an agent
-=======
-    Get info about an agent's network interface
-
-    :param agent_id: Agent ID
-    :param offset: First item to return
-    :param limit: Maximum number of items to return
-    :param select: Select fields to return. Format: {"fields": ["field1", "field2"]}
-    :param search: Looks for items with the specified string. Format: {"fields": ["field1", "field2"]}
-    :param sort: Sorts the items. Format: {"fields": ["field1", "field2"], "order": "asc|desc"}
-    :param filters: Defines field filters required by the user. Format: {"field1": "value1", "field2": ["value2","value3"]}
-    :param q: Defines query to filter
-    :param nested: Fields to nest
-
-    :return: Dictionary: {'items': array of items, 'totalItems': Number of items (without applying the limit)}
->>>>>>> 480788f0
+    """Get info about an agent
     """
     result = AffectedItemsWazuhResult(none_msg='No items was shown',
                                       some_msg='Some items could not be shown',
@@ -268,34 +28,6 @@
     result.total_affected_items = db_query['totalItems']
 
     return result
-
-
-def get_hotfixes_agent(agent_id, offset=0, limit=common.database_limit,
-                       select={}, search={}, sort={}, filters={}, q='',
-                       nested=True):
-    """
-    Get info about an agent's hotfixes
-
-    :param agent_id: Agent ID
-    :param offset: First item to return
-    :param limit: Maximum number of items to return
-    :param select: Select fields to return. Format: {"fields": ["field1", "field2"]}
-    :param search: Looks for items with the specified string. Format: {"fields": ["field1", "field2"]}
-    :param sort: Sorts the items. Format: {"fields": ["field1", "field2"], "order": "asc|desc"}
-    :param filters: Defines field filters required by the user. Format: {"field1": "value1", "field2": ["value2","value3"]}
-    :param q: Defines query to filter
-    :param nested: Fields to nest
-
-    :return: Dictionary: {'items': array of items, 'totalItems': Number of items (without applying the limit)}
-    """
-    valid_select_fields = {'scan_id': 'scan_id', 'scan_time': 'scan_time',
-                           'hotfix': 'hotfix'}
-
-    return get_item_agent(agent_id=agent_id, offset=offset, limit=limit,
-                          select=select, search=search, sort=sort,
-                          filters=filters, valid_select_fields=valid_select_fields,
-                          table='sys_hotfixes', array=True, nested=nested,
-                          query=q)
 
 
 def _get_agent_items(func, offset, limit, select, filters, search, sort, array=False, query=''):
