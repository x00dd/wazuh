--- conflicted
+++ resolved
@@ -687,32 +687,12 @@
             Chunks of agent-groups data obtained in local db.
         """
         logger = self.task_loggers['Agent-groups send']
-<<<<<<< HEAD
         try:
             logger.info("Starting.")
-            self.send_agent_groups_status['date_start'] = get_utc_now().timestamp()
+            self.send_agent_groups_status['date_start'] = get_utc_now().strftime(DECIMALS_DATE_FORMAT)
             await self.agent_groups.sync(start_time=self.send_agent_groups_status['date_start'], chunks=groups_info)
         except Exception as e:
             logger.error(f'Error sending agent-groups information to {self.name}: {e}')
-=======
-        wdb_conn = AsyncWazuhDBConnection()
-        sync_object = c_common.SyncWazuhdb(manager=self, logger=logger, cmd=b'syn_g_m_w',
-                                           data_retriever=wdb_conn.run_wdb_command,
-                                           set_data_command='global set-agent-groups',
-                                           set_payload={'mode': 'override', 'sync_status': 'synced'})
-
-        while True:
-            info = self.server.get_agent_groups_info(self.name)
-            if info != {}:
-                try:
-                    logger.info('Starting.')
-                    self.send_agent_groups_status['date_start'] = get_utc_now().strftime(DECIMALS_DATE_FORMAT)
-                    await sync_object.sync(start_time=self.send_agent_groups_status['date_start'], chunks=info)
-                    self.send_agent_groups_status['n_synced_chunks'] = len(info)
-                    self.send_agent_groups_status['date_end'] = get_utc_now().strftime(DECIMALS_DATE_FORMAT)
-                except Exception as e:
-                    logger.error(f'Error sending agent-groups information to {self.name}: {e}')
->>>>>>> 94916de5
 
     def set_date_end_master(self, logger):
         """Store the datetime when Integrity sync is completed and log 'Finished in' message.
