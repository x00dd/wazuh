--- conflicted
+++ resolved
@@ -525,19 +525,11 @@
         total = len(my_str)
         task_id = await self.send_request(command=b'new_str', data=str(total).encode())
 
-<<<<<<< HEAD
-        # Send the string to the destination node, indicating the ID of the string.
-        await self.send_request(command=b'str_upd', data=task_id + b' ' + my_str)
-=======
         if task_id.startswith(b'Error'):
             self.logger.error(f'There was an error while trying to send a string: {task_id}')
             await self.send_request(command=b'err_str', data=str(total).encode())
         else:
-            # Send chunks of the string to the destination node, indicating the ID of the string.
-            local_req_chunk = self.request_chunk - len(task_id) - 1
-            for c in range(0, total, local_req_chunk):
-                await self.send_request(command=b'str_upd', data=task_id + b' ' + my_str[c:c + local_req_chunk])
->>>>>>> c2531dd4
+            await self.send_request(command=b'str_upd', data=task_id + b' ' + my_str)
 
         return task_id
 
